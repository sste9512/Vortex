--- conflicted
+++ resolved
@@ -34,11 +34,8 @@
 import {app, dialog, ipcMain, shell} from 'electron';
 import * as isAdmin from 'is-admin';
 import * as _ from 'lodash';
-<<<<<<< HEAD
+import * as msgpackT from 'msgpack';
 import * as os from 'os';
-=======
-import * as msgpackT from 'msgpack';
->>>>>>> e4b7361e
 import * as path from 'path';
 import { allow } from 'permissions';
 import * as semver from 'semver';
