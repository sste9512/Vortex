--- conflicted
+++ resolved
@@ -13,12 +13,8 @@
 export const EMPTY_ID = '<Unspecified>';
 
 export interface IGroupingRowProps {
-<<<<<<< HEAD
-  t: i18next.TFunction;
+  t: TFunction;
   groupId: string;
-=======
-  t: TFunction;
->>>>>>> 0fc9a1bc
   groupName: string;
   count: number;
   expanded: boolean;
