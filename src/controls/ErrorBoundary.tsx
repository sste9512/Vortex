--- conflicted
+++ resolved
@@ -82,12 +82,8 @@
           <div className='render-failure-buttons'>
             {(isOutdated() || didIgnoreError())
               ? null
-<<<<<<< HEAD
               : <Button onClick={this.report}>{t('Report')}</Button>
             }
-=======
-              : <Button onClick={this.report}>{t('Report')}</Button>}
->>>>>>> c8f32b10
             <Button onClick={this.retryRender}>{t('Retry')}</Button>
           </div>
           {(onHide !== undefined)
