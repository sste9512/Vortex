import {collapseGroup, setAttributeFilter, setAttributeSort,
        setAttributeVisible, setCollapsedGroups, setGroupingAttribute} from '../actions/tables';
import {IActionDefinition} from '../types/IActionDefinition';
import {IAttributeState} from '../types/IAttributeState';
import {IExtensibleProps} from '../types/IExtensionProvider';
import { II18NProps } from '../types/II18NProps';
import {IRowState, IState, ITableState} from '../types/IState';
import {ITableAttribute} from '../types/ITableAttribute';
import {SortDirection} from '../types/SortDirection';
import {ComponentEx, connect, extend, translate} from '../util/ComponentEx';
import Debouncer from '../util/Debouncer';
import { log } from '../util/log';
import smoothScroll from '../util/smoothScroll';
import { getSafe, setSafe } from '../util/storeHelper';
import {sanitizeCSSId, truthy} from '../util/util';

import IconBar from './IconBar';
import GroupingRow, { EMPTY_ID } from './table/GroupingRow';
import HeaderCell from './table/HeaderCell';
import { Table, TBody, TD, TH, THead, TR } from './table/MyTable';
import TableDetail from './table/TableDetail';
import TableRow from './table/TableRow';
import ToolbarIcon from './ToolbarIcon';
import Usage from './Usage';

import * as Promise from 'bluebird';
import update from 'immutability-helper';
import * as _ from 'lodash';
import * as React from 'react';
import { Button } from 'react-bootstrap';
import * as ReactDOM from 'react-dom';
import { CSSTransition } from 'react-transition-group';
import * as Redux from 'redux';
import { createSelector, OutputSelector } from 'reselect';

export type ChangeDataHandler = (rowId: string, attributeId: string, newValue: any) => void;

export interface ITableRowAction extends IActionDefinition {
  singleRowAction?: boolean;
  multiRowAction?: boolean;
  hotKey?: { code: number, shift?: boolean, alt?: boolean, ctrl?: boolean };
}

export interface IBaseProps {
  tableId: string;
  data: { [rowId: string]: any };
  // cheap-ass way to force the table to refresh its data cache. This will only affect
  // 'volatile' fields as normal data fields would prompt a table refresh anyway
  dataId?: number;
  actions: ITableRowAction[];
  detailsTitle?: string;
  multiSelect?: boolean;
  defaultSort?: string;
  showHeader?: boolean;
  showDetails?: boolean;
  hasActions?: boolean;
}

interface IConnectedProps {
  attributeState?: { [id: string]: IAttributeState };
  language: string;
  filter: { [id: string]: any };
  groupBy: string;
  collapsedGroups: string[];
}

interface IActionProps {
  onSetAttributeVisible: (tableId: string, attributeId: string, visible: boolean) => void;
  onSetAttributeSort: (tableId: string, attributeId: string, direction: SortDirection) => void;
  onSetAttributeFilter: (tableId: string, attributeId: string, filter: any) => void;
  onSetGroupingAttribute: (tableId: string, attributeId: string) => void;
  onCollapseGroup: (tableId: string, groupId: string, collapse: boolean) => void;
  onSetCollapsedGroups: (tableId: string, groupOptions: string[]) => void;
}

interface IExtensionProps {
  objects: ITableAttribute[];
}

export interface ILookupCalculated {
  [rowId: string]: { [attributeId: string]: any };
}

interface IComponentState {
  lastSelected?: { rowId: string, groupId: string };
  selectionStart?: { rowId: string, groupId: string };
  calculatedValues?: ILookupCalculated;
  rowState: { [id: string]: IRowState };
  sortedRows: string[];
  groupedRows: Array<{ id: string, count: number, rows: string[] }>;
  detailsOpen: boolean;
  rowIdsDelayed: string[];
  rowVisibility: { [id: string]: boolean };
  singleRowActions: ITableRowAction[];
  multiRowActions: ITableRowAction[];
  columnToggles: ITableRowAction[];
}

type IProps = IBaseProps & IConnectedProps & IActionProps & IExtensionProps & II18NProps;

/**
 * a wrapper for the react-bootstrap table adding various features:
 * - desktop-like selection/multi-selection
 * - sorting
 * - toggleable columns
 * - a detail-pane that gives additional detail on the (last) selected row
 */
class SuperTable extends ComponentEx<IProps, IComponentState> {
  private static SCROLL_DURATION = 200;
  // delay certain actions (like hiding offscreen items) until after scrolling ends.
  // this improves scroll smoothness at the expense of memory
  private static SCROLL_DEBOUNCE = 5000;

  private mVisibleAttributes: ITableAttribute[];
  private mVisibleDetails: ITableAttribute[];
  private mVisibleInlines: ITableAttribute[];

  private mPinnedRef: HTMLElement;
  private mScrollRef: HTMLElement;
  private mHeaderRef: HTMLElement;
  private mRowRefs: { [id: string]: HTMLElement } = {};
  private mLastSelectOnly: number = 0;
  private mLastDetailIds: string[] = [];
  private mDetailTimer: NodeJS.Timer = null;
  private mLastUpdateState: IProps = undefined;
  private mNextUpdateState: IProps = undefined;
  private mUpdateInProgress: boolean = false;
  private mNextState: IComponentState = undefined;
  private mNextVisibility: { [id: string]: boolean } = {};
  private mDelayedVisibility: { [id: string]: boolean } = {};
  private mDelayedVisibilityTimer: NodeJS.Timer;
  private mProxyHeaderRef: HTMLElement;
  private mVisibleHeaderRef: HTMLElement;
  private mHeaderUpdateDebouncer: Debouncer;
  private mUpdateCalculatedDebouncer: Debouncer;
  private mLastScroll: number;
  private mWillSetVisibility: boolean = false;
  private mMounted: boolean = false;
  private mNoShrinkColumns: { [attributeId: string]: HeaderCell } = {};

  constructor(props: IProps) {
    super(props);
    this.mNextState = this.state = {
      lastSelected: undefined,
      calculatedValues: undefined,
      rowState: {},
      sortedRows: undefined,
      groupedRows: undefined,
      detailsOpen: false,
      rowIdsDelayed: [],
      rowVisibility: {},
      singleRowActions: this.singleRowActions(props),
      multiRowActions: this.multiRowActions(props),
      columnToggles: this.columnToggles(props),
    };
    const { table, detail, inline } = this.visibleAttributes(props.objects, props.attributeState);
    this.mVisibleAttributes = table;
    this.mVisibleDetails = detail;
    this.mVisibleInlines = inline;
    this.updateCalculatedValues(props)
    .then(didRun => {
      if (didRun) {
        this.refreshSorted(this.mNextUpdateState);
        this.updateSelection(this.mNextUpdateState);
      }
      return null;
    });

    this.mHeaderUpdateDebouncer = new Debouncer(() => {
      this.updateColumnWidth();
      return Promise.resolve();
    }, 200, false);

    this.mUpdateCalculatedDebouncer = new Debouncer(() => {
      return this.updateCalculatedValues(this.props)
        .then(changedColumns => {
          this.refreshSorted(this.mNextUpdateState);
          this.updateSelection(this.mNextUpdateState);
          return null;
        });
    }, 200, true);
  }

  public componentWillMount() {
    this.updateSelection(this.props);
    this.context.api.events.on(this.props.tableId + '-scroll-to', this.scrollTo);
    this.props.objects.forEach(object => {
      if (object.externalData !== undefined) {
        object.externalData(() => {
          this.invalidate(object.id);
        });
      }
    });
  }

  public componentDidMount() {
    this.mMounted = true;
  }

  public componentWillUnmount() {
    this.context.api.events.removeAllListeners(this.props.tableId + '-scroll-to');
    this.mMounted = false;
  }

  public componentWillReceiveProps(newProps: IProps) {
    if ((newProps.attributeState !== this.props.attributeState)
        || (newProps.objects !== this.props.objects)) {
      const { attributeState, objects } = newProps;

      const { table, detail, inline } = this.visibleAttributes(objects, attributeState);
      this.mVisibleAttributes = table;
      this.mVisibleDetails = detail;
      this.mVisibleInlines = inline;

      if (Object.keys(newProps.attributeState).find(id =>
            (this.props.attributeState[id] === undefined)
            || (this.props.attributeState[id].enabled !== newProps.attributeState[id].enabled))) {
        const columnToggles = this.columnToggles(newProps);
        this.updateState(update(this.mNextState, {
          columnToggles: { $set: columnToggles },
        }));
      }
    }

    if (newProps.actions !== this.props.actions) {
      this.updateState(update(this.mNextState, {
        singleRowActions: { $set: this.singleRowActions(newProps) },
        multiRowActions: { $set: this.multiRowActions(newProps) },
      }));
    }

    if (newProps.data !== this.props.data) {
      Object.keys(this.mRowRefs).forEach(key => {
        if (newProps.data[key] === undefined) {
          delete this.mRowRefs[key];
          if ((this.state.lastSelected !== undefined) && (this.state.lastSelected.rowId === key)) {
            this.updateState(update(this.mNextState, { lastSelected: { $set: undefined } }));
          }
        }
      });
    }

    if ((newProps.data !== this.props.data)
        || (newProps.dataId !== this.props.dataId)
        || (newProps.objects !== this.props.objects)) {
      this.mUpdateCalculatedDebouncer.schedule();
    } else if ((newProps.attributeState !== this.props.attributeState)
            || (newProps.language !== this.props.language)
            || (newProps.filter !== this.props.filter)) {
      this.refreshSorted(newProps);
    } else if ((newProps.groupBy !== this.props.groupBy)
              || (newProps.collapsedGroups !== this.props.collapsedGroups)) {
      this.updateState(update(this.mNextState, {
        groupedRows: { $set: this.groupedRows(newProps, this.state.sortedRows) },
      }));
    }
  }

  public componentDidUpdate() {
    this.mHeaderUpdateDebouncer.schedule();
  }

  public shouldComponentUpdate(newProps: IProps, newState: IComponentState) {
    return (
      (newState !== this.state)
      || (newProps.dataId !== this.props.dataId)
      || (newProps.tableId !== this.props.tableId)
      || (newProps.actions !== this.props.actions)
      || (newProps.attributeState !== this.props.attributeState)
      || (newProps.filter !== this.props.filter)
      || (newProps.defaultSort !== this.props.defaultSort)
      || (newProps.showHeader !== this.props.showHeader)
      || (newProps.detailsTitle !== this.props.detailsTitle)
      || (newProps.showDetails !== this.props.showDetails)
      || (newProps.groupBy !== this.props.groupBy)
      || (newProps.collapsedGroups !== this.props.collapsedGroups)
    );
  }

  public render(): JSX.Element {
    const { showHeader, showDetails, tableId } = this.props;
    const { detailsOpen } = this.state;

    const openClass = detailsOpen ? 'open' : 'closed';

    const containerClasses = ['table-container'];
    if (showDetails) {
      containerClasses.push('has-details');
    }

    return (
      <div id={`table-${tableId}`} className={containerClasses.join(' ')}>
        <div className='table-container-inner'>
          <div
            className='table-main-pane'
            ref={this.mainPaneRef}
            tabIndex={0}
            onKeyDown={this.handleKeyDown}
          >
            <Table hover>
              {showHeader === false ? null : this.renderHeader(true)}
              {this.renderBody()}
            </Table>
            {this.props.children}
          </div>
          {this.renderFooter()}
        </div>
        {showHeader === false ? null : (
          <div
            className='table-header-pane'
            ref={this.mainHeaderRef}
          >
            <Table hover>
              {this.renderHeader(false)}
            </Table>
          </div>)}
        {showDetails === false ? null : (
          <div className={`table-details-pane ${openClass}`}>
            {this.renderDetails()}
          </div>)}
      </div>
    );
  }

  private renderHeader(proxy: boolean): JSX.Element {
    const { t, data, hasActions } = this.props;
    const { sortedRows } = this.state;

    const filteredLength = sortedRows !== undefined ? sortedRows.length : undefined;
    const totalLength = Object.keys(data).length;

    const actionHeader = this.renderTableActions(hasActions !== false);
    const filterActive = (filteredLength !== undefined) && (filteredLength < totalLength);

    return (
      <THead className='table-header' >
        <TR domRef={proxy ? this.setProxyHeaderRef : this.setVisibleHeaderRef}>
          {this.mVisibleAttributes.map(attribute => this.renderHeaderField(attribute, proxy))}
          {actionHeader}
        </TR>
        {filterActive ? (
          <TR className='table-pinned' domRef={this.setPinnedRef}>
            <TD colSpan={this.mVisibleAttributes.length + 1}>
              {t('This table is filtered, showing {{shown}}/{{hidden}} items.',
                { replace: { shown: filteredLength, hidden: totalLength } })}
              <Button onClick={this.clearFilters}>{t('Clear all filters')}</Button>
            </TD>
          </TR>
        ) : null}
      </THead>
    );
  }

  private renderFooter(): JSX.Element {
    const { t, tableId } = this.props;
    const { multiRowActions, rowState } = this.state;

    const selected = Object.keys(rowState).filter(key => rowState[key].selected);

    if (!this.useMultiSelect()) {
      return null;
    }

    if (selected.length < 2) {
      return (
        <Usage infoId='table-multiselect'>
          {t('Did you know? You can select multiple items using ctrl+click or shift+click or '
            + 'select everything using ctrl+a and then do things with all selected items at once.')}
        </Usage>
      );
    }

    // the footer itself (.table-footer) is absolutely positioned so it fills out a surrounding
    // panel. To ensure the table body isn't overlapped by the footer, insert a placeholder
    // that needs to be the same size as the footer itself (see css)
    return (
      <div className='table-footer-placeholder'>
        <div className='table-footer'>
          <IconBar
            t={t}
            className='menubar'
            group={`${tableId}-multirow-actions`}
            groupByIcon={false}
            instanceId={selected}
            staticElements={multiRowActions}
          />

          <div className='menubar'>
            <p>{t('{{ count }} item selected', { count: selected.length })}</p>
            <ToolbarIcon
              key='btn-deselect'
              icon='deselect'
              text={t('Deselect All')}
              onClick={this.deselectAll}
            />
          </div>
        </div>
      </div>
    );
  }

  private renderBody = () => {
    const { t, attributeState, data } = this.props;
    const { calculatedValues, groupedRows, sortedRows } = this.state;

    if ((data === undefined) || (calculatedValues === undefined) || (sortedRows === undefined)) {
      return <TBody />;
    }

    const sortAttribute: ITableAttribute = this.mVisibleAttributes.find(attribute =>
      this.isSortColumn(attributeState[attribute.id]));

    if (groupedRows !== undefined) {
      return (
        <TBody>
          {groupedRows.map(group => {
            const expanded = group.rows !== null;
            const rows = group.rows || [];
            return [
              <GroupingRow
                t={t}
                key={group.id || '__empty'}
                groupName={group.id}
                expanded={expanded}
                count={group.count}
                width={this.mVisibleAttributes.length + 1}
                onToggle={this.toggleGroup}
                onExpandAll={this.expandAll}
                onCollapseAll={this.collapseAll}
              />,
              ...rows.map(rowId => this.renderRow(rowId, sortAttribute, group.id)),
            ];
          })}
        </TBody>
      );
    } else {
      return (
        <TBody>
          {sortedRows.map((row, idx) =>
            this.renderRow(row, sortAttribute))}
        </TBody>
      );
    }
  }

  private toggleGroup = (groupName: string, expand: boolean) => {
    const { onCollapseGroup, tableId } = this.props;

    onCollapseGroup(tableId, groupName, !expand);
  }

  private expandAll = () => {
    const { onSetCollapsedGroups, tableId } = this.props;
    onSetCollapsedGroups(tableId, []);
  }

  private collapseAll = () => {
    const { groupBy, onSetCollapsedGroups, tableId } = this.props;
    const { calculatedValues, sortedRows } = this.state;

    const groupOptions = Array.from(new Set(
      sortedRows.map(rowId => calculatedValues[rowId][groupBy])));
    onSetCollapsedGroups(tableId, groupOptions);
  }

  private scrollTo = (id: string, mayRetry?: boolean) => {
    try {
      const node = ReactDOM.findDOMNode(this.mRowRefs[id]) as HTMLElement;
      if (node !== null) {
        this.scrollToItem(node, false);
      } else if (mayRetry !== false) {
        setTimeout(() => {
          this.scrollTo(id, false);
        }, 2000);
      } else {
        log('warn', 'node not found', this.mRowRefs);
      }
    } catch (err) {
      if (mayRetry !== false) {
        setTimeout(() => {
          this.scrollTo(id, false);
        }, 2000);
      } else {
        log('warn', 'failed to scroll to item',
          { id, tableId: this.props.tableId, error: err.message });
      }
    }
  }

  private getGroupOptions(props: IProps,
                          sortedRows: string[],
                          sortAttribute: ITableAttribute,
                          groupAttribute: ITableAttribute,
                          valFunc: (key: string) => any) {
    const { attributeState, data } = props;

    let arrays: boolean = false;

    const groupOptions = Array.from(new Set(
      sortedRows.reduce((prev, rowId) => {
        if (data[rowId] === undefined) {
          return prev;
        }
        const value = valFunc(rowId);
        if (Array.isArray(value)) {
          arrays = true;
          prev.push(...value);
        } else {
          prev.push(value);
        }
        return prev;
      }, []))).sort((lhs: string, rhs: string) => {
        if ((sortAttribute !== undefined)
          && (sortAttribute.id === groupAttribute.id)
          && (attributeState[sortAttribute.id].sortDirection === 'desc')) {
          return rhs.toLowerCase().localeCompare(lhs.toLowerCase());
        } else {
          return lhs.toLowerCase().localeCompare(rhs.toLowerCase());
        }
      });
    if (arrays) {
      groupOptions.push(EMPTY_ID);
    }
    return groupOptions;
  }

  private invalidate(columnId: string)  {
    this.updateCalculatedValues(this.props, columnId);
  }

  private toggleDetails = () => {
    const { detailsOpen } = this.state;
    this.updateState(update(this.mNextState, { detailsOpen: { $set: !detailsOpen } }));
  }

  private setRowState(rowIds: string[]) {
    const { data } = this.props;
    const filteredRowIds = rowIds.filter(id =>
      (this.state.calculatedValues[id] !== undefined) && (data[id] !== undefined));
    this.updateState(update(this.mNextState, { rowIdsDelayed: { $set: filteredRowIds } }));
    this.mDetailTimer = null;
  }

  private updateDetailIds(rowIds: string[]) {
    if (_.isEqual(this.mLastDetailIds, rowIds)) {
      return;
    }
    this.mLastDetailIds = rowIds;

    if (this.mDetailTimer !== null) {
      clearTimeout(this.mDetailTimer);
    }
    this.mDetailTimer = setTimeout(() => this.setRowState(rowIds), 200);
  }

  private renderDetails = () => {
    const {t, data, detailsTitle, language, objects} = this.props;
    const {calculatedValues, detailsOpen, rowIdsDelayed} = this.state;

    if ((rowIdsDelayed === undefined)
        || (rowIdsDelayed.length === 0)
        || (calculatedValues === undefined)
        || (data === undefined)) {
      return null;
    }

    return (
      <TableDetail
        t={t}
        rowIds={rowIdsDelayed}
        rowData={calculatedValues}
        rawData={data}
        attributes={this.mVisibleDetails}
        language={language}
        show={detailsOpen}
        title={detailsTitle}
        onToggleShow={this.toggleDetails}
      />
    );
  }

  private columnToggles(props: IProps): ITableRowAction[] {
    const { t, objects } = props;

    const result: ITableRowAction[] = [];

    const { columns, inlines } = objects.reduce((prev, attr) => {
      if (attr.isToggleable) {
        const attributeState = this.getAttributeState(attr, props.attributeState);
        prev[attr.placement === 'inline' ? 'inlines' : 'columns'].push({
          icon: attributeState.enabled ? 'checkbox-checked' : 'checkbox-unchecked',
          title: attr.name,
          action: (arg) => this.setAttributeVisible(attr.id, !attributeState.enabled),
        });
      }
      return prev;
    }, { columns: [], inlines: [] });

    if (columns.length > 0) {
      result.push({
        icon: null,
        title: t('Toggle Columns'),
      }, ...columns);
    }
    if (inlines.length > 0) {
      result.push({
        icon: null,
        title: t('Toggle Inlines'),
      }, ...inlines);
    }

    return result.map((res, idx) => ({ ...res, position: idx }));
  }

  private renderTableActions(hasActions: boolean): JSX.Element {
    const {t, tableId} = this.props;
    const {columnToggles} = this.state;

    return (
      <TH className={`table-${tableId} header-action`}>
        <div>
        {hasActions ? <div className='header-action-label'>{t('Actions')}</div> : null}
        {
          columnToggles.length > 0 ? (
            <IconBar
              id={`${tableId}-tableactions`}
              group={`${tableId}-action-icons-multi`}
              className='table-actions'
              staticElements={columnToggles}
              collapse='force'
              icon='settings'
              t={t}
            />
          ) : null
        }
        </div>
      </TH>
      );
  }

  private isSortColumn(attributeState: IAttributeState) {
    return (attributeState !== undefined)
      && (attributeState.sortDirection !== undefined)
      && (attributeState.sortDirection !== 'none');
  }

  private renderRow(rowId: string, sortAttribute: ITableAttribute, groupId?: string): JSX.Element {
    const { t, data, language, hasActions, tableId } = this.props;
    const { calculatedValues, rowState, rowVisibility, singleRowActions } = this.state;

    if ((calculatedValues[rowId] === undefined) || (data[rowId] === undefined)) {
      return null;
    }

    const attributes = this.mVisibleAttributes;

    const tableRowId = sanitizeCSSId(rowId + '_' + (groupId || ''));

    return (
      <TableRow
        t={t}
        tableId={tableId}
        id={tableRowId}
        key={tableRowId}
        data={calculatedValues[rowId]}
        group={groupId}
        rawData={data[rowId]}
        attributes={attributes}
        inlines={this.mVisibleInlines}
        sortAttribute={sortAttribute !== undefined ? sortAttribute.id : undefined}
        actions={singleRowActions}
        hasActions={hasActions !== undefined ? hasActions : true}
        language={language}
        onClick={this.selectRow}
        selected={getSafe(rowState, [rowId, 'selected'], false)}
        highlighted={getSafe(rowState, [rowId, 'highlighted'], false)}
        domRef={this.setRowRef}
        container={this.mScrollRef}
        visible={rowVisibility[tableRowId] === true}
        grouped={groupId !== undefined}
        onSetVisible={this.setRowVisible}
        onHighlight={this.setRowHighlight}
      />
    );
  }

  private renderHeaderField = (attribute: ITableAttribute, proxy: boolean): JSX.Element => {
    const { t, filter, groupBy } = this.props;

    const attributeState = this.getAttributeState(attribute);

    const filt = (attribute.filter !== undefined) && (filter !== undefined)
      ? (filter[attribute.id] || null)
      : undefined;

    if (attributeState.enabled) {
      const classes = [
        `header-${attribute.id}`,
      ];
      if (truthy(filt)
          && ((attribute.filter.isEmpty === undefined) || !attribute.filter.isEmpty(filt))) {
        classes.push('table-filter-column');
      }
      if (this.isSortColumn(attributeState)) {
        classes.push('table-sort-column');
      }
      return (
        <HeaderCell
          className={classes.join(' ')}
          key={attribute.id}
          attribute={attribute}
          state={attributeState}
          doFilter={true}
          doGroup={attribute.id === groupBy}
          onSetSortDirection={this.setSortDirection}
          onSetGroup={this.setGroup}
          onSetFilter={this.setFilter}
          ref={proxy ? this.setHeaderCellRef : undefined}
          t={t}
        >
          {attribute.filter !== undefined ? (
            <attribute.filter.component
              filter={filt}
              attributeId={attribute.id}
              t={t}
              onSetFilter={this.setFilter}
            />
         ) : null }
        </HeaderCell>
      );
    } else {
      return null;
    }
  }

  private setHeaderCellRef = (ref: HeaderCell) => {
    if (ref !== null) {
      if (ref.props.attribute.noShrink === true) {
        this.mNoShrinkColumns[ref.props.attribute.id] = ref;
      }
    }
  }

  private handleKeyDown = (evt: React.KeyboardEvent<any>) => {
    const { lastSelected, selectionStart, sortedRows }  = this.state;

    if (evt.target !== this.mScrollRef) {
      return;
    }

    if (this.useMultiSelect()) {
      if ((evt.keyCode === 65) && evt.ctrlKey) {
        this.selectAll();
        return;
      }

      if (evt.shiftKey && (selectionStart === undefined)) {
        const selection = lastSelected !== undefined
          ? { rowId: lastSelected.rowId, groupId: lastSelected.groupId }
          : undefined;

        this.updateState(update(this.mNextState, {
          selectionStart: { $set: selection },
        }));
      } else if (!evt.shiftKey && (selectionStart !== undefined)) {
        this.updateState(update(this.mNextState, {
          selectionStart: { $set: undefined },
        }));
      }
    }

    // TODO: this calculation of the number of lines visible in the table is only
    // accurate under the assumption all lines have the same height
    let visibleLineCount = 0;
    if ((lastSelected !== undefined) && (this.mRowRefs[lastSelected.rowId] !== undefined)) {
      // the previously selected row might no longer be visible, which would cause
      // an exception when trying to find the associated dom node
      const lastIdx = sortedRows.indexOf(lastSelected.rowId);
      if (lastIdx !== -1) {
        const selectedNode = ReactDOM.findDOMNode(this.mRowRefs[lastSelected.rowId]) as Element;
        visibleLineCount = this.mScrollRef.clientHeight / selectedNode.clientHeight;
        // account for the header. quite inaccurate.
        visibleLineCount -= 2;
      }
    }

    let offset = 0;
    switch (evt.keyCode) {
      case 32: {
        evt.preventDefault();
        this.toggleDetails();
        break;
      }
      case 33: offset = Math.round(visibleLineCount * -0.5); break;
      case 34: offset = Math.round(visibleLineCount * 0.5); break;
      case 38: offset = -1; break;
      case 40: offset = 1; break;
    }
    if (offset !== 0) {
      evt.preventDefault();
      const groupId = evt.currentTarget.getAttribute('data-group') || undefined;
      const newItem = this.selectRelative(offset, groupId, evt.shiftKey);
      if ((this.mRowRefs[newItem] !== undefined) && this.mMounted) {
        this.scrollToItem(
          ReactDOM.findDOMNode(this.mRowRefs[newItem]) as HTMLElement, Math.abs(offset) > 1);
      }
    } else {
      const action = this.props.actions.find(iter =>
        this.matchHotKey(iter, evt.keyCode, evt.shiftKey, evt.altKey, evt.ctrlKey));
      if (action !== undefined) {
        evt.preventDefault();
        const { rowState } = this.state;
        action.action(Object.keys(rowState).filter(id => rowState[id].selected));
      }
    }
  }

  private matchHotKey(action: ITableRowAction, code: number,
                      shift: boolean, alt: boolean, ctrl: boolean): boolean {
    return (action.hotKey !== undefined)
      && (action.hotKey.code === code)
      && (action.hotKey.shift || (shift === false))
      && (action.hotKey.alt || (alt === false))
      && (action.hotKey.ctrl || (ctrl === false));
  }

  private refreshSorted(props: IProps) {
    const { data, language } = props;
    if (this.state.calculatedValues === undefined) {
      return;
    }
    const filtered: { [key: string]: any } =
      this.filteredRows(props, this.mVisibleAttributes, data);

    const attrState = this.getAttributeStates(props);

    const sortedRows = this.sortedRows(attrState, this.mVisibleAttributes, filtered, language);
    const groupedRows = this.groupedRows(props, sortedRows);

    this.updateState(update(this.mNextState, {
      sortedRows: { $set: sortedRows },
      groupedRows: { $set: groupedRows },
    }));
  }

  private getAttributeStates(props: IProps): { [id: string]: IAttributeState } {
    return (truthy(props.attributeState) || (this.mVisibleAttributes === undefined))
      ? props.attributeState
      : this.mVisibleAttributes.reduce((prev, attribute) => {
        if (attribute.isDefaultSort === true) {
          prev[attribute.id] = { sortDirection: 'asc' };
        }
        return prev;
      }, {});
  }

  private singleRowActions(props: IProps) {
    return props.actions.filter(
      (action) => (action.singleRowAction === undefined) || action.singleRowAction);
  }

  private multiRowActions(props: IProps) {
    return props.actions.filter(
      (action) => (action.multiRowAction === undefined) || action.multiRowAction);
  }

  private selectRelative = (delta: number, groupId: string, shiftHeld: boolean): string => {
    const { lastSelected, selectionStart, sortedRows } = this.state;
    if ((lastSelected === undefined) || (sortedRows === undefined)) {
      return;
    }

    let idx = sortedRows.indexOf(lastSelected.rowId);
    const oldIdx = idx;
    idx = Math.min(Math.max(idx + delta, 0), sortedRows.length - 1);

    const newSelection = sortedRows[idx];

    if (oldIdx === idx) {
      return newSelection;
    }

    this.selectOnly(newSelection, groupId, false);
    if (shiftHeld) {
      this.selectTo(selectionStart.rowId, selectionStart.groupId);
    }
    return newSelection;
  }

  private setProxyHeaderRef = ref => {
    this.mProxyHeaderRef = ref;
    this.mHeaderUpdateDebouncer.schedule();
  }

  private setVisibleHeaderRef = ref => {
    this.mVisibleHeaderRef = ref;
    this.mHeaderUpdateDebouncer.schedule();
  }

  private updateColumnWidth() {
    if (!truthy(this.mProxyHeaderRef) || !truthy(this.mVisibleHeaderRef)) {
      return;
    }

    this.mProxyHeaderRef.childNodes.forEach((node, index) => {
      (this.mVisibleHeaderRef.childNodes.item(index) as HTMLElement).style.minWidth =
        (this.mVisibleHeaderRef.childNodes.item(index) as HTMLElement).style.maxWidth =
          `${(node as HTMLElement).clientWidth}px`;
    });

    const height = this.mVisibleHeaderRef.clientHeight;
    this.mScrollRef.style['marginTop'] = `${height}px`;
  }

  private setPinnedRef = ref => {
    this.mPinnedRef = ref;
  }

  private setRowRef = (ref: any) => {
    if (ref !== null) {
      this.mRowRefs[ref.props['data-rowid']] = ref;
    }
  }

  private setRowVisible = (rowId: string, visible: boolean) => {
    // turn rows visible asap, turning them invisible can be done when scrolling ends
    // Important: This was intended as a performance optimisation but it also fixed
    //   a problem where drag&drop connectors between rows far apart didn't work because
    //   the source was hidden before while dragging.
    if (visible || (this.mDelayedVisibilityTimer === undefined)) {
      this.mNextVisibility[rowId] = visible;
      this.mDelayedVisibility[rowId] = visible;
      // it's possible that a previous visibility change hadn't even been
      // rendered yet, in this case we don't have to trigger an update
      if (visible !== this.state.rowVisibility[rowId]) {
        this.triggerUpdateVisibility();
      }
    } else {
      this.mDelayedVisibility[rowId] = visible;
    }
  }

  private triggerUpdateVisibility() {
    if (!this.mWillSetVisibility) {
      this.mWillSetVisibility = true;
      window.requestAnimationFrame(() => {
        this.mWillSetVisibility = false;
        this.updateState(setSafe(this.mNextState, ['rowVisibility'], { ...this.mNextVisibility }));
      });
    }
  }

  private postScroll() {
    if ((Date.now() - this.mLastScroll) < SuperTable.SCROLL_DEBOUNCE) {
      this.mDelayedVisibilityTimer = setTimeout(() =>
        this.postScroll(), SuperTable.SCROLL_DEBOUNCE + 100);
    } else {
      this.mDelayedVisibilityTimer = undefined;
      this.mNextVisibility = { ...this.mDelayedVisibility };
      this.triggerUpdateVisibility();
    }
  }

  private setRowHighlight = (rowId: string, highlighted: boolean) => {
    this.updateState(setSafe(this.mNextState, ['rowState', rowId, 'highlighted'], highlighted));
  }

  private scrollToItem = (item: HTMLElement, smooth: boolean, iterations: number = 3) => {
    const height = this.mScrollRef.offsetHeight;
    const offset = height / 5;
    const topLimit = this.mScrollRef.scrollTop + offset;
    const bottomLimit =
      this.mScrollRef.scrollTop + this.mScrollRef.clientHeight - offset;
    const itemBottom = item.offsetTop + item.offsetHeight;

    let targetPos: number;
    if (item.offsetTop < topLimit) {
      targetPos = Math.max(item.offsetTop - offset, 0);
    } else if (itemBottom > bottomLimit) {
      targetPos = itemBottom - this.mScrollRef.clientHeight + offset;
    }
    if ((targetPos !== undefined)
        && (targetPos !== this.mScrollRef.scrollTop)) {
      if (smooth) {
        smoothScroll(this.mScrollRef, targetPos, SuperTable.SCROLL_DURATION)
          .then((cont: boolean) => cont && (iterations > 0)
            ? this.scrollToItem(item, false, iterations - 1)
            : Promise.resolve());
      } else {
        this.mScrollRef.scrollTop = targetPos;

        if (iterations > 0) {
          // workaround: since we're not rendering off-screen rows it's possible for row heights to
          //  change as we scroll and then the offset we calculated might not be in the visible
          //  range after all.
          setTimeout(() => {
            this.scrollToItem(item, smooth, iterations - 1);
          }, 100);
        }
      }
    }
  }

  private onScroll = (event) => {
    this.mLastScroll = Date.now();
    if (this.mDelayedVisibilityTimer === undefined) {
      this.mDelayedVisibilityTimer = setTimeout(() =>
        this.postScroll(), SuperTable.SCROLL_DEBOUNCE + 100);
    }
    window.requestAnimationFrame(() => {
      if (truthy(this.mPinnedRef)) {
        this.mPinnedRef.className =
          event.target.scrollTop === 0 ? 'table-pinned' : 'table-pinned-hidden';
      }
      if (truthy(this.mHeaderRef)) {
        this.mHeaderRef.style.left = `-${event.target.scrollLeft}px`;
      }
    });
    Object.keys(this.mNoShrinkColumns).forEach(colId => {
      this.mNoShrinkColumns[colId].updateWidth();
    });
  }

  private mainPaneRef = (ref) => {
    if (ref === null) {
      return;
    }

    // not sure if this is necessary, I guess not
    ref.removeEventListener('scroll', this.onScroll);

    // translate the header so that it remains in view during scrolling
    ref.addEventListener('scroll', this.onScroll);
    this.mScrollRef = ref;
  }

  private mainHeaderRef = (ref) => {
    this.mHeaderRef = ref;
  }

  private updateCalculatedValues(props: IProps, forceUpdateId?: string): Promise<string[]> {
    this.mNextUpdateState = props;
    if (this.mUpdateInProgress) {
      return Promise.resolve([]);
    }
    this.mUpdateInProgress = true;

    const { t, data, objects } = props;

    // keep track of which columns had data changed so that we can later figure out if
    // sorting needs to be updated
    const changedColumns = new Set<string>();

    const oldState = this.mLastUpdateState || { data: {} };
    let newValues: ILookupCalculated = this.state.calculatedValues || {};

    // recalculate each attribute in each row
    return Promise.map(Object.keys(data), (rowId: string) => {
      const delta: any = {};

      return Promise.map(objects, (attribute: ITableAttribute) => {
        // avoid recalculating if the source data hasn't changed
        if (!attribute.isVolatile
            && (attribute.id !== forceUpdateId)
            && (oldState.data[rowId] === data[rowId])) {
          return Promise.resolve();
        }
        return Promise.resolve(attribute.calc(data[rowId], t))
          .then(newValue => {
            if (!_.isEqual(newValue, getSafe(newValues, [rowId, attribute.id], undefined))) {
              changedColumns.add(attribute.id);
              delta[attribute.id] = newValue;
            }
            return null;
          });
      })
      .then(() => {
        if (Object.keys(delta).length > 0) {
          delta.__id = rowId;
          if (newValues[rowId] === undefined) {
            newValues[rowId] = delta;
          } else {
            newValues = update(newValues, { [rowId]: { $merge: delta } });
          }
        }
      });
    })
    .then(() => Promise.map(Object.keys(oldState.data), rowId => {
      if (data[rowId] === undefined) {
        delete newValues[rowId];
      }
    }))
    .then(() =>
      // once everything is recalculated, update the cache
      new Promise<void>((resolve, reject) => {
        this.updateState(update(this.mNextState, {
          calculatedValues: { $set: newValues },
        }), () => resolve());
      }))
    .then(() => {
      const { rowState } = this.state;
      return this.updateDetailIds(Object.keys(rowState).filter(id => rowState[id].selected));
    })
    .then(() => {
      this.mUpdateInProgress = false;
      this.mLastUpdateState = props;
      if (this.mNextUpdateState !== this.mLastUpdateState) {
        // another update was queued while this was active
        return this.updateCalculatedValues(this.mNextUpdateState);
      } else {
        return Promise.resolve(Array.from(changedColumns));
      }
    })
    .catch(err => {
      this.mUpdateInProgress = false;
      return Promise.reject(err);
    });
  }

  private updateSelection(props: IProps) {
    // unselect rows that are no longer in the data
    const changes = {};
    const selected = [];
    Object.keys(this.state.rowState).forEach(rowId => {
      if (this.state.rowState[rowId].selected) {
        if (props.data[rowId] === undefined) {
          changes[rowId] = { selected: { $set: false } };
        } else {
          selected.push(rowId);
        }
      }
    });
    this.updateState(update(this.mNextState, { rowState: changes }), this.onRowStateChanged);
  }

  private standardSort(lhs: any, rhs: any): number {
    return lhs < rhs ? -1
      : lhs === rhs  ? 0
      : 1;
  }

  private filteredRows(props: IProps,
                       attributes: ITableAttribute[],
                       data: { [id: string]: any }) {
    const { filter } = props;
    const { calculatedValues } = this.state;

    if (filter === undefined) {
      return data;
    }

    const result = {};
    Object.keys(calculatedValues).filter(rowId => {
      // filter out rows which no longer exist
      if (data[rowId] === undefined) {
        return false;
      }
      // return only elements for which we can't find a non-matching filter
      // (in other words: Keep only those items that match all filters)
      return (attributes.find(attribute => {
        if (attribute.filter === undefined) {
          return false;
        }

        const dataId = attribute.filter.dataId || attribute.id;

        // raw can be true, false or a string that specifies an attribute that is
        // different from the one for which the filter is set. The raw value of that
        // attribute is then used for the filter
        const value = attribute.filter.raw !== false
          ? attribute.filter.raw === true
            ? data[rowId][dataId]
            : (data[rowId][attribute.filter.raw] || {})[dataId]
          : calculatedValues[rowId][dataId];

        return truthy(filter[attribute.id])
          && !attribute.filter.matches(filter[attribute.id], value,
                                       this.context.api.store.getState());
      }) === undefined);
    })
    .forEach(key => result[key] = data[key]);
    return result;
  }

  private attributeSortFunction(sortAttribute: ITableAttribute,
                                calculatedValues: ILookupCalculated,
                                data: { [id: string]: any },
                                locale: string) {
    let sortFunction;
    if (sortAttribute.sortFunc !== undefined) {
      sortFunction = (lhsId: string, rhsId: string) =>
        sortAttribute.sortFunc(
          calculatedValues[lhsId][sortAttribute.id],
          calculatedValues[rhsId][sortAttribute.id],
          locale);
    } else if (sortAttribute.sortFuncRaw !== undefined) {
      sortFunction = (lhsId: string, rhsId: string) =>
        sortAttribute.sortFuncRaw(data[lhsId], data[rhsId], locale);
    } else {
      sortFunction = (lhsId: string, rhsId: string) =>
        this.standardSort(
          calculatedValues[lhsId][sortAttribute.id],
          calculatedValues[rhsId][sortAttribute.id]);
    }
    return sortFunction;
  }

  private sortedRows(attributeState: { [id: string]: IAttributeState },
                     attributes: ITableAttribute[],
                     data: { [id: string]: any },
                     locale: string): string[] {
    const { calculatedValues } = this.state;

    const sortAttribute: ITableAttribute = attributes.find(attribute => {
      return (attributeState[attribute.id] !== undefined)
          && (attributeState[attribute.id].sortDirection !== undefined)
          && (attributeState[attribute.id].sortDirection !== 'none');
    });

    // return unsorted if no sorting column was selected or if the values
    // haven't been calculated yet
    if (sortAttribute === undefined) {
      return Object.keys(data)
        // catch cases where input data was broken. Code is usually not
        // equipped to deal with undefined row data
        .filter(rowId => data[rowId] !== undefined);
    }

    const sortFunction =
      this.attributeSortFunction(sortAttribute, calculatedValues, data, locale);

    const descending = attributeState[sortAttribute.id].sortDirection === 'desc';

    const dataIds = Object.keys(data).filter(key => calculatedValues[key] !== undefined);

    // comparison function if either value or both is/are undefined
    const undefCompare = (lhsId: string, rhsId: string) =>
      (calculatedValues[lhsId][sortAttribute.id] !== undefined)
        ? 1
        : (calculatedValues[rhsId][sortAttribute.id] !== undefined)
          ? -1
          : 0;

    return dataIds.sort((lhsId: string, rhsId: string): number => {
      const res = (sortAttribute.sortFuncRaw !== undefined)
              || ((calculatedValues[lhsId][sortAttribute.id] !== undefined)
                  && (calculatedValues[rhsId][sortAttribute.id] !== undefined))
          ? sortFunction(lhsId, rhsId)
          : undefCompare(lhsId, rhsId);

      return (descending) ? res * -1 : res;
    });
  }

  private groupedRows(props: IProps, sortedRows: string[])
      : Array<{ id: string, count: number, rows: string[] }> {
    const { t, attributeState, collapsedGroups, data, groupBy } = props;
    const { calculatedValues } = this.state;

    const groupAttribute = this.mVisibleAttributes.find(attribute => attribute.id === groupBy);

    if (groupAttribute === undefined) {
      return undefined;
    }

    if (sortedRows === undefined) {
      return [];
    }

    const sortAttribute: ITableAttribute = this.mVisibleAttributes.find(attribute =>
      this.isSortColumn(attributeState[attribute.id]));

    const valFunc = (rowId: string) => typeof(groupAttribute.isGroupable) === 'function'
            ? groupAttribute.isGroupable(data[rowId], t)
            : calculatedValues[rowId][groupAttribute.id];

    const groupOptions = this.getGroupOptions(this.props, sortedRows, sortAttribute,
                                              groupAttribute, valFunc);

    return groupOptions.reduce((prev, group) => {
      const groupItems = sortedRows
        .filter(row => {
          if (data[row] === undefined) {
            return prev;
          }
          const rowVal = valFunc(row);
          if (Array.isArray(rowVal)) {
            if (rowVal.length === 0) {
              return group === EMPTY_ID;
            }
            return (rowVal.indexOf(group) !== -1);
          } else {
            return (rowVal === group);
          }
        });

      if (groupItems.length !== 0) {
        const expanded = collapsedGroups.indexOf(group || '') === -1;
        prev.push({ id: group, count: groupItems.length, rows: expanded ? groupItems : null });
      }

      return prev;
    }, []);
  }

  private setAttributeVisible = (attributeId: string, visible: boolean) => {
    const { onSetAttributeVisible, tableId } = this.props;
    onSetAttributeVisible(tableId, attributeId, visible);
  }

  private getClasses(element: HTMLElement): string {
    // because classname is supposed to be a string but on svg elements
    // it may be SVGAnimatedString
    const classAny: any = element.className;
    return classAny === undefined
      ? ''
      : classAny instanceof SVGAnimatedString
        ? classAny.baseVal
        : element.className;
  }

  private selectRow = (evt: React.MouseEvent<any>) => {
    if (evt.isDefaultPrevented()) {
      return;
    }

    const { selectionStart } = this.state;

    if (!evt.shiftKey && (selectionStart !== undefined)) {
      this.updateState(update(this.mNextState, {
        selectionStart: { $set: undefined },
      }));
    }

    let iter = evt.target as any;
    while (((iter !== null) && (iter !== undefined))
          && (iter.tagName !== 'BUTTON')
          && (this.getClasses(iter).split(' ').indexOf('xtd') === -1)) {
      iter = iter.parentNode;
    }

    if ((iter !== null) && (iter.tagName === 'BUTTON')) {
      // don't handle if the click was on a button
      return;
    }

    const row = (evt.currentTarget as HTMLTableRowElement);
    const rowId = row.getAttribute('data-rowid');
    const groupId = row.getAttribute('data-group');

    if (this.useMultiSelect() && evt.ctrlKey) {
      // ctrl-click -> toggle the selected row, leave remaining selection intact
      this.selectToggle(rowId, groupId);
    } else if (this.useMultiSelect() && evt.shiftKey) {
      // shift-click -> select everything between this row and the last one clicked,
      //                deselect everything else
      this.selectTo(rowId, groupId);
    } else {
      // regular click -> select only the clicked row, everything else get deselected
      this.selectOnly(rowId, groupId, true);
    }
  }

  private selectOnly(rowId: string, groupId: string, click: boolean) {
    const rowState = {};
    Object.keys(this.state.rowState)
    .forEach(iterId => {
      rowState[iterId] = { selected: { $set: false } };
    });
    rowState[rowId] = (this.state.rowState[rowId] === undefined)
      ? { $set: { selected: true } }
      : { selected: { $set: true } };

    const now = Date.now();
    if (click
        && (this.state.lastSelected !== undefined)
        && (this.state.lastSelected.rowId === rowId)
        && ((now - this.mLastSelectOnly) < 500)) {
      this.updateState(update(this.mNextState, {
        detailsOpen: { $set: !this.state.detailsOpen },
        rowState,
      }), this.onRowStateChanged);
    } else {
      if (click) {
        this.mLastSelectOnly = now;
      }
      this.updateState(update(this.mNextState, {
        lastSelected: { $set: { rowId, groupId } },
        rowState,
      }), this.onRowStateChanged);
    }
  }

  private selectToggle(rowId: string, groupId: string) {
    const wasSelected = getSafe(this.state.rowState, [rowId, 'selected'], undefined);
    if (!wasSelected) {
      const rowState = wasSelected === undefined
            ? { $set: { selected: true } }
            : { selected: { $set: !wasSelected } };
      this.updateState(update(this.mNextState, {
        lastSelected: { $set: { rowId, groupId } },
        rowState: { [rowId]: rowState },
        }), this.onRowStateChanged);
    } else {
      this.updateState(update(this.mNextState, {
        rowState: { [rowId]: { selected: { $set: !wasSelected } } },
      }), this.onRowStateChanged);
    }
  }

  private onRowStateChanged = () => {
    const { rowState } = this.state;
    this.updateDetailIds(Object.keys(rowState).filter(id => rowState[id].selected));
  }

  private deselectAll = () => {
    const { rowState } = this.state;

    const newState = {};
    Object.keys(rowState).forEach(key => {
      if (rowState[key].selected) {
        newState[key] = { selected: { $set: false } };
      }
    });
    this.updateState(update(this.mNextState, { rowState: newState }), this.onRowStateChanged);
  }

  private selectAll() {
    const { sortedRows, rowState } = this.state;

    const newState = {};
    // first, disable what's currently selected
    Object.keys(rowState).forEach(key => {
      if (rowState[key].selected) {
        newState[key] = { selected: { $set: false } };
      }
    });

    // then (re-)enable all visible selections
    (sortedRows || []).forEach(key => {
      newState[key] = (newState[key] === undefined)
        ? { $set: { selected: true } }
        : { selected: { $set: true } };
    });
    this.updateState(update(this.mNextState, { rowState: newState }), this.onRowStateChanged);
  }

  private selectTo(rowId: string, groupId: string) {
    const { groupBy } = this.props;
    const { lastSelected, groupedRows, sortedRows } = this.mNextState;

    if (lastSelected === undefined) {
      return;
    }

    let groupSortedRows: Array<{ rowId: string, groupId: string }>;
    if (groupBy !== undefined) {
      groupSortedRows = groupedRows.reduce((prev, group) => {
        prev.push(...(group.rows || []).map(rId => ({ rowId: rId, groupId: group.id })) || []);
        return prev;
      }, []);
    } else {
      groupSortedRows = sortedRows.map(rId => ({ rowId: rId, groupId: undefined }));
    }

    const selection: Set<string> = new Set([rowId, lastSelected.rowId]);
    let selecting = false;

    groupSortedRows.forEach(iterId => {
      let isBracket = ((iterId.rowId === rowId) && (!groupBy || (iterId.groupId === groupId)))
        || ((iterId.rowId === lastSelected.rowId)
            && (!groupBy || (iterId.groupId === lastSelected.groupId)));
      if (!selecting && isBracket) {
        selecting = true;
        isBracket = (rowId === lastSelected.rowId) && (groupId === lastSelected.groupId);
      }
      if (selecting) {
        selection.add(iterId.rowId);
        if (isBracket) {
          selecting = false;
        }
      }
    });

    const rowState = {};
    groupSortedRows.forEach(iterId => {
      rowState[iterId.rowId] = (this.state.rowState[iterId.rowId] === undefined)
        ? { $set: { selected: selection.has(iterId.rowId) } }
        : { selected: { $set: selection.has(iterId.rowId) } };
    });
    this.updateState(update(this.mNextState, { rowState }), this.onRowStateChanged);
  }

  private visibleAttributes(attributes: ITableAttribute[],
                            attributeStates: { [id: string]: IAttributeState })
                            : { table: ITableAttribute[],
                                detail: ITableAttribute[],
                                inline: ITableAttribute[] } {
    const filtered = attributes.filter(attribute =>
      ((attribute.condition === undefined) || attribute.condition()));

    const enabled = filtered.filter(attribute =>
      this.getAttributeState(attribute, attributeStates).enabled);

    const attributeSort = (lhs: ITableAttribute, rhs: ITableAttribute) =>
      (lhs.position || 100) - (rhs.position || 100);

    return {
<<<<<<< HEAD
      table: enabled.filter(attribute => attribute.placement !== 'detail').sort(attributeSort),
      detail: filtered.filter(attribute => attribute.placement !== 'table').sort(attributeSort),
=======
      table: enabled.filter(attribute => ['table', 'both'].includes(attribute.placement)),
      detail: filtered.filter(attribute => ['detail', 'both'].includes(attribute.placement)),
      inline: enabled.filter(attribute => attribute.placement === 'inline'),
>>>>>>> e4b7361e
    };
  }

  private getAttributeState(attribute: ITableAttribute,
                            attributeStatesIn?: { [id: string]: IAttributeState }) {
    const attributeStates = attributeStatesIn || this.getAttributeStates(this.props) || {};

    const defaultVisible =
      attribute.isDefaultVisible !== undefined ? attribute.isDefaultVisible : true;

    return {
      enabled: defaultVisible,
      sortDirection: 'none' as SortDirection,
      ...attributeStates[attribute.id],
    };
  }

  private setSortDirection = (id: string, direction: SortDirection) => {
    const { objects, onSetAttributeSort, tableId } = this.props;

    // reset all other columns because we can't really support multisort with this ui
    for (const testId of objects.map(attribute => attribute.id)) {
      const attrState = this.getAttributeState(
        objects.find((attribute: ITableAttribute) => attribute.id === testId));

      if ((id !== testId) && (attrState.sortDirection !== 'none')) {
        onSetAttributeSort(tableId, testId, 'none');
      }
    }

    onSetAttributeSort(tableId, id, direction);
  }

  private setGroup = (id: string) => {
    const { groupBy, onSetGroupingAttribute, tableId } = this.props;
    if (groupBy === id) {
      onSetGroupingAttribute(tableId, undefined);
    } else {
      onSetGroupingAttribute(tableId, id);
    }
  }

  private setFilter = (attributeId?: string, filter?: any) => {
    const { onSetAttributeFilter, tableId } = this.props;
    onSetAttributeFilter(tableId, attributeId, filter);
  }

  private clearFilters = () => {
    this.setFilter();
  }

  private useMultiSelect() {
    // default to true
    return this.props.multiSelect !== false;
  }

  private updateState(newState: IComponentState, callback?: () => void) {
    if (_.isEqual(newState, this.state)) {
      if (callback !== undefined) {
        callback();
      }
      return;
    }
    this.mNextState = newState;
    if (this.mMounted) {
      this.setState(newState, callback);
    }
  }
}

const emptyObj = {};
const emptyList = [];

function mapStateToProps(state: any, ownProps: any): IConnectedProps {
  return {
    language: state.settings.interface.language,
    attributeState:
      getSafe(state, ['settings', 'tables', ownProps.tableId, 'attributes'], emptyObj),
    filter: getSafe(state, ['settings', 'tables', ownProps.tableId, 'filter'], undefined),
    groupBy: getSafe(state, ['settings', 'tables', ownProps.tableId, 'groupBy'], undefined),
    collapsedGroups: getSafe(state,
                             ['settings', 'tables', ownProps.tableId, 'collapsedGroups'],
                             emptyList),
  };
}

function mapDispatchToProps(dispatch: Redux.Dispatch): IActionProps {
  return {
    onSetAttributeVisible: (tableId: string, attributeId: string, visible: boolean) =>
      dispatch(setAttributeVisible(tableId, attributeId, visible)),
    onSetAttributeSort: (tableId: string, attributeId: string, dir: SortDirection) =>
      dispatch(setAttributeSort(tableId, attributeId, dir)),
    onSetAttributeFilter: (tableId: string, attributeId: string, filter: any) =>
      dispatch(setAttributeFilter(tableId, attributeId, filter)),
    onSetGroupingAttribute: (tableId: string, attributeId: string) =>
      dispatch(setGroupingAttribute(tableId, attributeId)),
    onCollapseGroup: (tableId: string, groupId: string, collapse: boolean) =>
      dispatch(collapseGroup(tableId, groupId, collapse)),
    onSetCollapsedGroups: (tableId: string, collapsed: string[]) =>
      dispatch(setCollapsedGroups(tableId, collapsed)),
  };
}

function registerTableAttribute(
    instanceGroup: string, group: string, attribute: ITableAttribute) {
  if (instanceGroup === group) {
    return attribute;
  } else {
    return undefined;
  }
}

function getTableState(state: IState, tableId: string) {
  return state.settings.tables[tableId];
}

type GetSelection = OutputSelector<any, string[], (res: ITableState) => string[]>;

export function makeGetSelection(tableId: string): GetSelection {
  const getTableStateInst = (state: any) => getTableState(state, tableId);
  return createSelector(getTableStateInst, (tableState: ITableState) => {
    return Object.keys(tableState.rows).filter((rowId: string) => (
      tableState.rows[rowId].selected
    ));
  });
}

export default
  translate(['common'])(
    extend(registerTableAttribute, 'tableId')(
      connect(mapStateToProps, mapDispatchToProps)(
        SuperTable))) as React.ComponentClass<IBaseProps & IExtensibleProps>;<|MERGE_RESOLUTION|>--- conflicted
+++ resolved
@@ -1506,14 +1506,11 @@
       (lhs.position || 100) - (rhs.position || 100);
 
     return {
-<<<<<<< HEAD
-      table: enabled.filter(attribute => attribute.placement !== 'detail').sort(attributeSort),
-      detail: filtered.filter(attribute => attribute.placement !== 'table').sort(attributeSort),
-=======
-      table: enabled.filter(attribute => ['table', 'both'].includes(attribute.placement)),
-      detail: filtered.filter(attribute => ['detail', 'both'].includes(attribute.placement)),
-      inline: enabled.filter(attribute => attribute.placement === 'inline'),
->>>>>>> e4b7361e
+      table: enabled.filter(attribute => ['table', 'both'].includes(attribute.placement))
+        .sort(attributeSort),
+      detail: filtered.filter(attribute => ['detail', 'both'].includes(attribute.placement))
+        .sort(attributeSort),
+      inline: enabled.filter(attribute => attribute.placement === 'inline').sort(attributeSort),
     };
   }
 
