import {collapseGroup, setAttributeFilter, setAttributeSort,
        setAttributeVisible, setCollapsedGroups, setGroupingAttribute} from '../actions/tables';
import {IActionDefinition} from '../types/IActionDefinition';
import {IAttributeState} from '../types/IAttributeState';
import {IExtensibleProps} from '../types/IExtensionProvider';
import { II18NProps } from '../types/II18NProps';
import {IRowState, IState, ITableState} from '../types/IState';
import {ITableAttribute} from '../types/ITableAttribute';
import {SortDirection} from '../types/SortDirection';
import {ComponentEx, connect, extend, translate} from '../util/ComponentEx';
import Debouncer from '../util/Debouncer';
import { log } from '../util/log';
import smoothScroll from '../util/smoothScroll';
import { getSafe, setSafe } from '../util/storeHelper';
import {sanitizeCSSId, truthy, makeUnique} from '../util/util';

import IconBar from './IconBar';
import GroupingRow, { EMPTY_ID } from './table/GroupingRow';
import HeaderCell from './table/HeaderCell';
import { Table, TBody, TD, TH, THead, TR } from './table/MyTable';
import TableDetail from './table/TableDetail';
import TableRow from './table/TableRow';
import ToolbarIcon from './ToolbarIcon';
import Usage from './Usage';

import Promise from 'bluebird';
import update from 'immutability-helper';
import * as _ from 'lodash';
import * as React from 'react';
import { Button } from 'react-bootstrap';
import * as ReactDOM from 'react-dom';
import * as Redux from 'redux';
import { createSelector, OutputSelector } from 'reselect';

export type ChangeDataHandler = (rowId: string, attributeId: string, newValue: any) => void;

export interface ITableRowAction extends IActionDefinition {
  singleRowAction?: boolean;
  multiRowAction?: boolean;
  hotKey?: { code: number, shift?: boolean, alt?: boolean, ctrl?: boolean };
}

export interface IBaseProps {
  tableId: string;
  data: { [rowId: string]: any };
  // cheap-ass way to force the table to refresh its data cache. This will only affect
  // 'volatile' fields as normal data fields would prompt a table refresh anyway
  dataId?: number;
  actions: ITableRowAction[];
  columnBlacklist?: string[];
  detailsTitle?: string;
  multiSelect?: boolean;
  defaultSort?: string;
  showHeader?: boolean;
  showDetails?: boolean;
  hasActions?: boolean;
}

interface IConnectedProps {
  attributeState?: { [id: string]: IAttributeState };
  language: string;
  filter: { [id: string]: any };
  groupBy: string;
  collapsedGroups: string[];
}

interface IActionProps {
  onSetAttributeVisible: (tableId: string, attributeId: string, visible: boolean) => void;
  onSetAttributeSort: (tableId: string, attributeId: string, direction: SortDirection) => void;
  onSetAttributeFilter: (tableId: string, attributeId: string, filter: any) => void;
  onSetGroupingAttribute: (tableId: string, attributeId: string) => void;
  onCollapseGroup: (tableId: string, groupId: string, collapse: boolean) => void;
  onSetCollapsedGroups: (tableId: string, groupOptions: string[]) => void;
}

interface IExtensionProps {
  objects: ITableAttribute[];
}

export interface ILookupCalculated {
  [rowId: string]: { [attributeId: string]: any };
}

interface IComponentState {
  lastSelected?: { rowId: string, groupId: string };
  selectionStart?: { rowId: string, groupId: string };
  calculatedValues?: ILookupCalculated;
  rowState: { [id: string]: IRowState };
  sortedRows: string[];
  groupedRows: Array<{ id: string, name: string, count: number, rows: string[] }>;
  detailsOpen: boolean;
  rowIdsDelayed: string[];
  rowVisibility: { [id: string]: boolean };
  singleRowActions: ITableRowAction[];
  multiRowActions: ITableRowAction[];
  columnToggles: ITableRowAction[];
}

type IProps = IBaseProps & IConnectedProps & IActionProps & IExtensionProps & II18NProps;

/**
 * a wrapper for the react-bootstrap table adding various features:
 * - desktop-like selection/multi-selection
 * - sorting
 * - toggleable columns
 * - a detail-pane that gives additional detail on the (last) selected row
 */
class SuperTable extends ComponentEx<IProps, IComponentState> {
  private static SCROLL_DURATION = 200;
  // delay certain actions (like hiding offscreen items) until after scrolling ends.
  // this improves scroll smoothness at the expense of memory
  private static SCROLL_DEBOUNCE = 5000;

  private mVisibleAttributes: ITableAttribute[];
  private mVisibleDetails: ITableAttribute[];
  private mVisibleInlines: ITableAttribute[];

  private mPinnedRef: HTMLElement;
  private mScrollRef: HTMLElement;
  private mHeaderRef: HTMLElement;
  private mRowRefs: { [id: string]: HTMLElement } = {};
  private mLastSelectOnly: number = 0;
  private mLastDetailIds: string[] = [];
  private mDetailTimer: NodeJS.Timer = null;
  private mLastUpdateState: IProps = undefined;
  private mNextUpdateState: IProps = undefined;
  private mUpdateInProgress: boolean = false;
  private mNextState: IComponentState = undefined;
  private mNextVisibility: { [id: string]: boolean } = {};
  private mDelayedVisibility: { [id: string]: boolean } = {};
  private mDelayedVisibilityTimer: NodeJS.Timer;
  private mProxyHeaderRef: HTMLElement;
  private mVisibleHeaderRef: HTMLElement;
  private mHeaderUpdateDebouncer: Debouncer;
  private mUpdateCalculatedDebouncer: Debouncer;
  private mLastScroll: number;
  private mWillSetVisibility: boolean = false;
  private mMounted: boolean = false;
  private mNoShrinkColumns: { [attributeId: string]: HeaderCell } = {};
  private mDefaultFilterRef: HTMLElement = null;

  constructor(props: IProps) {
    super(props);
    this.mNextState = this.state = {
      lastSelected: undefined,
      calculatedValues: undefined,
      rowState: {},
      sortedRows: undefined,
      groupedRows: undefined,
      detailsOpen: false,
      rowIdsDelayed: [],
      rowVisibility: {},
      singleRowActions: this.singleRowActions(props),
      multiRowActions: this.multiRowActions(props),
      columnToggles: this.columnToggles(props),
    };
    const { table, detail, inline } = this.visibleAttributes(props.objects, props.attributeState);
    this.mVisibleAttributes = table;
    this.mVisibleDetails = detail;
    this.mVisibleInlines = inline;
    this.updateCalculatedValues(props)
    .then(didRun => {
      if (didRun) {
        this.refreshSorted(this.mNextUpdateState);
        this.updateSelection(this.mNextUpdateState);
      }
      return null;
    });

    this.mHeaderUpdateDebouncer = new Debouncer(() => {
      this.updateColumnWidth();
      return Promise.resolve();
    }, 200, false);

    this.mUpdateCalculatedDebouncer = new Debouncer(() => {
      return this.updateCalculatedValues(this.props)
        .then(changedColumns => {
          this.refreshSorted(this.mNextUpdateState);
          this.updateSelection(this.mNextUpdateState);
          return null;
        });
    }, 200, true);
  }

  public componentDidMount() {
    this.updateSelection(this.props);
    this.context.api.events.on(this.props.tableId + '-scroll-to', this.scrollTo);
    this.props.objects.forEach(object => {
      if (object.externalData !== undefined) {
        object.externalData(() => {
          this.invalidate(object.id);
        });
      }
    });
    this.mMounted = true;
  }

  public componentWillUnmount() {
    this.context.api.events.removeAllListeners(this.props.tableId + '-scroll-to');
    this.mMounted = false;
  }

  public UNSAFE_componentWillReceiveProps(newProps: IProps) {
    if ((newProps.attributeState !== this.props.attributeState)
        || (newProps.objects !== this.props.objects)) {
      const { attributeState, objects } = newProps;

      const { table, detail, inline } = this.visibleAttributes(objects, attributeState);
      this.mVisibleAttributes = table;
      this.mVisibleDetails = detail;
      this.mVisibleInlines = inline;

      if (Object.keys(newProps.attributeState).find(id =>
            (this.props.attributeState[id] === undefined)
            || (this.props.attributeState[id].enabled !== newProps.attributeState[id].enabled))) {
        const columnToggles = this.columnToggles(newProps);
        this.updateState(update(this.mNextState, {
          columnToggles: { $set: columnToggles },
        }));
      }
    }

    if (newProps.actions !== this.props.actions) {
      this.updateState(update(this.mNextState, {
        singleRowActions: { $set: this.singleRowActions(newProps) },
        multiRowActions: { $set: this.multiRowActions(newProps) },
      }));
    }

    if (newProps.data !== this.props.data) {
      Object.keys(this.mRowRefs).forEach(key => {
        if (newProps.data[key] === undefined) {
          delete this.mRowRefs[key];
          if ((this.state.lastSelected !== undefined) && (this.state.lastSelected.rowId === key)) {
            this.updateState(update(this.mNextState, { lastSelected: { $set: undefined } }));
          }
        }
      });
    }

    if ((newProps.data !== this.props.data)
        || (newProps.dataId !== this.props.dataId)
        || (newProps.objects !== this.props.objects)) {
      this.mUpdateCalculatedDebouncer.schedule();
    } else if ((newProps.attributeState !== this.props.attributeState)
            || (newProps.language !== this.props.language)
            || (newProps.filter !== this.props.filter)) {
      this.refreshSorted(newProps);
    } else if ((newProps.groupBy !== this.props.groupBy)
              || (newProps.collapsedGroups !== this.props.collapsedGroups)) {
      this.updateState(update(this.mNextState, {
        groupedRows: { $set: this.groupedRows(newProps, this.state.sortedRows) },
      }));
    }
  }

  public componentDidUpdate() {
    this.mHeaderUpdateDebouncer.schedule();
  }

  public shouldComponentUpdate(newProps: IProps, newState: IComponentState) {
    return (
      (newState !== this.state)
      || (newProps.dataId !== this.props.dataId)
      || (newProps.tableId !== this.props.tableId)
      || (newProps.actions !== this.props.actions)
      || (newProps.attributeState !== this.props.attributeState)
      || (newProps.filter !== this.props.filter)
      || (newProps.defaultSort !== this.props.defaultSort)
      || (newProps.showHeader !== this.props.showHeader)
      || (newProps.detailsTitle !== this.props.detailsTitle)
      || (newProps.showDetails !== this.props.showDetails)
      || (newProps.groupBy !== this.props.groupBy)
      || (newProps.collapsedGroups !== this.props.collapsedGroups)
    );
  }

  public render(): JSX.Element {
    const { showHeader, showDetails, tableId } = this.props;
    const { detailsOpen } = this.state;

    const openClass = detailsOpen ? 'open' : 'closed';

    const containerClasses = ['table-container'];
    if (showDetails) {
      containerClasses.push('has-details');
    }

    return (
      <div id={`table-${tableId}`} className={containerClasses.join(' ')}>
        <div className='table-container-inner'>
          <div
            className='table-main-pane'
            ref={this.mainPaneRef}
            tabIndex={0}
            onKeyDown={this.handleKeyDown}
          >
            <Table hover>
              {showHeader === false ? null : this.renderHeader(true)}
              {this.renderBody()}
            </Table>
            {this.props.children}
          </div>
          {this.renderFooter()}
        </div>
        {showHeader === false ? null : (
          <div
            className='table-header-pane'
            ref={this.mainHeaderRef}
          >
            <Table hover>
              {this.renderHeader(false)}
            </Table>
          </div>
          )}
        {showDetails === false ? null : (
          <div className={`table-details-pane ${openClass}`}>
            {this.renderDetails()}
          </div>
          )}
      </div>
    );
  }

  private renderHeader(proxy: boolean): JSX.Element {
    const { t, data, hasActions } = this.props;
    const { sortedRows } = this.state;

    const filteredLength = sortedRows !== undefined ? sortedRows.length : undefined;
    const totalLength = Object.keys(data).length;

    const actionHeader = this.renderTableActions(hasActions !== false);
    const filterActive = (filteredLength !== undefined) && (filteredLength < totalLength);

    return (
      <THead className='table-header' >
        <TR domRef={proxy ? this.setProxyHeaderRef : this.setVisibleHeaderRef}>
          {this.mVisibleAttributes.map(attribute => this.renderHeaderField(attribute, proxy))}
          {actionHeader}
        </TR>
        {filterActive ? (
          <TR className='table-pinned' domRef={this.setPinnedRef}>
            <TD colSpan={this.mVisibleAttributes.length + 1}>
              {t('This table is filtered, showing {{shown}}/{{hidden}} items.',
                { replace: { shown: filteredLength, hidden: totalLength } })}
              <Button onClick={this.clearFilters}>{t('Clear all filters')}</Button>
            </TD>
          </TR>
        ) : null}
      </THead>
    );
  }

  private renderFooter(): JSX.Element {
    const { t, tableId } = this.props;
    const { multiRowActions, rowState } = this.state;

    const selected = Object.keys(rowState).filter(key => rowState[key].selected);

    if (!this.useMultiSelect()) {
      return null;
    }

    if (selected.length < 2) {
      return (
        <Usage infoId='table-multiselect'>
          {t('Did you know? You can select multiple items using ctrl+click or shift+click or '
            + 'select everything using ctrl+a and then do things with all selected items at once.')}
        </Usage>
      );
    }

    // the footer itself (.table-footer) is absolutely positioned so it fills out a surrounding
    // panel. To ensure the table body isn't overlapped by the footer, insert a placeholder
    // that needs to be the same size as the footer itself (see css)
    return (
      <div className='table-footer-placeholder'>
        <div className='table-footer'>
          <IconBar
            t={t}
            className='menubar'
            group={`${tableId}-multirow-actions`}
            groupByIcon={false}
            instanceId={selected}
            staticElements={multiRowActions}
          />

          <div className='menubar'>
            <p>{t('{{ count }} item selected', { count: selected.length })}</p>
            <ToolbarIcon
              key='btn-deselect'
              icon='deselect'
              text={t('Deselect All')}
              onClick={this.deselectAll}
            />
          </div>
        </div>
      </div>
    );
  }

  private renderBody = () => {
    const { t, attributeState, data } = this.props;
    const { calculatedValues, groupedRows, sortedRows } = this.state;

    if ((data === undefined) || (calculatedValues === undefined) || (sortedRows === undefined)) {
      return <TBody />;
    }

    const sortAttribute: ITableAttribute = this.mVisibleAttributes.find(attribute =>
      this.isSortColumn(attributeState[attribute.id]));

    if (groupedRows !== undefined) {
      return (
        <TBody>
          {groupedRows.map(group => {
            const expanded = group.rows !== null;
            const rows = group.rows || [];
            return [(
              <GroupingRow
                t={t}
                key={group.id || '__empty'}
                groupId={group.id}
                groupName={group.name}
                expanded={expanded}
                count={group.count}
                width={this.mVisibleAttributes.length + 1}
                onToggle={this.toggleGroup}
                onExpandAll={this.expandAll}
                onCollapseAll={this.collapseAll}
              />
            ),
              ...rows.map(rowId => this.renderRow(rowId, sortAttribute, group.id)),
            ];
          })}
        </TBody>
      );
    } else {
      return (
        <TBody>
          {sortedRows.map((row, idx) =>
            this.renderRow(row, sortAttribute))}
        </TBody>
      );
    }
  }

  private toggleGroup = (groupName: string, expand: boolean) => {
    const { onCollapseGroup, tableId } = this.props;

    onCollapseGroup(tableId, groupName, !expand);
  }

  private expandAll = () => {
    const { onSetCollapsedGroups, tableId } = this.props;
    onSetCollapsedGroups(tableId, []);
  }

  private collapseAll = () => {
    const { groupBy, onSetCollapsedGroups, tableId } = this.props;
    const { calculatedValues, sortedRows } = this.state;

    const groupOptions = makeUnique(
      sortedRows.map(rowId => calculatedValues[rowId][groupBy]));
    onSetCollapsedGroups(tableId, groupOptions);
  }

  private scrollTo = (id: string, mayRetry?: boolean) => {
    try {
      const node = ReactDOM.findDOMNode(this.mRowRefs[id]) as HTMLElement;
      if (node !== null) {
        this.scrollToItem(node, false);
      } else if (mayRetry !== false) {
        setTimeout(() => {
          this.scrollTo(id, false);
        }, 2000);
      } else {
        log('warn', 'node not found', id);
      }
    } catch (err) {
      if (mayRetry !== false) {
        setTimeout(() => {
          this.scrollTo(id, false);
        }, 2000);
      } else {
        log('warn', 'failed to scroll to item',
          { id, tableId: this.props.tableId, error: err.message });
      }
    }
  }

  private getGroupOptions(props: IProps,
                          sortedRows: string[],
                          sortAttribute: ITableAttribute,
                          groupAttribute: ITableAttribute,
                          valFunc: (key: string) => any) {
    const { attributeState, data } = props;

    let arrays: boolean = false;

    const groupOptions = makeUnique(
      sortedRows.reduce((prev, rowId) => {
        if (data[rowId] === undefined) {
          return prev;
        }
        const value = valFunc(rowId);
        if (Array.isArray(value)) {
          arrays = true;
          prev.push(...value);
        } else {
          prev.push(value);
        }
        return prev;
      }, [])).sort((lhs: string, rhs: string) => {
        if ((sortAttribute !== undefined)
          && (sortAttribute.id === groupAttribute.id)
          && (attributeState[sortAttribute.id]?.sortDirection === 'desc')) {
          return rhs.toLowerCase().localeCompare(lhs.toLowerCase());
        } else {
          return lhs.toLowerCase().localeCompare(rhs.toLowerCase());
        }
      });
    if (arrays) {
      groupOptions.push(EMPTY_ID);
    }
    return groupOptions;
  }

  private invalidate(columnId: string)  {
    this.updateCalculatedValues(this.props, columnId);
  }

  private toggleDetails = () => {
    const { detailsOpen } = this.state;
    this.updateState(update(this.mNextState, { detailsOpen: { $set: !detailsOpen } }));
  }

  private setRowState(rowIds: string[]) {
    const { data } = this.props;
    const filteredRowIds = rowIds.filter(id =>
      (this.state.calculatedValues[id] !== undefined) && (data[id] !== undefined));
    this.updateState(update(this.mNextState, { rowIdsDelayed: { $set: filteredRowIds } }));
    this.mDetailTimer = null;
  }

  private updateDetailIds(rowIds: string[]) {
    if (_.isEqual(this.mLastDetailIds, rowIds)) {
      return;
    }
    this.mLastDetailIds = rowIds;

    if (this.mDetailTimer !== null) {
      clearTimeout(this.mDetailTimer);
    }
    this.mDetailTimer = setTimeout(() => this.setRowState(rowIds), 200);
  }

  private renderDetails = () => {
    const {t, data, detailsTitle, language, objects} = this.props;
    const {calculatedValues, detailsOpen, rowIdsDelayed} = this.state;

    if ((rowIdsDelayed === undefined)
        || (rowIdsDelayed.length === 0)
        || (calculatedValues === undefined)
        || (data === undefined)) {
      return null;
    }

    return (
      <TableDetail
        t={t}
        rowIds={rowIdsDelayed}
        rowData={calculatedValues}
        rawData={data}
        attributes={this.mVisibleDetails}
        language={language}
        show={detailsOpen}
        title={detailsTitle}
        onToggleShow={this.toggleDetails}
      />
    );
  }

  private columnToggles(props: IProps): ITableRowAction[] {
    const { t, columnBlacklist, objects } = props;

    const result: ITableRowAction[] = [];

<<<<<<< HEAD
    const blacklist: Set<string> = new Set(columnBlacklist || []);

    const { columns, inlines } = objects.reduce((prev, attr) => {
      if (attr.isToggleable && !blacklist.has(attr.id)) {
=======
    const { columns, inlines, disabled } = objects.reduce((prev, attr) => {
      if (attr.isToggleable) {
        const visible = attr.condition?.() ?? true;
>>>>>>> c8f32b10
        const attributeState = this.getAttributeState(attr, props.attributeState);
        prev[attr.placement === 'inline' ? 'inlines' : visible ? 'columns' : 'disabled'].push({
          icon: attributeState.enabled ? 'checkbox-checked' : 'checkbox-unchecked',
          title: attr.name,
          action: (arg) => this.setAttributeVisible(attr.id, !attributeState.enabled),
        });
      }
      return prev;
    }, { columns: [], inlines: [], disabled: [] });

    if (columns.length > 0) {
      result.push({
        icon: null,
        title: 'Toggle Columns',
      }, ...columns);
    }
    if (inlines.length > 0) {
      result.push({
        icon: null,
        title: 'Toggle Inlines',
      }, ...inlines);
    }
    /* currently not showing disabled columns at all, that's probably the more
       intuitive solution
    if (disabled.length > 0) {
      result.push({
        icon: null,
        title: t('Toggle Disabled Columns'),
      }, ...disabled);
    }
    */

    return result.map((res, idx) => ({ ...res, position: idx }));
  }

  private renderTableActions(hasActions: boolean): JSX.Element {
    const {t, tableId} = this.props;
    const {columnToggles} = this.state;

    return (
      <TH className={`table-${tableId} header-action`}>
        <div>
        {hasActions ? <div className='header-action-label'>{t('Actions')}</div> : null}
        {
          columnToggles.length > 0 ? (
            <IconBar
              id={`${tableId}-tableactions`}
              group={`${tableId}-action-icons-multi`}
              className='table-actions'
              staticElements={columnToggles}
              collapse='force'
              icon='settings'
              t={t}
            />
          ) : null
        }
        </div>
      </TH>
      );
  }

  private isSortColumn(attributeState: IAttributeState) {
    return (attributeState !== undefined)
      && (attributeState.sortDirection !== undefined)
      && (attributeState.sortDirection !== 'none');
  }

  private renderRow(rowId: string, sortAttribute: ITableAttribute, groupId?: string): JSX.Element {
    const { t, data, language, hasActions, tableId } = this.props;
    const { calculatedValues, rowState, rowVisibility, singleRowActions } = this.state;

    if ((calculatedValues[rowId] === undefined) || (data[rowId] === undefined)) {
      return null;
    }

    const attributes = this.mVisibleAttributes;

    const tableRowId = sanitizeCSSId(rowId + '_' + (groupId || ''));

    return (
      <TableRow
        t={t}
        tableId={tableId}
        id={tableRowId}
        rowClass={sanitizeCSSId(rowId)}
        key={tableRowId}
        data={calculatedValues[rowId]}
        group={groupId}
        rawData={data[rowId]}
        attributes={attributes}
        inlines={this.mVisibleInlines}
        sortAttribute={sortAttribute !== undefined ? sortAttribute.id : undefined}
        actions={singleRowActions}
        hasActions={hasActions !== undefined ? hasActions : true}
        language={language}
        onClick={this.selectRow}
        selected={getSafe(rowState, [rowId, 'selected'], false)}
        highlighted={getSafe(rowState, [rowId, 'highlighted'], false)}
        domRef={this.setRowRef}
        container={this.mScrollRef}
        visible={rowVisibility[tableRowId] === true}
        grouped={groupId !== undefined}
        onSetVisible={this.setRowVisible}
        onHighlight={this.setRowHighlight}
      />
    );
  }

  private renderHeaderField = (attribute: ITableAttribute, proxy: boolean): JSX.Element => {
    const { t, filter, groupBy } = this.props;

    const attributeState = this.getAttributeState(attribute);

    const filt = (attribute.filter !== undefined) && (filter !== undefined)
      ? (filter[attribute.id] || null)
      : undefined;

    if (attributeState.enabled) {
      const classes = [
        `header-${attribute.id}`,
      ];
      if (truthy(filt)
          && ((attribute.filter.isEmpty === undefined) || !attribute.filter.isEmpty(filt))) {
        classes.push('table-filter-column');
      }
      if (this.isSortColumn(attributeState)) {
        classes.push('table-sort-column');
      }
      return (
        <HeaderCell
          className={classes.join(' ')}
          key={attribute.id}
          attribute={attribute}
          state={attributeState}
          doFilter={true}
          doGroup={attribute.id === groupBy}
          onSetSortDirection={this.setSortDirection}
          onSetGroup={this.setGroup}
          onSetFilter={this.setFilter}
          ref={proxy ? this.setHeaderCellRef : undefined}
          t={t}
        >
          {attribute.filter !== undefined ? (
            <attribute.filter.component
              filter={filt}
              attributeId={attribute.id}
              domRef={attribute.isDefaultFilter ? this.setDefaultFilterRef : undefined}
              t={t}
              onSetFilter={this.setFilter}
            />
         ) : null }
        </HeaderCell>
      );
    } else {
      return null;
    }
  }

  private setDefaultFilterRef = (ref: HTMLElement)  => {
    this.mDefaultFilterRef = ref;
  }

  private setHeaderCellRef = (ref: HeaderCell) => {
    if (ref !== null) {
      if (ref.props.attribute.noShrink === true) {
        this.mNoShrinkColumns[ref.props.attribute.id] = ref;
      }
    }
  }

  private handleKeyDown = (evt: React.KeyboardEvent<any>) => {
    const { lastSelected, selectionStart, sortedRows }  = this.state;

    try {
      if (evt.target !== this.mScrollRef) {
        return;
      }

      if ((evt.key === 'f') && evt.ctrlKey) {
        if (this.mDefaultFilterRef !== null) {
          this.mDefaultFilterRef.focus();
        }
        return;
      }

      if (this.useMultiSelect()) {
        if ((evt.key === 'a') && evt.ctrlKey) {
          this.selectAll();
          return;
        }

        if (evt.shiftKey && (selectionStart === undefined)) {
          const selection = lastSelected !== undefined
            ? { rowId: lastSelected.rowId, groupId: lastSelected.groupId }
            : undefined;

          this.updateState(update(this.mNextState, {
            selectionStart: { $set: selection },
          }));
        } else if (!evt.shiftKey && (selectionStart !== undefined)) {
          this.updateState(update(this.mNextState, {
            selectionStart: { $set: undefined },
          }));
        }
      }

      // TODO: this calculation of the number of lines visible in the table is only
      // accurate under the assumption all lines have the same height
      let visibleLineCount = 0;
      if ((lastSelected !== undefined) && (this.mRowRefs[lastSelected.rowId] !== undefined)) {
        // the previously selected row might no longer be visible, which would cause
        // an exception when trying to find the associated dom node
        const lastIdx = sortedRows.indexOf(lastSelected.rowId);
        if (lastIdx !== -1) {
          const selectedNode = ReactDOM.findDOMNode(this.mRowRefs[lastSelected.rowId]) as Element;
          visibleLineCount = this.mScrollRef.clientHeight / selectedNode.clientHeight;
          // account for the header. quite inaccurate.
          visibleLineCount -= 2;
        }
      }

      let offset = 0;
      switch (evt.keyCode) {
        case 32: {
          evt.preventDefault();
          this.toggleDetails();
          break;
        }
        case 33: offset = Math.round(visibleLineCount * -0.5); break;
        case 34: offset = Math.round(visibleLineCount * 0.5); break;
        case 38: offset = -1; break;
        case 40: offset = 1; break;
      }
      if (offset !== 0) {
        evt.preventDefault();
        const groupId = evt.currentTarget.getAttribute('data-group') || undefined;
        const newItem = this.selectRelative(offset, groupId, evt.shiftKey);
        if ((this.mRowRefs[newItem] !== undefined) && this.mMounted) {
          this.scrollToItem(
            ReactDOM.findDOMNode(this.mRowRefs[newItem]) as HTMLElement, Math.abs(offset) > 1);
        }
      } else {
        const action = this.props.actions.find(iter =>
          this.matchHotKey(iter, evt.keyCode, evt.shiftKey, evt.altKey, evt.ctrlKey));
        if (action !== undefined) {
          evt.preventDefault();
          const { rowState } = this.state;
          action.action(Object.keys(rowState).filter(id => rowState[id].selected));
        }
      }
    } catch (err) {
      log('warn', 'failed to handle keydown event', err.message);
    }
  }

  private matchHotKey(action: ITableRowAction, code: number,
                      shift: boolean, alt: boolean, ctrl: boolean): boolean {
    return (action.hotKey !== undefined)
      && (action.hotKey.code === code)
      && (action.hotKey.shift || (shift === false))
      && (action.hotKey.alt || (alt === false))
      && (action.hotKey.ctrl || (ctrl === false));
  }

  private refreshSorted(props: IProps) {
    const { data, language } = props;
    if (this.state.calculatedValues === undefined) {
      return;
    }
    const filtered: { [key: string]: any } =
      this.filteredRows(props, this.mVisibleAttributes, data);

    const attrState = this.getAttributeStates(props);

    const sortedRows = this.sortedRows(attrState, this.mVisibleAttributes, filtered, language);
    const groupedRows = this.groupedRows(props, sortedRows);

    this.updateState(update(this.mNextState, {
      sortedRows: { $set: sortedRows },
      groupedRows: { $set: groupedRows },
    }));
  }

  private getAttributeStates(props: IProps): { [id: string]: IAttributeState } {
    return (truthy(props.attributeState) || (this.mVisibleAttributes === undefined))
      ? props.attributeState
      : this.mVisibleAttributes.reduce((prev, attribute) => {
        if (attribute.isDefaultSort === true) {
          prev[attribute.id] = { sortDirection: 'asc' };
        }
        return prev;
      }, {});
  }

  private singleRowActions(props: IProps) {
    return props.actions.filter(
      (action) => (action.singleRowAction === undefined) || action.singleRowAction);
  }

  private multiRowActions(props: IProps) {
    return props.actions.filter(
      (action) => (action.multiRowAction === undefined) || action.multiRowAction);
  }

  private selectRelative = (delta: number, groupId: string, shiftHeld: boolean): string => {
    const { groupBy } = this.props;
    const { groupedRows, lastSelected, selectionStart, sortedRows } = this.state;
    if ((lastSelected === undefined) || (sortedRows === undefined)) {
      return;
    }

    let groupSortedRows: string[];
    if (groupBy !== undefined) {
      groupSortedRows = groupedRows.reduce((prev, group) => {
        prev.push(...(group.rows || []));
        return prev;
      }, []);
    } else {
      groupSortedRows = sortedRows;
    }

    let idx = groupSortedRows.indexOf(lastSelected.rowId);
    const oldIdx = idx;
    idx = Math.min(Math.max(idx + delta, 0), groupSortedRows.length - 1);

    const newSelection = groupSortedRows[idx];

    if (oldIdx === idx) {
      return newSelection;
    }

    this.selectOnly(newSelection, groupId, false);
    if (shiftHeld) {
      this.selectTo(selectionStart.rowId, selectionStart.groupId);
    }
    return newSelection;
  }

  private setProxyHeaderRef = ref => {
    this.mProxyHeaderRef = ref;
    this.mHeaderUpdateDebouncer.schedule();
  }

  private setVisibleHeaderRef = ref => {
    this.mVisibleHeaderRef = ref;
    this.mHeaderUpdateDebouncer.schedule();
  }

  private updateColumnWidth() {
    if (!truthy(this.mProxyHeaderRef) || !truthy(this.mVisibleHeaderRef)) {
      return;
    }

    this.mProxyHeaderRef.childNodes.forEach((node, index) => {
      (this.mVisibleHeaderRef.childNodes.item(index) as HTMLElement).style.minWidth =
        (this.mVisibleHeaderRef.childNodes.item(index) as HTMLElement).style.maxWidth =
          `${(node as HTMLElement).clientWidth}px`;
    });

    const height = this.mVisibleHeaderRef.clientHeight;
    this.mScrollRef.style['marginTop'] = `${height}px`;
  }

  private setPinnedRef = ref => {
    this.mPinnedRef = ref;
  }

  private setRowRef = (ref: any) => {
    if (ref !== null) {
      this.mRowRefs[ref.props['data-rowid']] = ref;
    }
  }

  private setRowVisible = (rowId: string, visible: boolean) => {
    // turn rows visible asap, turning them invisible can be done when scrolling ends
    // Important: This was intended as a performance optimisation but it also fixed
    //   a problem where drag&drop connectors between rows far apart didn't work because
    //   the source was hidden before while dragging.
    if (visible || (this.mDelayedVisibilityTimer === undefined)) {
      this.mNextVisibility[rowId] = visible;
      this.mDelayedVisibility[rowId] = visible;
      // it's possible that a previous visibility change hadn't even been
      // rendered yet, in this case we don't have to trigger an update
      if (visible !== this.state.rowVisibility[rowId]) {
        this.triggerUpdateVisibility();
      }
    } else {
      this.mDelayedVisibility[rowId] = visible;
    }
  }

  private triggerUpdateVisibility() {
    if (!this.mWillSetVisibility) {
      this.mWillSetVisibility = true;
      window.requestAnimationFrame(() => {
        this.mWillSetVisibility = false;
        this.updateState(setSafe(this.mNextState, ['rowVisibility'], { ...this.mNextVisibility }));
      });
    }
  }

  private postScroll() {
    if ((Date.now() - this.mLastScroll) < SuperTable.SCROLL_DEBOUNCE) {
      this.mDelayedVisibilityTimer = setTimeout(() =>
        this.postScroll(), SuperTable.SCROLL_DEBOUNCE + 100);
    } else {
      this.mDelayedVisibilityTimer = undefined;
      this.mNextVisibility = { ...this.mDelayedVisibility };
      this.triggerUpdateVisibility();
    }
  }

  private setRowHighlight = (rowId: string, highlighted: boolean) => {
    this.updateState(setSafe(this.mNextState, ['rowState', rowId, 'highlighted'], highlighted));
  }

  private scrollToItem = (item: HTMLElement, smooth: boolean, iterations: number = 3) => {
    const height = this.mScrollRef.offsetHeight;
    const offset = height / 5;
    const topLimit = this.mScrollRef.scrollTop + offset;
    const bottomLimit =
      this.mScrollRef.scrollTop + this.mScrollRef.clientHeight - offset;
    const itemBottom = item.offsetTop + item.offsetHeight;

    let targetPos: number;
    if (item.offsetTop < topLimit) {
      targetPos = Math.max(item.offsetTop - offset, 0);
    } else if (itemBottom > bottomLimit) {
      targetPos = itemBottom - this.mScrollRef.clientHeight + offset;
    }
    if ((targetPos !== undefined)
        && (targetPos !== this.mScrollRef.scrollTop)) {
      if (smooth) {
        smoothScroll(this.mScrollRef, targetPos, SuperTable.SCROLL_DURATION)
          .then((cont: boolean) => cont && (iterations > 0)
            ? this.scrollToItem(item, false, iterations - 1)
            : Promise.resolve());
      } else {
        this.mScrollRef.scrollTop = targetPos;

        if (iterations > 0) {
          // workaround: since we're not rendering off-screen rows it's possible for row heights to
          //  change as we scroll and then the offset we calculated might not be in the visible
          //  range after all.
          setTimeout(() => {
            this.scrollToItem(item, smooth, iterations - 1);
          }, 100);
        }
      }
    }
  }

  private onScroll = (event) => {
    this.mLastScroll = Date.now();
    if (this.mDelayedVisibilityTimer === undefined) {
      this.mDelayedVisibilityTimer = setTimeout(() =>
        this.postScroll(), SuperTable.SCROLL_DEBOUNCE + 100);
    }
    window.requestAnimationFrame(() => {
      if (truthy(this.mPinnedRef)) {
        this.mPinnedRef.className =
          event.target.scrollTop === 0 ? 'table-pinned' : 'table-pinned-hidden';
      }
      if (truthy(this.mHeaderRef)) {
        this.mHeaderRef.style.left = `-${event.target.scrollLeft}px`;
      }
    });
    Object.keys(this.mNoShrinkColumns).forEach(colId => {
      this.mNoShrinkColumns[colId].updateWidth();
    });
  }

  private mainPaneRef = (ref) => {
    if (ref === null) {
      return;
    }

    // not sure if this is necessary, I guess not
    ref.removeEventListener('scroll', this.onScroll);

    // translate the header so that it remains in view during scrolling
    ref.addEventListener('scroll', this.onScroll);
    this.mScrollRef = ref;
  }

  private mainHeaderRef = (ref) => {
    this.mHeaderRef = ref;
  }

  private updateCalculatedValues(props: IProps, forceUpdateId?: string): Promise<string[]> {
    this.mNextUpdateState = props;
    if (this.mUpdateInProgress) {
      return Promise.resolve([]);
    }
    this.mUpdateInProgress = true;

    const { t, data, objects } = props;

    // keep track of which columns had data changed so that we can later figure out if
    // sorting needs to be updated
    const changedColumns = new Set<string>();

    const oldState = this.mLastUpdateState || { data: {} };
    let newValues: ILookupCalculated = this.state.calculatedValues || {};

    // recalculate each attribute in each row
    return Promise.map(Object.keys(data), (rowId: string) => {
      const delta: any = {};

      return Promise.map(objects, (attribute: ITableAttribute) => {
        // avoid recalculating if the source data hasn't changed
        if (!attribute.isVolatile
            && (attribute.id !== forceUpdateId)
            && (oldState.data[rowId] === data[rowId])) {
          return Promise.resolve();
        }
        return Promise.resolve(attribute.calc(data[rowId], t))
          .then(newValue => {
            if (!_.isEqual(newValue, getSafe(newValues, [rowId, attribute.id], undefined))) {
              changedColumns.add(attribute.id);
              delta[attribute.id] = newValue;
            }
            return null;
          });
      })
      .then(() => {
        if (Object.keys(delta).length > 0) {
          delta.__id = rowId;
          if (newValues[rowId] === undefined) {
            newValues[rowId] = delta;
          } else {
            newValues = update(newValues, { [rowId]: { $merge: delta } });
          }
        }
      });
    })
    .then(() => Promise.map(Object.keys(oldState.data), rowId => {
      if (data[rowId] === undefined) {
        delete newValues[rowId];
      }
    }))
    .then(() =>
      // once everything is recalculated, update the cache
      new Promise<void>((resolve, reject) => {
        this.updateState(update(this.mNextState, {
          calculatedValues: { $set: newValues },
        }), () => resolve());
      }))
    .then(() => {
      const { rowState } = this.state;
      return this.updateDetailIds(Object.keys(rowState).filter(id => rowState[id].selected));
    })
    .then(() => {
      this.mUpdateInProgress = false;
      this.mLastUpdateState = props;
      if (this.mNextUpdateState !== this.mLastUpdateState) {
        // another update was queued while this was active
        return this.updateCalculatedValues(this.mNextUpdateState);
      } else {
        return Promise.resolve(Array.from(changedColumns));
      }
    })
    .catch(err => {
      this.mUpdateInProgress = false;
      return Promise.reject(err);
    });
  }

  private updateSelection(props: IProps) {
    // unselect rows that are no longer in the data
    const changes = {};
    const selected = [];
    Object.keys(this.state.rowState).forEach(rowId => {
      if (this.state.rowState[rowId].selected) {
        if (props.data[rowId] === undefined) {
          changes[rowId] = { selected: { $set: false } };
        } else {
          selected.push(rowId);
        }
      }
    });
    this.updateState(update(this.mNextState, { rowState: changes }), this.onRowStateChanged);
  }

  private standardSort(lhs: any, rhs: any): number {
    return lhs < rhs ? -1
      : lhs === rhs  ? 0
      : 1;
  }

  private filteredRows(props: IProps,
                       attributes: ITableAttribute[],
                       data: { [id: string]: any }) {
    const { filter } = props;
    const { calculatedValues } = this.state;

    if (filter === undefined) {
      return data;
    }

    const result = {};
    Object.keys(calculatedValues).filter(rowId => {
      // filter out rows which no longer exist
      if (data[rowId] === undefined) {
        return false;
      }
      // return only elements for which we can't find a non-matching filter
      // (in other words: Keep only those items that match all filters)
      return (attributes.find(attribute => {
        if (attribute.filter === undefined) {
          return false;
        }

        const dataId = attribute.filter.dataId || attribute.id;

        // raw can be true, false or a string that specifies an attribute that is
        // different from the one for which the filter is set. The raw value of that
        // attribute is then used for the filter
        const value = attribute.filter.raw !== false
          ? attribute.filter.raw === true
            ? data[rowId][dataId]
            : (data[rowId][attribute.filter.raw] || {})[dataId]
          : calculatedValues[rowId][dataId];

        return truthy(filter[attribute.id])
          && !attribute.filter.matches(filter[attribute.id], value,
                                       this.context.api.store.getState());
      }) === undefined);
    })
    .forEach(key => result[key] = data[key]);
    return result;
  }

  private attributeSortFunction(sortAttribute: ITableAttribute,
                                calculatedValues: ILookupCalculated,
                                data: { [id: string]: any },
                                locale: string) {
    let sortFunction;
    if (sortAttribute.sortFunc !== undefined) {
      sortFunction = (lhsId: string, rhsId: string) =>
        sortAttribute.sortFunc(
          calculatedValues[lhsId][sortAttribute.id],
          calculatedValues[rhsId][sortAttribute.id],
          locale);
    } else if (sortAttribute.sortFuncRaw !== undefined) {
      sortFunction = (lhsId: string, rhsId: string) =>
        sortAttribute.sortFuncRaw(data[lhsId], data[rhsId], locale);
    } else {
      sortFunction = (lhsId: string, rhsId: string) =>
        this.standardSort(
          calculatedValues[lhsId][sortAttribute.id],
          calculatedValues[rhsId][sortAttribute.id]);
    }
    return sortFunction;
  }

  private sortedRows(attributeState: { [id: string]: IAttributeState },
                     attributes: ITableAttribute[],
                     data: { [id: string]: any },
                     locale: string): string[] {
    const { calculatedValues } = this.state;

    const sortAttribute: ITableAttribute = attributes.find(attribute => {
      return (attributeState[attribute.id] !== undefined)
          && (attributeState[attribute.id].sortDirection !== undefined)
          && (attributeState[attribute.id].sortDirection !== 'none');
    });

    // return unsorted if no sorting column was selected or if the values
    // haven't been calculated yet
    if (sortAttribute === undefined) {
      return Object.keys(data)
        // catch cases where input data was broken. Code is usually not
        // equipped to deal with undefined row data
        .filter(rowId => data[rowId] !== undefined);
    }

    const sortFunction =
      this.attributeSortFunction(sortAttribute, calculatedValues, data, locale);

    const descending = attributeState[sortAttribute.id].sortDirection === 'desc';

    const dataIds = Object.keys(data).filter(key => calculatedValues[key] !== undefined);

    // comparison function if either value or both is/are undefined
    const undefCompare = (lhsId: string, rhsId: string) =>
      (calculatedValues[lhsId][sortAttribute.id] !== undefined)
        ? 1
        : (calculatedValues[rhsId][sortAttribute.id] !== undefined)
          ? -1
          : 0;

    return dataIds.sort((lhsId: string, rhsId: string): number => {
      const res = (sortAttribute.sortFuncRaw !== undefined)
              || ((calculatedValues[lhsId][sortAttribute.id] !== undefined)
                  && (calculatedValues[rhsId][sortAttribute.id] !== undefined))
          ? sortFunction(lhsId, rhsId)
          : undefCompare(lhsId, rhsId);

      return (descending) ? res * -1 : res;
    });
  }

  private groupedRows(props: IProps, sortedRows: string[])
      : Array<{ id: string, name: string, count: number, rows: string[] }> {
    const { t, attributeState, collapsedGroups, data, groupBy } = props;
    const { calculatedValues } = this.state;

    const groupAttribute = this.mVisibleAttributes.find(attribute => attribute.id === groupBy);

    if (groupAttribute === undefined) {
      return undefined;
    }

    if (sortedRows === undefined) {
      return [];
    }

    const sortAttribute: ITableAttribute = this.mVisibleAttributes.find(attribute =>
      this.isSortColumn(attributeState[attribute.id]));

    const valFunc = (rowId: string) => typeof(groupAttribute.isGroupable) === 'function'
            ? groupAttribute.isGroupable(data[rowId], t)
            : calculatedValues[rowId]?.[groupAttribute.id] || '';

    const groupOptions = this.getGroupOptions(this.props, sortedRows, sortAttribute,
                                              groupAttribute, valFunc);

    return groupOptions.reduce((prev, group) => {
      const groupItems = sortedRows
        .filter(row => {
          if (data[row] === undefined) {
            return prev;
          }
          const rowVal = valFunc(row);
          if (Array.isArray(rowVal)) {
            if (rowVal.length === 0) {
              return group === EMPTY_ID;
            }
            return (rowVal.indexOf(group) !== -1);
          } else {
            return (rowVal === group);
          }
        });

      if (groupItems.length !== 0) {
        const expanded = collapsedGroups.indexOf(group || '') === -1;
        const groupName = (groupAttribute.groupName !== undefined)
          ? groupAttribute.groupName(group)
          : group;
        prev.push({ id: group, name: groupName, count: groupItems.length, rows: expanded ? groupItems : null });
      }

      return prev;
    }, []);
  }

  private setAttributeVisible = (attributeId: string, visible: boolean) => {
    const { onSetAttributeVisible, tableId } = this.props;
    onSetAttributeVisible(tableId, attributeId, visible);
  }

  private getClasses(element: HTMLElement): string {
    // because classname is supposed to be a string but on svg elements
    // it may be SVGAnimatedString
    const classAny: any = element.className;
    return classAny === undefined
      ? ''
      : classAny instanceof SVGAnimatedString
        ? classAny.baseVal
        : element.className;
  }

  private selectRow = (evt: React.MouseEvent<any>) => {
    if (evt.isDefaultPrevented()) {
      return;
    }

    const { selectionStart } = this.state;

    if (!evt.shiftKey && (selectionStart !== undefined)) {
      this.updateState(update(this.mNextState, {
        selectionStart: { $set: undefined },
      }));
    }

    let iter = evt.target as any;
    while (((iter !== null) && (iter !== undefined))
          && (iter.tagName !== 'BUTTON')
          && (this.getClasses(iter).split(' ').indexOf('xtd') === -1)) {
      iter = iter.parentNode;
    }

    if ((iter !== null) && (iter.tagName === 'BUTTON')) {
      // don't handle if the click was on a button
      return;
    }

    const row = (evt.currentTarget as HTMLTableRowElement);
    const rowId = row.getAttribute('data-rowid');
    const groupId = row.getAttribute('data-group');

    if (this.useMultiSelect() && evt.ctrlKey) {
      // ctrl-click -> toggle the selected row, leave remaining selection intact
      this.selectToggle(rowId, groupId);
    } else if (this.useMultiSelect() && evt.shiftKey) {
      // shift-click -> select everything between this row and the last one clicked,
      //                deselect everything else
      this.selectTo(rowId, groupId);
    } else {
      // regular click -> select only the clicked row, everything else get deselected
      this.selectOnly(rowId, groupId, true);
    }
  }

  private selectOnly(rowId: string, groupId: string, click: boolean) {
    const rowState = {};
    Object.keys(this.state.rowState)
    .forEach(iterId => {
      rowState[iterId] = { selected: { $set: false } };
    });
    rowState[rowId] = (this.state.rowState[rowId] === undefined)
      ? { $set: { selected: true } }
      : { selected: { $set: true } };

    const now = Date.now();
    if (click
        && (this.state.lastSelected !== undefined)
        && (this.state.lastSelected.rowId === rowId)
        && ((now - this.mLastSelectOnly) < 500)) {
      this.updateState(update(this.mNextState, {
        detailsOpen: { $set: !this.state.detailsOpen },
        rowState,
      }), this.onRowStateChanged);
    } else {
      if (click) {
        this.mLastSelectOnly = now;
      }
      this.updateState(update(this.mNextState, {
        lastSelected: { $set: { rowId, groupId } },
        rowState,
      }), this.onRowStateChanged);
    }
  }

  private selectToggle(rowId: string, groupId: string) {
    const wasSelected = getSafe(this.state.rowState, [rowId, 'selected'], undefined);
    if (!wasSelected) {
      const rowState = wasSelected === undefined
            ? { $set: { selected: true } }
            : { selected: { $set: !wasSelected } };
      this.updateState(update(this.mNextState, {
        lastSelected: { $set: { rowId, groupId } },
        rowState: { [rowId]: rowState },
        }), this.onRowStateChanged);
    } else {
      this.updateState(update(this.mNextState, {
        rowState: { [rowId]: { selected: { $set: !wasSelected } } },
      }), this.onRowStateChanged);
    }
  }

  private onRowStateChanged = () => {
    const { rowState } = this.state;
    this.updateDetailIds(Object.keys(rowState).filter(id => rowState[id].selected));
  }

  private deselectAll = () => {
    const { rowState } = this.state;

    const newState = {};
    Object.keys(rowState).forEach(key => {
      if (rowState[key].selected) {
        newState[key] = { selected: { $set: false } };
      }
    });
    this.updateState(update(this.mNextState, { rowState: newState }), this.onRowStateChanged);
  }

  private selectAll() {
    const { sortedRows, rowState } = this.state;

    const newState = {};
    // first, disable what's currently selected
    Object.keys(rowState).forEach(key => {
      if (rowState[key].selected) {
        newState[key] = { selected: { $set: false } };
      }
    });

    // then (re-)enable all visible selections
    (sortedRows || []).forEach(key => {
      newState[key] = (newState[key] === undefined)
        ? { $set: { selected: true } }
        : { selected: { $set: true } };
    });
    this.updateState(update(this.mNextState, { rowState: newState }), this.onRowStateChanged);
  }

  private selectTo(rowId: string, groupId: string) {
    const { groupBy } = this.props;
    const { lastSelected, groupedRows, sortedRows } = this.mNextState;

    if (lastSelected === undefined) {
      return;
    }

    let groupSortedRows: Array<{ rowId: string, groupId: string }>;
    if ((groupBy !== undefined) && (groupedRows !== undefined)) {
      groupSortedRows = groupedRows.reduce((prev, group) => {
        prev.push(...((group.rows || []).map(rId => ({ rowId: rId, groupId: group.id })) || []));
        return prev;
      }, []);
    } else {
      groupSortedRows = sortedRows.map(rId => ({ rowId: rId, groupId: undefined }));
    }

    const selection: Set<string> = new Set([rowId, lastSelected.rowId]);
    let selecting = false;

    groupSortedRows.forEach(iterId => {
      let isBracket = ((iterId.rowId === rowId) && (!groupBy || (iterId.groupId === groupId)))
        || ((iterId.rowId === lastSelected.rowId)
            && (!groupBy || (iterId.groupId === lastSelected.groupId)));
      if (!selecting && isBracket) {
        selecting = true;
        isBracket = (rowId === lastSelected.rowId) && (groupId === lastSelected.groupId);
      }
      if (selecting) {
        selection.add(iterId.rowId);
        if (isBracket) {
          selecting = false;
        }
      }
    });

    const rowState = {};
    groupSortedRows.forEach(iterId => {
      rowState[iterId.rowId] = (this.state.rowState[iterId.rowId] === undefined)
        ? { $set: { selected: selection.has(iterId.rowId) } }
        : { selected: { $set: selection.has(iterId.rowId) } };
    });
    this.updateState(update(this.mNextState, { rowState }), this.onRowStateChanged);
  }

  private visibleAttributes(attributes: ITableAttribute[],
                            attributeStates: { [id: string]: IAttributeState })
                            : { table: ITableAttribute[],
                                detail: ITableAttribute[],
                                inline: ITableAttribute[] } {
<<<<<<< HEAD
    const filtered = attributes.filter(attribute =>
      ((attribute.condition === undefined) || attribute.condition())
      && !(this.props.columnBlacklist || []).includes(attribute.id));
=======
    const filtered = attributes
      .filter(attribute => ((attribute.condition === undefined) || attribute.condition()))
      .sort((lhs, rhs) => ((lhs.position ?? 100) - (rhs.position ?? 100)))
      ;
>>>>>>> c8f32b10

    const enabled = filtered.filter(attribute =>
      this.getAttributeState(attribute, attributeStates).enabled);

    const attributeSort = (lhs: ITableAttribute, rhs: ITableAttribute) =>
      (lhs.position || 100) - (rhs.position || 100);

    return {
      table: enabled.filter(attribute => ['table', 'both'].includes(attribute.placement))
        .sort(attributeSort),
      detail: filtered.filter(attribute => ['detail', 'both'].includes(attribute.placement))
        .sort(attributeSort),
      inline: enabled.filter(attribute => attribute.placement === 'inline').sort(attributeSort),
    };
  }

  private getAttributeState(attribute: ITableAttribute,
                            attributeStatesIn?: { [id: string]: IAttributeState }) {
    const attributeStates = attributeStatesIn || this.getAttributeStates(this.props) || {};

    const defaultVisible =
      attribute.isDefaultVisible !== undefined ? attribute.isDefaultVisible : true;

    return {
      enabled: defaultVisible,
      sortDirection: 'none' as SortDirection,
      ...attributeStates[attribute.id],
    };
  }

  private setSortDirection = (id: string, direction: SortDirection) => {
    const { objects, onSetAttributeSort, tableId } = this.props;

    // reset all other columns because we can't really support multisort with this ui
    for (const testId of objects.map(attribute => attribute.id)) {
      const attrState = this.getAttributeState(
        objects.find((attribute: ITableAttribute) => attribute.id === testId));

      if ((id !== testId) && (attrState.sortDirection !== 'none')) {
        onSetAttributeSort(tableId, testId, 'none');
      }
    }

    onSetAttributeSort(tableId, id, direction);
  }

  private setGroup = (id: string) => {
    const { groupBy, onSetGroupingAttribute, tableId } = this.props;
    if (groupBy === id) {
      onSetGroupingAttribute(tableId, undefined);
    } else {
      onSetGroupingAttribute(tableId, id);
    }
  }

  private setFilter = (attributeId?: string, filter?: any) => {
    const { onSetAttributeFilter, tableId } = this.props;
    onSetAttributeFilter(tableId, attributeId, filter);
    this.deselectAll();
  }

  private clearFilters = () => {
    this.setFilter();
  }

  private useMultiSelect() {
    // default to true
    return this.props.multiSelect !== false;
  }

  private updateState(newState: IComponentState, callback?: () => void) {
    if (_.isEqual(newState, this.state)) {
      if (callback !== undefined) {
        callback();
      }
      return;
    }
    this.mNextState = newState;
    if (this.mMounted) {
      this.setState(newState, callback);
    }
  }
}

const emptyObj = {};
const emptyList = [];

function mapStateToProps(state: any, ownProps: any): IConnectedProps {
  return {
    language: state.settings.interface.language,
    attributeState:
      getSafe(state, ['settings', 'tables', ownProps.tableId, 'attributes'], emptyObj),
    filter: getSafe(state, ['settings', 'tables', ownProps.tableId, 'filter'], undefined),
    groupBy: getSafe(state, ['settings', 'tables', ownProps.tableId, 'groupBy'], undefined),
    collapsedGroups: getSafe(state,
                             ['settings', 'tables', ownProps.tableId, 'collapsedGroups'],
                             emptyList),
  };
}

function mapDispatchToProps(dispatch: Redux.Dispatch): IActionProps {
  return {
    onSetAttributeVisible: (tableId: string, attributeId: string, visible: boolean) =>
      dispatch(setAttributeVisible(tableId, attributeId, visible)),
    onSetAttributeSort: (tableId: string, attributeId: string, dir: SortDirection) =>
      dispatch(setAttributeSort(tableId, attributeId, dir)),
    onSetAttributeFilter: (tableId: string, attributeId: string, filter: any) =>
      dispatch(setAttributeFilter(tableId, attributeId, filter)),
    onSetGroupingAttribute: (tableId: string, attributeId: string) =>
      dispatch(setGroupingAttribute(tableId, attributeId)),
    onCollapseGroup: (tableId: string, groupId: string, collapse: boolean) =>
      dispatch(collapseGroup(tableId, groupId, collapse)),
    onSetCollapsedGroups: (tableId: string, collapsed: string[]) =>
      dispatch(setCollapsedGroups(tableId, collapsed)),
  };
}

function registerTableAttribute(
    instanceGroup: string, group: string, attribute: ITableAttribute) {
  if (instanceGroup === group) {
    return attribute;
  } else {
    return undefined;
  }
}

function getTableState(state: IState, tableId: string) {
  return state.settings.tables[tableId];
}

type GetSelection = OutputSelector<any, string[], (res: ITableState) => string[]>;

export function makeGetSelection(tableId: string): GetSelection {
  const getTableStateInst = (state: any) => getTableState(state, tableId);
  return createSelector(getTableStateInst, (tableState: ITableState) => {
    return Object.keys(tableState.rows).filter((rowId: string) => (
      tableState.rows[rowId].selected
    ));
  });
}

export default
  translate(['common'])(
    extend(registerTableAttribute, 'tableId')(
      connect(mapStateToProps, mapDispatchToProps)(
        SuperTable))) as React.ComponentClass<IBaseProps & IExtensibleProps>;<|MERGE_RESOLUTION|>--- conflicted
+++ resolved
@@ -12,7 +12,7 @@
 import { log } from '../util/log';
 import smoothScroll from '../util/smoothScroll';
 import { getSafe, setSafe } from '../util/storeHelper';
-import {sanitizeCSSId, truthy, makeUnique} from '../util/util';
+import {makeUnique, sanitizeCSSId, truthy} from '../util/util';
 
 import IconBar from './IconBar';
 import GroupingRow, { EMPTY_ID } from './table/GroupingRow';
@@ -586,16 +586,11 @@
 
     const result: ITableRowAction[] = [];
 
-<<<<<<< HEAD
     const blacklist: Set<string> = new Set(columnBlacklist || []);
 
-    const { columns, inlines } = objects.reduce((prev, attr) => {
+    const { columns, inlines, disabled } = objects.reduce((prev, attr) => {
       if (attr.isToggleable && !blacklist.has(attr.id)) {
-=======
-    const { columns, inlines, disabled } = objects.reduce((prev, attr) => {
-      if (attr.isToggleable) {
         const visible = attr.condition?.() ?? true;
->>>>>>> c8f32b10
         const attributeState = this.getAttributeState(attr, props.attributeState);
         prev[attr.placement === 'inline' ? 'inlines' : visible ? 'columns' : 'disabled'].push({
           icon: attributeState.enabled ? 'checkbox-checked' : 'checkbox-unchecked',
@@ -1546,16 +1541,11 @@
                             : { table: ITableAttribute[],
                                 detail: ITableAttribute[],
                                 inline: ITableAttribute[] } {
-<<<<<<< HEAD
-    const filtered = attributes.filter(attribute =>
-      ((attribute.condition === undefined) || attribute.condition())
-      && !(this.props.columnBlacklist || []).includes(attribute.id));
-=======
     const filtered = attributes
-      .filter(attribute => ((attribute.condition === undefined) || attribute.condition()))
+      .filter(attribute => ((attribute.condition === undefined) || attribute.condition())
+                        && !(this.props.columnBlacklist || []).includes(attribute.id))
       .sort((lhs, rhs) => ((lhs.position ?? 100) - (rhs.position ?? 100)))
       ;
->>>>>>> c8f32b10
 
     const enabled = filtered.filter(attribute =>
       this.getAttributeState(attribute, attributeStates).enabled);
