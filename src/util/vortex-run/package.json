{
  "name": "vortex-run",
<<<<<<< HEAD
  "version": "0.0.11",
=======
  "version": "0.0.12",
>>>>>>> 0fc9a1bc
  "description": "Helpers to run code in different modes (elevated, in separate threads)",
  "main": "lib/index.js",
  "scripts": {
    "build": "../../../node_modules/.bin/tsc -p . -d"
  },
  "typings": "lib/index.d.ts",
  "files": [
    "lib/",
    "bin/"
  ],
  "author": "Black Tree Gaming Ltd.",
  "license": "GPL-3.0"
}<|MERGE_RESOLUTION|>--- conflicted
+++ resolved
@@ -1,10 +1,6 @@
 {
   "name": "vortex-run",
-<<<<<<< HEAD
-  "version": "0.0.11",
-=======
   "version": "0.0.12",
->>>>>>> 0fc9a1bc
   "description": "Helpers to run code in different modes (elevated, in separate threads)",
   "main": "lib/index.js",
   "scripts": {
