import { log } from './log';

import * as Promise from 'bluebird';
import * as path from 'path';
import * as winapi from 'winapi-bindings';
import * as fs from './fs';
import { getSafe } from './storeHelper';

<<<<<<< HEAD
const ITEM_EXT = '.item';

export interface IEpicEntry {
  appid: string;
  name: string;
  gamePath: string;
}

export interface IEpicGamesLauncher {
  isGameInstalled(name: string): Promise<boolean>;
  findByName(name: string): Promise<IEpicEntry>;
  allGames(): Promise<IEpicEntry[]>;
}
=======
import opn from './opn';
>>>>>>> 99055a2e

import { GameEntryNotFound, IGameStore, IGameStoreEntry } from '../types/api';

const ITEM_EXT = '.item';
const STORE_ID = 'epic';

/**
<<<<<<< HEAD
 * very limited functionality atm because so far the only source of information
 * I found was this ini file, and it contains no meta data about the games, not
 * even the installation path
=======
 * Epic Store launcher seems to be holding game information inside
 *  .item manifest files which are stored inside the launchers Data folder
 *  "(C:\ProgramData\Epic\EpicGamesLauncher\Data\Manifests" by default
>>>>>>> 99055a2e
 */
class EpicGamesLauncher implements IGameStore {
  public id: string;
  private mDataPath: Promise<string>;
  private mCache: Promise<IGameStoreEntry[]>;

  constructor() {
    this.id = STORE_ID;
    if (process.platform === 'win32') {
      try {
        // We find the launcher's dataPath
        const epicDataPath = winapi.RegGetValue('HKEY_LOCAL_MACHINE',
          'SOFTWARE\\WOW6432Node\\Epic Games\\EpicGamesLauncher',
          'AppDataPath');
        this.mDataPath = Promise.resolve(epicDataPath.value as string);
      } catch (err) {
        log('info', 'Epic games launcher not found', { error: err.message });
        this.mDataPath = Promise.resolve(undefined);
      }
    } else {
      // TODO: Is epic launcher even available on non-windows platforms?
      this.mDataPath = Promise.resolve(undefined);
    }
  }

  public launchGame(appId: string): Promise<void> {
    return this.getPosixPath(appId)
      .then(posPath => opn(posPath).catch(err => Promise.resolve()));
  }

  public getPosixPath(name) {
    const posixPath = `com.epicgames.launcher://apps/${name}?action=launch&silent=true`;
    return Promise.resolve(posixPath);
  }

  public queryPath() {
    return this.mDataPath.then(dataPath => path.join(dataPath, this.executable()));
  }

  /**
   * test if a game is installed through the launcher.
   * Please keep in mind that epic seems to internally give third-party games animal names. Kinky.
   * @param name
   */
  public isGameInstalled(name: string): Promise<boolean> {
    return this.findByName(name)
      .then(() => Promise.resolve(true))
      .catch(err => Promise.resolve(false));
  }

  public findByAppId(appId: string): Promise<IGameStoreEntry> {
    return this.allGames()
      .then(entries => entries.find(entry => entry.appid === appId))
      .then(entry => entry === undefined
        ? Promise.reject(new GameEntryNotFound(appId, STORE_ID))
        : Promise.resolve(entry));
  }

  /**
   * Try to find the epic entry object using Epic's internal naming convention.
   *  e.g. "Flour" === "Untitled Goose Game" lol
   * @param name
   */
<<<<<<< HEAD
  public findByName(name: string): Promise<IEpicEntry> {
    const re = new RegExp(name);
    return this.allGames()
      .then(entries => entries.find(entry => re.test(entry.name)))
      .then(entry => entry === undefined
        ? Promise.reject(new EpicGameNotFound(name))
        : Promise.resolve(entry));
  }

  /**
   * find the first game with the specified appid or one of the specified appids
   */
  public findByAppId(appId: string | string[]): Promise<IEpicEntry> {
    // support searching for one app id or one out of a list (when there are multiple
    // variants of a game)
    const matcher = Array.isArray(appId)
      ? entry => appId.indexOf(entry.appid) !== -1
      : entry => entry.appid === appId;

    return this.allGames()
      .then(entries => entries.find(matcher))
      .then(entry => {
        if (entry === undefined) {
          return Promise.reject(new EpicGameNotFound(Array.isArray(appId)
            ? appId.join(', ') : appId));
        } else {
          return Promise.resolve(entry);
        }
      });
  }

  public allGames(): Promise<IEpicEntry[]> {
    if (this.mCache === undefined) {
=======
  public findByName(name: string): Promise<IGameStoreEntry> {
    const re = new RegExp(name);
    return this.allGames()
      .then(entries => entries.find(entry => re.test(entry.name)))
      .then(entry => (entry === undefined)
        ? Promise.reject(new GameEntryNotFound(name, STORE_ID))
        : Promise.resolve(entry));
  }

  public allGames(): Promise<IGameStoreEntry[]> {
    if (!this.mCache) {
>>>>>>> 99055a2e
      this.mCache = this.parseManifests();
    }
    return this.mCache;
  }

  private executable() {
    // TODO: This probably won't work on *nix
    //  test and fix.
    return process.platform === 'win32'
      ? 'EpicGamesLauncher.exe'
      : 'EpicGamesLauncher';
  }

  private parseManifests(): Promise<IGameStoreEntry[]> {
    let manifestsLocation;
    return this.mDataPath
      .then(dataPath => {
        manifestsLocation = path.join(dataPath, 'Manifests');
        return fs.readdirAsync(manifestsLocation);
      })
      .catch({ code: 'ENOENT' }, err => {
        log('info', 'Epic launcher manifests could not be found', err.code);
        return Promise.resolve([]);
      })
      .then(entries => {
        const manifests = entries.filter(entry => entry.endsWith(ITEM_EXT));
        return Promise.map(manifests, manifest =>
          fs.readFileAsync(path.join(manifestsLocation, manifest), { encoding: 'utf8' })
            .then(data => {
              try {
                const parsed = JSON.parse(data);
                const gameStoreId = STORE_ID;
                const gamePath = getSafe(parsed, ['InstallLocation'], undefined);
                const name = getSafe(parsed, ['DisplayName'], undefined);
                const appid = getSafe(parsed, ['AppName'], undefined);

                return (!!gamePath && !!name && !!appid)
<<<<<<< HEAD
                  ? Promise.resolve({ gamePath, name, appid })
=======
                  ? Promise.resolve({ appid, name, gamePath, gameStoreId })
>>>>>>> 99055a2e
                  : Promise.resolve(undefined);
              } catch (err) {
                log('error', 'Cannot parse Epic Games manifest', err);
                return Promise.resolve(undefined);
              }
        })
        .catch(err => {
          log('error', 'Cannot read Epic Games manifest', err);
          return Promise.resolve(undefined);
        }));
      })
      .then((games) => games.filter(game => game !== undefined));
  }
}

const instance: IGameStore =
  process.platform === 'win32' ?  new EpicGamesLauncher() : undefined;

export default instance;<|MERGE_RESOLUTION|>--- conflicted
+++ resolved
@@ -6,23 +6,7 @@
 import * as fs from './fs';
 import { getSafe } from './storeHelper';
 
-<<<<<<< HEAD
-const ITEM_EXT = '.item';
-
-export interface IEpicEntry {
-  appid: string;
-  name: string;
-  gamePath: string;
-}
-
-export interface IEpicGamesLauncher {
-  isGameInstalled(name: string): Promise<boolean>;
-  findByName(name: string): Promise<IEpicEntry>;
-  allGames(): Promise<IEpicEntry[]>;
-}
-=======
 import opn from './opn';
->>>>>>> 99055a2e
 
 import { GameEntryNotFound, IGameStore, IGameStoreEntry } from '../types/api';
 
@@ -30,15 +14,9 @@
 const STORE_ID = 'epic';
 
 /**
-<<<<<<< HEAD
- * very limited functionality atm because so far the only source of information
- * I found was this ini file, and it contains no meta data about the games, not
- * even the installation path
-=======
  * Epic Store launcher seems to be holding game information inside
  *  .item manifest files which are stored inside the launchers Data folder
  *  "(C:\ProgramData\Epic\EpicGamesLauncher\Data\Manifests" by default
->>>>>>> 99055a2e
  */
 class EpicGamesLauncher implements IGameStore {
   public id: string;
@@ -102,41 +80,6 @@
    *  e.g. "Flour" === "Untitled Goose Game" lol
    * @param name
    */
-<<<<<<< HEAD
-  public findByName(name: string): Promise<IEpicEntry> {
-    const re = new RegExp(name);
-    return this.allGames()
-      .then(entries => entries.find(entry => re.test(entry.name)))
-      .then(entry => entry === undefined
-        ? Promise.reject(new EpicGameNotFound(name))
-        : Promise.resolve(entry));
-  }
-
-  /**
-   * find the first game with the specified appid or one of the specified appids
-   */
-  public findByAppId(appId: string | string[]): Promise<IEpicEntry> {
-    // support searching for one app id or one out of a list (when there are multiple
-    // variants of a game)
-    const matcher = Array.isArray(appId)
-      ? entry => appId.indexOf(entry.appid) !== -1
-      : entry => entry.appid === appId;
-
-    return this.allGames()
-      .then(entries => entries.find(matcher))
-      .then(entry => {
-        if (entry === undefined) {
-          return Promise.reject(new EpicGameNotFound(Array.isArray(appId)
-            ? appId.join(', ') : appId));
-        } else {
-          return Promise.resolve(entry);
-        }
-      });
-  }
-
-  public allGames(): Promise<IEpicEntry[]> {
-    if (this.mCache === undefined) {
-=======
   public findByName(name: string): Promise<IGameStoreEntry> {
     const re = new RegExp(name);
     return this.allGames()
@@ -148,7 +91,6 @@
 
   public allGames(): Promise<IGameStoreEntry[]> {
     if (!this.mCache) {
->>>>>>> 99055a2e
       this.mCache = this.parseManifests();
     }
     return this.mCache;
@@ -186,11 +128,7 @@
                 const appid = getSafe(parsed, ['AppName'], undefined);
 
                 return (!!gamePath && !!name && !!appid)
-<<<<<<< HEAD
-                  ? Promise.resolve({ gamePath, name, appid })
-=======
                   ? Promise.resolve({ appid, name, gamePath, gameStoreId })
->>>>>>> 99055a2e
                   : Promise.resolve(undefined);
               } catch (err) {
                 log('error', 'Cannot parse Epic Games manifest', err);
