--- conflicted
+++ resolved
@@ -2,27 +2,16 @@
 
 import * as fs from './fs';
 import getVortexPath from './getVortexPath';
-<<<<<<< HEAD
 import { log } from './log';
-=======
->>>>>>> 7a293f89
 
 import Promise from 'bluebird';
 import { app as appIn, remote } from 'electron';
-<<<<<<< HEAD
-import I18next from 'i18next';
-import * as FSBackend from 'i18next-node-fs-backend';
-import { initReactI18next } from 'react-i18next';
-
-import * as path from 'path';
-=======
 import I18next, { i18n, TOptions } from 'i18next';
 import FSBackend from 'i18next-node-fs-backend';
 import * as path from 'path';
 import { initReactI18next } from 'react-i18next';
 
 type TFunction = typeof I18next.t;
->>>>>>> 7a293f89
 
 const app = remote !== undefined ? remote.app : appIn;
 
@@ -65,7 +54,6 @@
       this.mCurrentBackend = this.initBackend(backendType, extPath);
     }
     this.mCurrentBackend.read(language, namespace, callback);
-<<<<<<< HEAD
   }
 
   private initBackend(type: BackendType, extPath: string) {
@@ -88,30 +76,6 @@
     return res;
   }
 
-=======
-  }
-
-  private initBackend(type: BackendType, extPath: string) {
-    const res = new FSBackend();
-
-    let basePath: string;
-    if (type === 'bundled') {
-      basePath = this.mOptions.bundled;
-    } else if (type === 'custom') {
-      basePath = this.mOptions.user;
-    } else {
-      basePath = extPath;
-    }
-
-    res.init(this.mServices, {
-      loadPath: path.join(basePath, '{{lng}}', '{{ns}}.json'),
-      jsonIndent: 2,
-    });
-
-    return res;
-  }
-
->>>>>>> 7a293f89
   private backendType(language: string): { backendType: BackendType, extPath?: string } {
     try {
       // translations from the user directory (custom installs or in-development)
@@ -159,13 +123,8 @@
 
   currentLanguage = language;
 
-<<<<<<< HEAD
-  const i18n = I18next
-    .use(MultiBackend)
-=======
   const i18nObj = I18next
     .use(MultiBackend as any)
->>>>>>> 7a293f89
     .use(initReactI18next);
 
   return Promise.resolve(i18nObj.init(
