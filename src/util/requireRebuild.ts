--- conflicted
+++ resolved
@@ -184,58 +184,7 @@
           throw err;
         }
       }
-<<<<<<< HEAD
-
-      log('info', 'rebuilding ', moduleName);
-
-      const gypArgs: string[] = [
-        'rebuild',
-        '--target=' + (process.versions as any).electron,
-        '--arch=' + process.arch,
-        `--dist-url=${headerURL}`,
-        '--build-from-source',
-      ];
-      const spawnOptions: SpawnSyncOptions = {
-        cwd: modulePath,
-        env: {
-          ...process.env,
-          HOME: path.resolve(os.homedir(), '.electron-gyp'),
-          USERPROFILE: path.resolve(os.homedir(), '.electron-gyp'),
-          npm_config_disturl: headerURL,
-          npm_config_runtime: 'electron',
-          npm_config_arch: process.arch,
-          npm_config_target_arch: process.arch,
-          npm_config_build_from_source: 'true',
-        },
-      };
-
-      let nodeGyp = path.join(nodeModules, '.bin', 'node-gyp');
-      if (process.platform === 'win32') {
-        nodeGyp = nodeGyp + '.cmd';
-      }
-
-      const proc = spawnSync(nodeGyp, gypArgs, spawnOptions);
-      if (!!proc.error || (proc.stderr.toString().indexOf('gyp ERR') !== -1)) {
-        log('info', 'stdout', proc.stdout.toString());
-        log('error', 'stderr', proc.stderr.toString());
-        throw proc.error;
-      }
-
-      if (nodeFile === undefined) {
-        nodeFile = fs.readdirSync(buildPath).find(fileName => fileName.endsWith('.node'));
-      }
-      const fileBuildPath = path.join(buildPath, nodeFile);
-
-      fs.copySync(fileBuildPath, fileABIPath);
-      if (hash !== undefined) {
-        fs.copySync(fileBuildPath, fileCachePath);
-        fs.writeFileSync(fileCachePath + '.hash', hash);
-      }
-      log('info', 'rebuild done');
-      return orig.apply(this, arguments);
-=======
       throw err;
->>>>>>> e4b7361e
     }
   };
 }
