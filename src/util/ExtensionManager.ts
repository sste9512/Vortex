import { forgetExtension, removeExtension, setExtensionEnabled, setExtensionVersion } from '../actions/app';
import { addNotification, closeDialog, DialogActions, DialogType, dismissNotification,
         IDialogContent, showDialog } from '../actions/notifications';
import { suppressNotification } from '../actions/notificationSettings';
import { setExtensionLoadFailures } from '../actions/session';

import { IExtension } from '../extensions/extension_manager/types';
import { IModReference, IModRepoId } from '../extensions/mod_management/types/IMod';
import { ExtensionInit } from '../types/Extension';
import { IModLookupResult, ILookupOptions } from '../types/IModLookupResult';
import {
  ArchiveHandlerCreator,
  IArchiveHandler,
  IArchiveOptions,
  IErrorOptions,
  IExtensionApi,
  IExtensionContext,
  ILookupDetails,
  IOpenOptions,
  IReducerSpec,
  IRunOptions,
  IRunParameters,
  StateChangeCallback,
  ThunkStore,
} from '../types/IExtensionContext';
import { INotification } from '../types/INotification';
import { IExtensionLoadFailure, IExtensionState, IState } from '../types/IState';

import { Archive } from './archives';
import { relaunch } from './commandLine';
import { COMPANY_ID } from './constants';
import { MissingDependency, NotSupportedError,
        ProcessCanceled, UserCanceled } from './CustomErrors';
import { isOutdated } from './errorHandling';
import getVortexPath from './getVortexPath';
import { i18n } from './i18n';
import lazyRequire from './lazyRequire';
import { log } from './log';
import { showError } from './message';
import { registerSanityCheck, SanityCheck } from './reduxSanity';
import runElevatedCustomTool from './runElevatedCustomTool';
import { activeGameId } from './selectors';
import { getSafe } from './storeHelper';
import StyleManager from './StyleManager';
import { setdefault, truthy } from './util';

import Promise from 'bluebird';
import { spawn, SpawnOptions } from 'child_process';
import { app as appIn, dialog as dialogIn, ipcMain, ipcRenderer, remote } from 'electron';
import { EventEmitter } from 'events';
import * as fs from 'fs-extra';
import I18next from 'i18next';
import JsonSocket from 'json-socket';
import * as _ from 'lodash';
import { IHashResult, ILookupResult, IModInfo, IReference } from 'modmeta-db';
import * as modmetaT from 'modmeta-db';
const modmeta = lazyRequire<typeof modmetaT>(() => require('modmeta-db'));
import * as net from 'net';
import * as path from 'path';
import * as Redux from 'redux';
import {} from 'redux-watcher';
import * as semver from 'semver';
import { generate as shortid } from 'shortid';
import { dynreq, runElevated } from 'vortex-run';

// tslint:disable-next-line:no-var-requires
const ReduxWatcher = require('redux-watcher');

const ERROR_OUTPUT_CUTOFF = 3;

let app = appIn;
let dialog = dialogIn;

if (remote !== undefined) {
  app = remote.app;
  dialog = remote.dialog;
}

export interface IRegisteredExtension {
  name: string;
  path: string;
  dynamic: boolean;
  initFunc: ExtensionInit;
  info?: IExtension;
}

interface IWatcherRegistry {
  [watchPath: string]: StateChangeCallback[];
}

interface IInitCall {
  extension: string;
  extensionPath: string;
  key: string;
  arguments: any[];
  optional: boolean;
}

interface IApiAddition {
  key: string;
  callback: (...args: any[]) => void;
}

class APIProxyHandler implements ProxyHandler<any> {
  private mExtension: IRegisteredExtension;

  constructor(extension: IRegisteredExtension) {
    this.mExtension = extension;
  }

  public get(target, key: PropertyKey): any {
    if (key === 'extension') {
      return this.mExtension;
    }
    return target[key];
  }
}

class APIProxyCreator implements ProxyHandler<any> {
  private mExtension: IRegisteredExtension;
  private mProxy: APIProxyHandler;

  constructor(extension: IRegisteredExtension) {
    this.mExtension = extension;
  }

  public get(target, key: PropertyKey): any {
    if (key === 'api') {
      if (this.mProxy === undefined) {
        this.mProxy = new Proxy(target[key], new APIProxyHandler(this.mExtension));
      }
      return this.mProxy;
    } else {
      return target[key];
    }
  }
}

class ContextProxyHandler implements ProxyHandler<any> {
  private mContext: any;
  private mInitCalls: IInitCall[];
  private mApiAdditions: IApiAddition[];
  private mCurrentExtension: string;
  private mCurrentPath: string;
  private mOptional: {};
  private mMayRegister: boolean = true;

  constructor(context: any) {
    this.mContext = context;
    this.mInitCalls = [];
    this.mApiAdditions = [];
    // TODO: check if this is necessary. Ususally the arrow lambda should
    //   bind this automatically
    // tslint:disable-next-line:no-this-assignment
    const that = this;
    this.mOptional = new Proxy({}, {
      get(target, key: PropertyKey): any {
        return (...args) => {
          if (!this.mMayRegister) {
            log('warn', 'extension tries to use register call outside init function', {
              extension: this.mCurrentExtension,
              call: key,
            });
            return;
          }

          that.mInitCalls.push({
            extension: that.mCurrentExtension,
            extensionPath: that.mCurrentPath,
            key: key.toString(),
            arguments: args,
            optional: true,
          });
        };
      },
    });
  }

  public endRegistration() {
    this.mMayRegister = false;
  }

  /**
   * returns the parameters of calls to the specified function
   */
  public getCalls(name: string): IInitCall[] {
    return this.mInitCalls.filter((call: IInitCall) =>
      call.key === name);
  }

  public invokeAdditions() {
    this.mApiAdditions.forEach((addition: IApiAddition) => {
      this.getCalls(addition.key).forEach(call => {
        addition.callback(...call.arguments, call.extensionPath);
      });
    });
  }

  /**
   * remove all init calls from incompatible extensions
   */
  public unloadIncompatible(furtherAPIs: Set<string>,
                            allExtensions: string[]): { [extId: string]: IExtensionLoadFailure[] } {
    const addAPIs: string[] =
        this.mApiAdditions.map((addition: IApiAddition) => addition.key);
    const fullAPI = new Set([...furtherAPIs, ...this.staticAPIs, ...addAPIs]);

    const incompatibleExtensions: { [extId: string]: IExtensionLoadFailure[] } = {};

    this.mInitCalls.filter(
      (call: IInitCall) => !call.optional && !fullAPI.has(call.key))
    .forEach((call: IInitCall) => {
      log('debug', 'unsupported api call', { extension: call.extension, api: call.key });
      setdefault(incompatibleExtensions, call.extension, [])
        .push({ id: 'unsupported-api' });
    });

    const testValid = (extId: string, requiredId?: string) => {
      if (allExtensions.indexOf(requiredId) === -1) {
        setdefault(incompatibleExtensions, extId, []).push(
          { id: 'dependency', args: { dependencyId: requiredId } });
      }
    };

    this.getCalls('requireExtension').forEach(call => {
      testValid(call.extension, ...call.arguments);
    });

    this.getCalls('requireVersion').forEach(call => {
      if ((process.env.NODE_ENV !== 'development')
          && !semver.satisfies(app.getVersion(), call.arguments[0])) {
        setdefault(incompatibleExtensions, call.extension, []).push(
          { id: 'unsupported-version' });
      }
    });

    if (Object.keys(incompatibleExtensions).length > 0) {
      log('info', 'extensions ignored for using unsupported api',
          { extensions: Object.keys(incompatibleExtensions).join(', ') });
      this.mInitCalls = this.mInitCalls.filter((call: IInitCall) =>
        incompatibleExtensions[call.extension] === undefined);
    } else {
      if (remote !== undefined) {
        log('debug', 'all extensions compatible');
      }
    }

    return incompatibleExtensions;
  }

  /**
   * change the extension name currently being loaded
   */
  public setExtension(extension: string, extensionPath: string) {
    this.mCurrentExtension = extension;
    this.mCurrentPath = extensionPath;
  }

  public has(target, key: PropertyKey): boolean {
    return true;
  }

  public get(target, key: PropertyKey): any {
    if (key in this.mContext) {
      return this.mContext[key];
    } else if (key === 'optional') {
      return this.mOptional;
    }

    return (key in this.mContext)
      ? this.mContext[key]
      : (...args) => {
        if (!this.mMayRegister) {
          log('warn', 'extension tries to use register call outside init function', {
            extension: this.mCurrentExtension,
            call: key,
          });
          return;
        }

        this.mInitCalls.push({
          extension: this.mCurrentExtension,
          extensionPath: this.mCurrentPath,
          key: key.toString(),
          arguments: args,
          optional: false,
        });
      };
  }

  public set(target, key: PropertyKey, value: any, receiver: any) {
    this.mApiAdditions.push({
      key: key.toString(),
      callback: value,
    });
    return true;
  }

  private get staticAPIs() {
    // trick so we get a compile time error from tsc if this object doesn't
    // match the interface
    const dummy: IExtensionContext = {
      registerMainPage: undefined,
      registerDashlet: undefined,
      registerDialog: undefined,
      registerSettings: undefined,
      registerAction: undefined,
      registerBanner: undefined,
      registerDeploymentMethod: undefined,
      registerInstaller: undefined,
      registerFooter: undefined,
      registerToDo: undefined,
      registerModSource: undefined,
      registerReducer: undefined,
      registerPersistor: undefined,
      registerSettingsHive: undefined,
      registerTableAttribute: undefined,
      registerTest: undefined,
      registerArchiveType: undefined,
      registerGame: undefined,
      registerGameStore: undefined,
      registerGameInfoProvider: undefined,
      registerAttributeExtractor: undefined,
      registerModType: undefined,
      registerActionCheck: undefined,
      registerMerge: undefined,
      registerInterpreter: undefined,
      registerStartHook: undefined,
      registerMigration: undefined,
      requireVersion: undefined,
      requireExtension: undefined,
      api: undefined,
      once: undefined,
      onceMain: undefined,
      optional: undefined,
    };

    return Object.keys(dummy);
  }
}

class EventProxy extends EventEmitter {
  private mTarget: Electron.WebContents;
  private mRemoteCallbacks: { [id: string]: (...args) => void } = {};
  private mRemotePromises: { [id: string]: { resolve: (res) => void, reject: (err) => void } } = {};

  constructor(target: Electron.WebContents) {
    super();
    this.mTarget = target;
    // any listener attached to this proxy will be attached to
    // the event handler in the target process as well so those events
    // get relayed to here
    this.on('newListener', (event, listener) => {
      // TODO: workaround: instead of two parameters I get one array with two elements.
      //   this differs from the documentation of newListener so I assume it'a a bug?
      if (Array.isArray(event)) {
        event = event[0];
      }
      this.mTarget.send('register-relay-listener', event);
    });
    // TODO: support removeListener
    ipcMain.on('relay-event', (event, eventName, ...args) => {
      if (event.sender === this.mTarget) {
        super.emit(eventName, ...args);
      }
    });
    ipcMain.on('relay-cb', (event, id, ...args) => {
      const cb = this.mRemoteCallbacks[id];
      if (cb !== undefined) {
        const newArgs = args.map(arg => {
          if (arg.__promise === undefined) {
            return arg;
          } else {
            return new Promise((resolve, reject) => {
              this.mRemotePromises[arg.__promise] = { resolve, reject };
            });
          }
        });
        cb(...newArgs);
        delete this.mRemoteCallbacks[id];
      }
    });
    ipcMain.on('relay-cb-resolve', (event, id, res) => {
      const prom = this.mRemotePromises[id];
      if (prom !== undefined) {
        prom.resolve(res);
        delete this.mRemotePromises[id];
      }
    });
    ipcMain.on('relay-cb-reject', (event, id, err) => {
      const prom = this.mRemotePromises[id];
      if (prom !== undefined) {
        prom.reject(err);
        delete this.mRemotePromises[id];
      }
    });
  }

  public emit(eventName: string, ...args) {
    if (!super.emit(eventName, args)
        && (this.mTarget !== undefined)
        && !this.mTarget.isDestroyed()) {
      // relay all events this process didn't handle itself to the connected
      // process
      if (typeof(args[args.length - 1]) === 'function') {
        const id = shortid();
        this.mRemoteCallbacks[id] = args[args.length - 1];
        const newArgs = [].concat(args.slice(0, args.length - 1), id);
        this.mTarget.send('relay-event-with-cb', eventName, ...newArgs);
      } else {
        this.mTarget.send('relay-event', eventName, ...args);
      }
      return true;
    }
    return false;
  }
}

const UNDEFINED = {};

interface IStartHook {
  priority: number;
  id: string;
  hook: (input: IRunParameters) => Promise<IRunParameters>;
}

function convertMD5Result(input: ILookupResult): IModLookupResult {
  return input;
}

/**
 * interface to extensions. This loads extensions and provides the api extensions
 * use
 *
 * @class ExtensionManager
 */
class ExtensionManager {
  public static registerUIAPI(name: string) {
    ExtensionManager.sUIAPIs.add(name);
  }

  public static getExtensionPaths(): string[] {
    // only the first extension with a specific name is loaded, so
    // load the bundled ones last so a user can replace them
    return [
      path.join(app.getPath('userData'), 'plugins'),
      getVortexPath('bundledPlugins'),
    ];
  }

  private static sUIAPIs: Set<string> = new Set<string>();

  private mExtensions: IRegisteredExtension[];
  private mApi: IExtensionApi;
  private mTranslator: i18n;
  private mEventEmitter: NodeJS.EventEmitter;
  private mStyleManager: StyleManager;
  private mReduxWatcher: any;
  private mWatches: IWatcherRegistry = {};
  private mProtocolHandlers: { [protocol: string]: (url: string, install: boolean) => void } = {};
  private mRepositoryLookup: { [repository: string]: { preferOverMD5: boolean, func: (id: IModRepoId) => Promise<IModLookupResult[]> } } = {};
  private mArchiveHandlers: { [extension: string]: ArchiveHandlerCreator };
  private mModDB: modmetaT.ModDB;
  private mModDBPromise: Promise<void>;
  private mModDBGame: string;
  private mModDBAPIKey: string;
  private mModDBCache: { [id: string]: ILookupResult[] } = {};
  private mContextProxyHandler: ContextProxyHandler;
  private mExtensionState: { [extId: string]: IExtensionState };
  private mLoadFailures: { [extId: string]: IExtensionLoadFailure[] } = {};
  private mInterpreters: { [ext: string]: (input: IRunParameters) => IRunParameters };
  private mStartHooks: IStartHook[];
  private mLoadingCallbacks: Array<(name: string, idx: number) => void> = [];
  private mProgrammaticMetaServers: { [id: string]: any } = {};
  private mForceDBReconnect: boolean = false;
  private mOnUIStarted: () => void;
  private mUIStartedPromise: Promise<void>;
  private mOutdated: string[] = [];

  constructor(initStore?: Redux.Store<any>, eventEmitter?: NodeJS.EventEmitter) {
    this.mEventEmitter = eventEmitter;
    if (this.mEventEmitter !== undefined) {
      this.mEventEmitter.setMaxListeners(100);
    }

    this.mUIStartedPromise = new Promise(resolve => {
      this.mOnUIStarted = resolve;
    });

    this.mInterpreters = {};
    this.mStartHooks = [];
    this.mApi = {
      showErrorNotification: this.showErrorBox,
      selectFile: this.selectFile,
      selectExecutable: this.selectExecutable,
      selectDir: this.selectDir,
      events: this.mEventEmitter,
      translate: (input, options?) => this.mTranslator !== undefined
          ? this.mTranslator.t(input, options)
          : (Array.isArray(input) ? input[0].toString() : input.toString()) as any,
      locale: () => this.mTranslator.language,
      getI18n: () => this.mTranslator,
      getPath: this.getPath,
      onStateChange: (statePath: string[], callback: StateChangeCallback) => undefined,
      registerProtocol: this.registerProtocol,
      registerRepositoryLookup: this.registerRepositoryLookup,
      deregisterProtocol: this.deregisterProtocol,
      lookupModReference: this.lookupModReference,
      lookupModMeta: this.lookupModMeta,
      saveModMeta: this.saveModMeta,
      openArchive: this.openArchive,
      setStylesheet: (key, filePath) => this.mStyleManager.setSheet(key, filePath),
      runExecutable: this.runExecutable,
      emitAndAwait: this.emitAndAwait,
      isOutdated: () => isOutdated(),
      onAsync: this.onAsync,
      highlightControl: this.highlightControl,
      addMetaServer: this.addMetaServer,
      getLoadedExtensions: () => this.extensions,
      awaitUI: () => this.mUIStartedPromise,
      getState: () => undefined,
    };
    if (initStore !== undefined) {
      // apologies for the sync operation but this needs to happen before extensions are loaded
      // and everything in this phase of startup is synchronous anyway
      try {
        const disableExtensions =
            fs.readdirSync(app.getPath('temp'))
                .filter(name => name.startsWith('__disable_'));
        disableExtensions.forEach(ext => {
          initStore.dispatch(setExtensionEnabled(ext.substr(10), false));
          fs.unlinkSync(path.join(app.getPath('temp'), ext));
        });
      } catch (err) {
        // an ENOENT will happen on the first start where the dir doesn't
        // exist yet. No problem
        if (err.code !== 'ENOENT') {
          log('error', 'failed to read disabled extensions', err.message);
        }
      }

      this.mExtensionState = initStore.getState().app.extensions;
      const extensionsPath = path.join(app.getPath('userData'), 'plugins');
      Object.keys(this.mExtensionState)
        .filter(extId => this.mExtensionState[extId].remove)
        .forEach(extId => {
          log('debug', 'removing', path.join(extensionsPath, extId));
          fs.removeSync(path.join(extensionsPath, extId));
          initStore.dispatch(forgetExtension(extId));
        });
      ipcMain.on('__get_extension_state', event => {
        event.returnValue = this.mExtensionState;
      });
      ipcMain.on('__ui_is_ready', () => {
        this.mOnUIStarted();
      });
    } else {
      this.mExtensionState = ipcRenderer.sendSync('__get_extension_state');
    }
    if (remote !== undefined) {
      this.mStyleManager = new StyleManager(this.mApi);
    }
    this.mExtensions = this.loadExtensions();

    if (this.mOutdated.length > 0) {
      this.mOutdated.forEach(ext => {
        log('info', 'extension older than bundled version, will be removed',
          { name: ext });
        initStore.dispatch(removeExtension(ext));
      });

      relaunch();
    }

    this.initExtensions();
  }

  public setTranslation(translator: i18n) {
    this.mTranslator = translator;
  }

  public get extensions(): IRegisteredExtension[] {
    return this.mExtensions;
  }

  /**
   * sets up the extension manager to work with the specified store
   *
   * @template S State interface
   * @param {Redux.Store<S>} store
   *
   * @memberOf ExtensionManager
   */
  public setStore<S extends IState>(store: ThunkStore<S>) {
    this.mReduxWatcher = new ReduxWatcher(store);

    this.mExtensionState = getSafe(store.getState(), ['app', 'extensions'], {});

    this.mApi.sendNotification = (notification: INotification): string => {
      const noti = { ...notification };
      if (noti.id === undefined) {
        noti.id = shortid();
      }
      store.dispatch(addNotification(noti));
      return noti.id;
    };
    // tslint:disable-next-line:only-arrow-functions
    this.mApi.showErrorNotification = function(message: string,
                                               details: string | Error | any,
                                               options?: IErrorOptions) {
      if ((this.extension !== undefined)
          && (this.extension.info !== undefined)
          && (this.extension.info.author !== COMPANY_ID)) {
        if (options === undefined) {
          options = {};
        }
        if (options.allowReport !== false) {
          options['allowReport'] = false;
          options.extension = this.extension.info;
        }
      }
      showError(store.dispatch, message, details, options);
    };

    this.mApi.showDialog = (type: DialogType, title: string, content: IDialogContent,
                            actions: DialogActions, id?: string) =>
      store.dispatch(showDialog(type, title, content, actions, id));
    this.mApi.closeDialog = (id: string, actionKey: string, input: any) =>
      store.dispatch(closeDialog(id, actionKey, input));
    this.mApi.dismissNotification = (id: string) =>
      store.dispatch(dismissNotification(id));
    this.mApi.suppressNotification = (id: string, suppress: boolean) => {
      if (suppress !== false) {
        store.dispatch(dismissNotification(id));
      }
      store.dispatch(suppressNotification(id, suppress !== false));
    };
    this.mApi.store = store;
    this.mApi.getState = <T extends IState>() => this.mApi.store.getState() as T;
    this.mApi.onStateChange = this.stateChangeHandler;

    this.mApi.onStateChange(['settings', 'metaserver', 'servers'], () => {
      this.mForceDBReconnect = true;
    });

    if (ipcRenderer !== undefined) {
      ipcRenderer.on('send-notification',
        (event, notification) => this.mApi.sendNotification(notification));
      ipcRenderer.on('show-error-notification', (event, message, details, options, isError) =>  {
        let data = JSON.parse(details);
        if (isError) {
          data = Object.assign(new Error(), data);
        }
        this.mApi.showErrorNotification(message, data, options || undefined);
      });

      store.dispatch(setExtensionLoadFailures(this.mLoadFailures));
    } else {
      this.migrateExtensions();
    }
  }

  /**
   * set up the api for the main process.
   *
   * @param {Redux.Store<S>} store
   * @param {NodeJS.Events} ipc channel to the renderer process, in case a call has to be
   *                            delegated there
   *
   * @memberOf ExtensionManager
   */
  public setupApiMain<S>(store: Redux.Store<S>, ipc: Electron.WebContents) {
    this.mApi.showErrorNotification =
        (message: string, details: string | Error, options: IErrorOptions) => {
          try {
            // make an attempt to serialise error objects in such a way that they can be
            // reconstructed.
            const data: any = (typeof(details) === 'object')
              ? { ...details }
              : details;
            if (details instanceof Error) {
              // details.stack, details.name AND details.message seem to be getters.
              data.stack = details.stack;
              data.name = details.name;
              data.message = details.message;
              // stack is also optional. If we don't have one, generate one to this function
              // which is better than nothing because otherwise the code reconstructing the error
              // will produce a stack that is completely useless
              if (data.stack === undefined) {
                data.stack = (new Error()).stack;
              }
            }
            ipc.send('show-error-notification',
                     message, JSON.stringify(data), options, details instanceof Error);
          } catch (err) {
            // this may happen if the ipc has already been destroyed
            this.showErrorBox(message, details);
          }
        };
    this.mApi.events = this.mEventEmitter = new EventProxy(ipc);
  }

  /**
   * gain acces to the extension api
   *
   * @returns
   *
   * @memberOf ExtensionManager
   */
  public getApi() {
    return this.mApi;
  }

  /**
   * retrieve list of all reducers registered by extensions
   */
  public getReducers() {
    const reducers = [];
    this.apply('registerReducer', (statePath: string[], reducer: IReducerSpec) => {
      reducers.push({ path: statePath, reducer });
    });
    this.apply('registerActionCheck', (actionType: string, check: SanityCheck) => {
      registerSanityCheck(actionType, check);
    });
    this.apply('registerInterpreter', (extension: string,
                                       apply: (input: IRunParameters) => IRunParameters) => {
      this.mInterpreters[extension.toLowerCase()] = apply;
    });
    this.apply('registerStartHook', (priority: number, id: string,
                                     hook: (input: IRunParameters) => Promise<IRunParameters>) => {
      this.mStartHooks.push({ priority, id, hook });
    });

    this.mStartHooks.sort((lhs, rhs) => lhs.priority - rhs.priority);

    return reducers;
  }

  /**
   * apply all extensions that were registered by extensions
   *
   * @memberOf ExtensionManager
   */
  public applyExtensionsOfExtensions() {
    this.mContextProxyHandler.invokeAdditions();
  }

  /**
   * runs the extension init function with the specified register-function
   * set
   *
   * @param {string} funcName
   * @param {Function} func
   *
   * @memberOf ExtensionManager
   */
  public apply(funcName: string, func: (...args: any[]) => void) {
    this.mContextProxyHandler.getCalls(funcName).forEach(call => {
      try {
        func(...call.arguments);
      } catch (err) {
        this.mApi.showErrorNotification(
          'Extension failed to initialize. If this isn\'t an official extension, ' +
          'please report the error to the respective author.',
          {
            extension: call.extension,
            err: err.message,
            stack: err.stack,
          });
      }
    });
  }

  /**
   * call the "once" function for all extensions. This should really only be called
   * once.
   */
  public doOnce(): Promise<void> {
    const calls = this.mContextProxyHandler.getCalls(remote !== undefined ? 'once' : 'onceMain');

    const reportError = (err: Error, call: IInitCall) => {
      log('warn', 'failed to call once',
        { err: err.message, stack: err.stack });
      this.mApi.showErrorNotification(
        'Extension failed to initialize. If this isn\'t an official extension, ' +
        'please report the error to the respective author.',
        {
          extension: call.extension,
          err: err.message,
          stack: err.stack,
        });
    };

    return Promise.each(calls, (call, idx) => {
      log('debug', 'once', { extension: call.extension });
      try {
        this.mLoadingCallbacks.forEach(cb => {
          cb(call.extension, idx);
        });
        const prom = call.arguments[0]() || Promise.resolve();

        return prom.catch(err => {
          reportError(err, call);
        });
      } catch (err) {
        reportError(err, call);
      }
    })
    .then(() => {
      this.mLoadingCallbacks.forEach(cb => {
        cb(undefined, calls.length);
      });
      log('debug', 'once done');
    });
  }

  public renderStyle() {
    return this.mStyleManager.renderNow();
  }

  public getProtocolHandler(protocol: string) {
    return this.mProtocolHandlers[protocol] || null;
  }

  public get numOnce() {
    const calls = this.mContextProxyHandler.getCalls(remote !== undefined ? 'once' : 'onceMain');
    return calls.length;
  }

  public onLoadingExtension(cb: (name: string, idx: number) => void) {
    this.mLoadingCallbacks.push(cb);
  }

  public setUIReady() {
    this.mOnUIStarted();
    ipcRenderer.send('__ui_is_ready');
  }

  private getModDB = (): Promise<modmetaT.ModDB> => {
    const gameMode = activeGameId(this.mApi.store.getState());
    const currentKey =
      getSafe(this.mApi.store.getState(),
        ['confidential', 'account', 'nexus', 'APIKey'], '');

    let init;

    let onDone: () => void;
    if (this.mModDBPromise === undefined) {
      this.mModDBPromise = new Promise<void>((resolve, reject) => {
        onDone = () => {
          this.mModDBPromise = undefined;
          resolve();
        };
      });
      init = Promise.resolve();
    } else {
      init = this.mModDBPromise;
    }

    return init.then(() => {
      // reset the moddb if necessary so new settings get used
      if ((this.mModDB === undefined)
          || this.mForceDBReconnect
          || (gameMode !== this.mModDBGame)
          || (currentKey !== this.mModDBAPIKey)) {
        this.mForceDBReconnect = false;
        if (this.mModDB !== undefined) {
          return this.mModDB.close()
            .then(() => this.mModDB = undefined);
        }
      }
      return Promise.resolve();
    })
      .then(() => (this.mModDB !== undefined)
        ? Promise.resolve()
        : this.connectMetaDB(gameMode, currentKey)
          .then(modDB => {
            this.mModDB = modDB;
            this.mModDBGame = gameMode;
            this.mModDBAPIKey = currentKey;
            log('debug', 'initialised');
          }))
      .then(() => this.mModDB)
      .finally(() => {
        if (onDone !== undefined) {
          onDone();
        }
      });
      // TODO: the fallback to nexus api should somehow be set up in nexus_integration, not here
  }

  private getMetaServerList() {
    const state = this.mApi.store.getState();
    const servers = getSafe(state, ['settings', 'metaserver', 'servers'], {});

    return [].concat(
      Object.keys(this.mProgrammaticMetaServers).map(id => this.mProgrammaticMetaServers[id]),
      Object.keys(servers).map(id => servers[id]),
    );
  }

  private connectMetaDB(gameId: string, apiKey: string) {
    const dbPath = path.join(app.getPath('userData'), 'metadb');
    return modmeta.ModDB.create(
      dbPath,
      gameId, this.getMetaServerList(), log)
      .catch(err => {
        return this.mApi.showDialog('error', 'Failed to connect meta database', {
          text: 'Please check that there is no other instance of Vortex still running.',
          message: err.message,
        }, [
          { label: 'Quit' },
          { label: 'Retry' },
        ])
        .then(result => (result.action === 'Quit')
          ? app.quit()
          : this.connectMetaDB(gameId, apiKey));
      });
  }

  private stateChangeHandler = (watchPath: string[],
                                callback: StateChangeCallback) => {
    const stackErr = new Error();
    // have to initialize to a value that we _know_ is never set by the user.
    let lastValue = UNDEFINED;

    const key = watchPath.join('.');

    const changeHandler = ({cbStore, selector, prevState, currentState,
                            prevValue, currentValue}) => {
      // redux-watch may trigger even if no change occurred so we have to
      // do our own check, otherwise we could end up in an endless loop
      // if the callback causes redux-watch to trigger again without change
      if ((currentValue === lastValue) && (lastValue !== UNDEFINED)) {
        return;
      }
      lastValue = currentValue;
      this.mWatches[key].forEach(cb => {
        try {
          cb(prevValue, currentValue);
        } catch (err) {
          log('error', 'state change handler failed', {
            message: err.message,
            stack: stackErr.stack,
            key,
          });
        }
      });
    };

    if (this.mWatches[key] === undefined) {
      this.mWatches[key] = [];
      this.mReduxWatcher.watch(watchPath, changeHandler);
    }
    this.mWatches[key].push(callback);
  }

  private showErrorBox = (message: string, details: string | Error | any) => {
    if (typeof (details) === 'string') {
      dialog.showErrorBox(message, details);
    } else {
      dialog.showErrorBox(message, details.message);
    }
  }

  /**
   * initialize all extensions
   */
  private initExtensions() {
    const context = {
      api: this.mApi,
    };

    this.mContextProxyHandler = new ContextProxyHandler(context);
    const contextProxy = new Proxy(context, this.mContextProxyHandler);
    this.mExtensions.forEach(ext => {
      if (remote !== undefined) {
        // log this only once so we don't spam the log file with this
        log('info', 'init extension', {name: ext.name});
      }
      this.mContextProxyHandler.setExtension(ext.name, ext.path);
      try {
        const extProxy = new Proxy(contextProxy, new APIProxyCreator(ext));
        ext.initFunc(extProxy as IExtensionContext);
      } catch (err) {
        this.mLoadFailures[ext.name] = [ { id: 'exception', args: { message: err.message } } ];
        log('warn', 'couldn\'t initialize extension',
          {name: ext.name, err: err.message, stack: err.stack});
      }
    });
    this.mContextProxyHandler.endRegistration();
    // need to store them locally for now because the store isn't loaded at this time
    this.mLoadFailures = {
      ...this.mLoadFailures,
      ...this.mContextProxyHandler.unloadIncompatible(
        ExtensionManager.sUIAPIs, this.mExtensions.reduce((prev, ext) => {
          if (ext.info !== undefined) {
            if (ext.info.name !== undefined) {
              prev.push(ext.info.name);
            }

            if (ext.info.id !== undefined) {
              prev.push(ext.info.id);
            }
          }
          prev.push(ext.name);
          return prev;
        }, [])),
    };

    if (remote !== undefined) {
      // renderer process
      log('info', 'all extensions initialized');
    }
  }

  private migrateExtensions() {
    type MigrationFunc = (oldVersion: string) => Promise<void>;

    const migrations: { [ext: string]: MigrationFunc[] } = {};

    this.mContextProxyHandler.getCalls('registerMigration').forEach(call => {
      setdefault(migrations, call.extension, []).push(call.arguments[0]);
    });

    const state: IState = this.mApi.store.getState();
    this.mExtensions
      .filter(ext => ext.dynamic)
      .forEach(ext => {
        try {
          let oldVersion = getSafe(state.app, ['extensions', ext.name, 'version'], '0.0.0');
          if (!semver.valid(oldVersion)) {
            log('error', 'invalid version stored for extension',
                { extension: ext.name, oldVersion });
            oldVersion = '0.0.0';
          }
          if (oldVersion !== ext.info.version) {
            if (migrations[ext.name] === undefined) {
              this.mApi.store.dispatch(setExtensionVersion(ext.name, ext.info.version));
            } else {
              Promise.mapSeries(migrations[ext.name], mig => mig(oldVersion))
                .then(() => {
                  log('info', 'set extension version',
                      { name: ext.name, info: JSON.stringify(ext.info) });
                  this.mApi.store.dispatch(setExtensionVersion(ext.name, ext.info.version));
                })
                .catch(err => {
                  this.mApi.showErrorNotification('Extension failed to migrate', err, {
                    allowReport: ext.info.author === COMPANY_ID,
                  });
                });
            }
          }
        } catch (err) {
          this.mApi.showErrorNotification('Extension invalid', err, {
            allowReport: false,
            message: ext.name,
          });
        }
      });
  }

  private getPath(name: string) {
    return app.getPath(name as any);
  }

  private selectFile(options: IOpenOptions): Promise<string> {
    const fullOptions: Electron.OpenDialogOptions = {
      ..._.omit(options, ['create']),
      properties: ['openFile'],
    };
    if (options.create === true) {
      fullOptions.properties.push('promptToCreate');
    }
    const win = remote !== undefined ? remote.getCurrentWindow() : null;
    return Promise.resolve(dialog.showOpenDialog(win, fullOptions))
      .then(result => (result.filePaths !== undefined) && (result.filePaths.length > 0)
        ? result.filePaths[0]
        : undefined);
  }

  private selectExecutable(options: IOpenOptions) {
    // TODO: make the filter list dynamic based on the list of registered interpreters?
    const fullOptions: Electron.OpenDialogOptions = {
      ..._.omit(options, ['create']),
      properties: ['openFile'],
      filters: [
        { name: 'All Executables', extensions: ['exe', 'cmd', 'bat', 'jar', 'py'] },
        { name: 'Native', extensions: ['exe', 'cmd', 'bat'] },
        { name: 'Java', extensions: ['jar'] },
        { name: 'Python', extensions: ['py'] },
      ],
    };
    const win = remote !== undefined ? remote.getCurrentWindow() : null;
    return Promise.resolve(dialog.showOpenDialog(win, fullOptions))
      .then(result => (result.filePaths !== undefined) && (result.filePaths.length > 0)
        ? result.filePaths[0]
        : undefined);
  }

  private selectDir(options: IOpenOptions) {
    const fullOptions: Electron.OpenDialogOptions = {
      ..._.omit(options, ['create']),
      properties: ['openDirectory'],
    };
    const win = remote !== undefined ? remote.getCurrentWindow() : null;
    return Promise.resolve(dialog.showOpenDialog(win, fullOptions))
      .then(result => (result.filePaths !== undefined) && (result.filePaths.length > 0)
        ? result.filePaths[0]
        : undefined);
  }

  private registerProtocol = (protocol: string, def: boolean,
                              callback: (url: string, install: boolean) => void): boolean => {
    log('info', 'register protocol', { protocol });
    // make it work when using the development version
    const args = process.execPath.endsWith('electron.exe')
      ? [getVortexPath('package'), '-d']
      : ['-d'];

    const haveToRegister = def && !app.isDefaultProtocolClient(protocol, process.execPath, args);
    if (def) {
      app.setAsDefaultProtocolClient(protocol, process.execPath, args);
    }
    this.mProtocolHandlers[protocol] = callback;
    return haveToRegister;
  }

  private registerRepositoryLookup = (repository: string, preferOverMD5: boolean, func: (id: IModRepoId) => Promise<IModLookupResult[]>) => {
    this.mRepositoryLookup[repository] = { preferOverMD5, func };
  }

  private registerArchiveHandler = (extension: string, handler: ArchiveHandlerCreator) => {
    this.mArchiveHandlers[extension] = handler;
  }

  private deregisterProtocol(protocol: string) {
    log('info', 'deregister protocol');
    if (process.execPath.endsWith('electron.exe')) {
      // make it work when using the development version
      app.removeAsDefaultProtocolClient(protocol, process.execPath,
                                        [ getVortexPath('package'), '-d' ]);
    } else {
      app.removeAsDefaultProtocolClient(protocol, process.execPath, ['-d']);
    }
  }

  private lookupModReference =
      (reference: IModReference, options?: ILookupOptions): Promise<IModLookupResult[]> => {
    if (options === undefined) {
      options = {};
    }

    log('debug', 'lookup mod reference', { reference });

    let lookup: { preferOverMD5: boolean, func: (id: IModRepoId) => Promise<IModLookupResult[]> };
    let preMD5: Promise<IModLookupResult[]> = Promise.resolve([]);
    if (reference.repo !== undefined) {
      lookup = this.mRepositoryLookup[reference.repo.repository];
    }
    if ((lookup !== undefined) && lookup.preferOverMD5) {
      preMD5 = lookup.func(reference.repo);
    }

    return preMD5.then((results: IModLookupResult[]) => {
      if (options.requireURL === true) {
        results = results.filter(res => truthy(res.value.sourceURI));
      }
      if (results.length !== 0) {
        return results;
      } else {
        return this.getModDB()
          .then(modDB => modDB.getByReference(reference))
          .filter(mod => {
            if (options.requireURL === true) {
              return truthy(mod.value.sourceURI);
            } else {
              return true;
            }
          })
          .map(mod => convertMD5Result(mod));
      }
    })
    .then((results: IModLookupResult[]) => {
      if (results.length !== 0) {
        return results;
      } else {
        if ((lookup !== undefined) && !lookup.preferOverMD5) {
          return lookup.func(reference.repo);
        } else {
          return [];
        }
      }
    });
  }

  private modLookupId(detail: ILookupDetails): string {
    const san = (input: string) => path.basename(input, path.extname(input));
    const fileName = (detail.filePath !== undefined)
      ? san(detail.filePath)
      : (detail.fileName !== undefined)
      ? san(detail.fileName)
      : undefined;
    return `${detail.fileMD5}_${fileName}`
         + `_${detail.fileSize}_${detail.gameId}`;
  }

  private lookupModMeta = (detail: ILookupDetails): Promise<IModLookupResult[]> => {
    if ((detail.fileMD5 === undefined) && (detail.filePath === undefined)) {
      return Promise.resolve([]);
    }
    let lookupId = this.modLookupId(detail);
    if (this.mModDBCache[lookupId] !== undefined) {
      return Promise.resolve(this.mModDBCache[lookupId]);
    }
    let fileMD5 = detail.fileMD5;
    let fileSize = detail.fileSize;

    if ((fileMD5 === undefined) && (detail.filePath === undefined)) {
      return Promise.resolve([]);
    }

    let promise: Promise<void>;

    if (fileMD5 === undefined) {
      promise = modmeta.genHash(detail.filePath).then((res: IHashResult) => {
        fileMD5 = res.md5sum;
        fileSize = res.numBytes;
        lookupId = this.modLookupId({
          ...detail,
          fileMD5,
          fileSize,
        });
        this.getApi().events.emit('filehash-calculated', detail.filePath, fileMD5, fileSize);
      })
      .catch(err => {
        log('info', 'failed to calculate hash', { path: detail.filePath, error: err.message });
        return Promise.resolve();
      });
    } else {
      promise = Promise.resolve();
    }
    return promise
      .then(() => this.getModDB())
      .then(modDB => (fileSize !== 0) && (fileMD5 !== undefined)
        ? modDB.lookup(detail.filePath, fileMD5, fileSize, detail.gameId)
        : [])
      .then((result: ILookupResult[]) => {
        this.mModDBCache[lookupId] = result;
        return Promise.resolve(result);
      });
  }

  private saveModMeta = (modInfo: IModInfo): Promise<void> => {
    const lookupId = this.modLookupId({
      fileMD5: modInfo.fileMD5,
      filePath: modInfo.fileName,
      fileSize: modInfo.fileSizeBytes,
      gameId: modInfo.gameId,
    });
    delete this.mModDBCache[lookupId];
    return this.getModDB()
      .then(modDB => {
        return new Promise<void>((resolve, reject) => {
          modDB.insert([modInfo]);
          resolve();
        });
      });
  }

  private openArchive = (archivePath: string,
                         options?: IArchiveOptions,
                         ext?: string): Promise<Archive> => {
    if (this.mArchiveHandlers === undefined) {
      // lazy loading the archive handlers
      this.mArchiveHandlers = {};
      this.apply('registerArchiveType', this.registerArchiveHandler);
    }
    if (ext === undefined) {
      ext = path.extname(archivePath).substr(1);
    }
    const creator = this.mArchiveHandlers[ext];
    if (creator === undefined) {
      return Promise.reject(new NotSupportedError());
    }
    return creator(archivePath, options || {})
      .then((handler: IArchiveHandler) => Promise.resolve(new Archive(handler)));
  }

  private applyStartHooks(input: IRunParameters): Promise<IRunParameters> {
    let updated = input;
    return Promise.each(this.mStartHooks, hook => hook.hook(updated)
      .then((newParameters: IRunParameters) => {
        updated = newParameters;
      })
      .catch(UserCanceled, err => {
        log('debug', 'start canceled by user');
        return Promise.reject(err);
      })
      .catch(ProcessCanceled, err => {
        log('debug', 'hook canceled start', err.message);
        return Promise.reject(err);
      })
      .catch(err => {
        if (err instanceof UserCanceled) {
          log('debug', 'start canceled by user');
        } else if (err instanceof ProcessCanceled) {
          log('debug', 'hook canceled start', err.message);
        } else {
          log('error', 'hook failed', err);
        }
        return Promise.reject(err);
      }))
    .then(() => updated);
  }

  private runExecutable =
    (executable: string, args: string[], options: IRunOptions): Promise<void> => {
      if (!truthy(executable)) {
        return Promise.reject(new ProcessCanceled('Executable not set'));
      }
      const interpreter = this.mInterpreters[path.extname(executable).toLowerCase()];
      if (interpreter !== undefined) {
        try {
          ({ executable, args, options } = interpreter({ executable, args, options }));
        } catch (err) {
          return Promise.reject(err);
        }
      }

      const cwd = options.cwd || path.dirname(executable);
      // process.env is case insensitive (on windows at least?), but the spawn parameter isn't.
      // I think the key is called "Path" on windows but I'm not willing to bet this is consistent
      // across all language variants and versions
      const pathEnvName = Object.keys(process.env).find(key => key.toLowerCase() === 'path');
      const env = {
        ...process.env,
        [pathEnvName]: process.env['PATH_ORIG'] || process.env['PATH'],
        ...options.env,
      };

      return this.applyStartHooks({ executable, args, options })
      .then(updatedParameters => {
        ({ executable, args, options } = updatedParameters);
        return Promise.resolve();
      })
      .then(() => new Promise<void>((resolve, reject) => {
        try {
          const runExe = options.shell
            ? `"${executable}"`
            : executable;
          const spawnOptions: SpawnOptions = {
            cwd,
            env,
            detached: options.detach !== undefined ? options.detach : true,
            shell: options.shell,
          };
          const child = spawn(runExe, options.shell ? args : args.map(arg => arg.replace(/"/g, '')),
                              spawnOptions);
          if (truthy(child['exitCode'])) {
            // brilliant, apparently there is no way for me to get at the stdout/stderr when running
            // through a shell if starting the application fails immediately
            return reject(new Error(`Failed to start (exit code ${child['exitCode']})`));
          }
          if (options.onSpawned !== undefined) {
            options.onSpawned(child.pid);
          }

          if (options.detach) {
            child.unref();
          }

          let stdOut: string;
          let errOut: string;
          child
            .on('error', err => {
              reject(err);
            })
            .on('close', (code) => {
              const game = activeGameId(this.mApi.store.getState());
              if ((game === 'fallout3') && (code === 0xC0000135)) {
                // 0xC0000135 means that a dll couldn't be found.
                // In the context of FO3 it's commonly xlive or other redistribs are
                //  not installed.
                return reject(new MissingDependency());
              } else if (code === 0xE0434352) {
                // A .net error, unfortunately we can't now if/how the actual exception
                // text has been reported
                log('warn', '.Net error', { stdOut, errOut });
                if (game === 'stardewvalley') {
                  // In the case of SDV the interesting information seems to get printed to stdout
                  return reject(new Error(stdOut || errOut));
                } else if (errOut) {
                  return reject(new Error(errOut));
                } else {
                  return reject(new ProcessCanceled('.Net error'));
                }
              } else if (code !== 0) {
                // TODO: the child process returns an exit code of 53 for SSE and
                // FO4, and an exit code of 1 for Skyrim. We don't know why but it
                // doesn't seem to affect anything
                log('warn', 'child process exited with code: ' + code.toString(16), {});
                if (errOut !== undefined) {
                  log('warn', 'child output', errOut.trim());
                }
                if (options.expectSuccess) {
                  const lines = errOut.trim().split('\n');
                  const lastLine = errOut !== undefined
                    ? lines[lines.length - 1]
                    : '<No output>';

<<<<<<< HEAD
=======
                  if (errOut !== undefined) {
                    const lines = errOut.trim().split('\n');
                    lastLine = (lines.length > ERROR_OUTPUT_CUTOFF)
                      ? lines[lines.length - 1]
                      : lines.join('\n');
                  }
>>>>>>> 0fc9a1bc
                  const err: any = new Error(
                    `Failed to run "${executable}": "${lastLine} (${code.toString(16)})"`);
                  err.exitCode = code;
                  return reject(err);
                }
              }
              resolve();
          });
          if (child.stderr !== undefined) {
            child.stderr.on('data', (chunk: Buffer) => {
              if (errOut === undefined) {
                errOut = '';
              }
              try {
                errOut += chunk.toString();
              } catch (err) {
                log('warn', 'error output from external process couldn\'t be processed',
                    { executable });
              }
            });
          }
          if (child.stdout !== undefined) {
            child.stdout.on('data', (chunk: Buffer) => {
              if (stdOut === undefined) {
                stdOut = '';
              }
              try {
                stdOut += chunk.toString();
              } catch (err) {
                log('warn', 'output from external process couldn\'t be processed',
                    { executable });
              }
            });
          }
        } catch (err) {
          return reject(err);
        }
      }))
        .catch(ProcessCanceled, () => null)
        .catch({ code: 'EACCES' }, () =>
          this.runElevated(executable, cwd, args, env, options.onSpawned))
        .catch({ errno: 1223 }, () => Promise.reject(new UserCanceled()))
        .catch((err) => {
          return Promise.reject(err);
        });
  }

  private runElevated(executable: string, cwd: string, args: string[],
                      env: { [key: string]: string }, onSpawned: (pid?: number) => void) {
    const ipcPath = shortid();
    let tmpFilePath: string;
    return new Promise((resolve, reject) => {
      this.startIPC(ipcPath, err => {
        if (err !== null) {
          reject(err);
        } else {
          resolve();
        }
      });

      runElevated(ipcPath, runElevatedCustomTool, {
        toolPath: executable,
        toolCWD: cwd,
        parameters: args,
        environment: env,
      }).then(tmpPath => {
        tmpFilePath = tmpPath;
        if (onSpawned !== undefined) {
          onSpawned();
        }
      }).catch(err => {
        reject(err);
      });
    })
    .finally(() => {
      if (tmpFilePath !== undefined) {
        try {
          fs.unlinkSync(tmpFilePath);
        } catch (err) {
          // nop
        }
      }
    });
  }

  private emitAndAwait = (event: string, ...args: any[]): Promise<any> => {
    let queue = Promise.resolve();
    const results: any[] = [];
    const enqueue = (prom: Promise<any>) => {
      if (prom !== undefined) {
        queue = queue.then(() => prom
          .then(res => {
            if ((res !== undefined) && (res !== null)) {
              results.push(res);
            }
          })
          .catch(err => {
            this.mApi.showErrorNotification(`Unhandled error in event "${event}"`, err);
          }));
      }
    };

    this.mEventEmitter.emit(event, ...args, enqueue);

    return queue.then(() => results);
  }

  private onAsync = (event: string, listener: (...args) => PromiseLike<any>) => {
    this.mEventEmitter.on(event, (...args: any[]) => {
      const enqueue = args.pop();
      if ((enqueue === undefined) || (typeof(enqueue) !== 'function')) {
        // no arguments, this is not an emitAndAwait event!
        this.mApi.showErrorNotification('Invalid event handler', { event });
        if (enqueue !== undefined) {
          args.push(enqueue);
        }
        // call the listener anyway
        const prom = listener(...args);
        if (prom['catch'] !== undefined) {
          prom['catch'](err => {
            this.mApi.showErrorNotification(`Failed to call event ${event}`, err);
          });
        }
      } else {
        enqueue(listener(...args));
      }
    });
  }

  // tslint:disable-next-line:member-ordering
  private highlightCSS = (() => {
    let highlightCSS: CSSStyleRule;
    let highlightAfterCSS: CSSStyleRule;

    const initCSS = () => {
      if (highlightCSS !== undefined) {
        return;
      }

      highlightCSS = highlightAfterCSS = null;

      // tslint:disable-next-line:prefer-for-of
      for (let i = 0; i < document.styleSheets.length; ++i) {
        if ((document.styleSheets[i].ownerNode as any).id === 'theme') {
          const rules = Array.from((document.styleSheets[i] as any).rules);
          rules.forEach((rule: CSSStyleRule) => {
            if (rule.selectorText === '#highlight-control-dummy') {
              highlightCSS = rule;
            } else if (rule.selectorText === '#highlight-control-dummy::after') {
              highlightAfterCSS = rule;
            }
          });
        }
      }
    };

    return (selector: string, text?: string) => {
      initCSS();
      let result = '';

      // adding a new css rule matching the selector when we could just as well add
      // the highlight class to the control.
      // The reason it's done this way is because it's less messy (easier to clean up one css
      // rule instead of every control matched by the selector) and it doesn't interfere with
      // react, which might re-generate every control.
      if (highlightCSS === null) {
        // fallback if template rules weren't found
        result += `${selector} { border: 1px solid red }`;
        if (text !== undefined) {
          result += `${selector}::after { color: red, content: "${text}" }`;
        }
      } else {
        result += highlightCSS.cssText.replace('#highlight-control-dummy', selector);
        if (text !== undefined) {
          result += highlightAfterCSS.cssText
            .replace('#highlight-control-dummy', selector)
            .replace('__contentPlaceholder', text);
        }
      }

      return result;
    };
  })();

  private highlightControl = (selector: string, duration: number, text?: string) => {
    const id = shortid();
    const style = document.createElement('style');
    style.id = `highlight_${id}`;
    style.type = 'text/css';
    style.innerHTML = this.highlightCSS(selector, text);

    const head = document.getElementsByTagName('head')[0];
    const highlightNode = head.appendChild(style);
    setTimeout(() => {
      head.removeChild(highlightNode);
    }, duration);
  }

  private addMetaServer = (id: string, server: any) => {
    this.mProgrammaticMetaServers[id] = server;
    this.mForceDBReconnect = true;
  }

  private startIPC(ipcPath: string, onFinished: (err: Error) => void) {
    let connected: boolean = false;

    const finish = (err: Error) => {
      server.close();
      onFinished(err);
    };

    const server = net.createServer(connRaw => {
      const conn = new JsonSocket(connRaw);

      log('debug', 'ipc client connected');
      connected = true;

      conn
        .on('message', data => {
          const { message, payload } = data;
          if (message === 'log') {
            // tslint:disable-next-line:no-shadowed-variable
            const { level, message, meta } = payload;
            log(level, message, meta);
          } else if (message === 'finished') {
            finish(null);
          }
        })
        .on('error', err => {
          log('error', 'elevated code reported error', err);
          finish(err);
        });
    })
    .listen(path.join('\\\\?\\pipe', ipcPath));
  }

  private loadDynamicExtension(extensionPath: string,
                               alreadyLoaded: IRegisteredExtension[])
                               : IRegisteredExtension {
    const indexPath = path.join(extensionPath, 'index.js');
    if (fs.existsSync(indexPath)) {
      let info: IExtension = { name: '', author: '', description: '', version: '' };
      try {
        info = JSON.parse(fs.readFileSync(path.join(extensionPath, 'info.json'),
                                          { encoding: 'utf8' }));
      } catch (error) {
        const errMessage = (error.code === 'ENOENT')
          ? 'extension has no info.json file'
          : 'failed to parse info.json file';
        log('warn', errMessage, { extensionPath, error: error.message });
      }

      const name = info.id || path.basename(extensionPath);

      const existing = alreadyLoaded.find(reg => reg.name === name);

      if (existing) {
        if (semver.gt(info.version, existing.info.version)) {
          this.mOutdated.push(path.basename(existing.path));
        }

        return undefined;
      }

      return {
        name,
        initFunc: dynreq(indexPath).default,
        path: extensionPath,
        dynamic: true,
        info,
      };
    } else {
      // this is not necessarily a problem, translation extensions for example
      // have no index.js file
      log('debug', 'extension directory contains no index.js file', { extensionPath });
      return undefined;
    }
  }

  private loadDynamicExtensions(extensionsPath: string,
                                loadedExtensions: Set<string>,
                                alreadyLoaded: IRegisteredExtension[]): IRegisteredExtension[] {
    if (!fs.existsSync(extensionsPath)) {
      log('info', 'failed to load dynamic extensions, path doesn\'t exist', extensionsPath);
      try {
        fs.mkdirSync(extensionsPath);
      } catch (err) {
        log('warn', 'extension path missing and can\'t be created',
            { path: extensionsPath, error: err.message});
      }
      return [];
    }

    const res = fs.readdirSync(extensionsPath)
      .filter(name => fs.statSync(path.join(extensionsPath, name)).isDirectory())
      .map(name => {
        if (!getSafe(this.mExtensionState, [name, 'enabled'], true)) {
          log('debug', 'extension disabled', { name });
          return undefined;
        }
        try {
          // first, mark this extension as loaded. If this is a user extension and there is an
          // extension with the same name in the bundle we could otherwise end up loading the
          // bundled one if this one fails to load which could be convenient but also massively
          // confusing.
          const before = Date.now();
          const ext = this.loadDynamicExtension(path.join(extensionsPath, name), alreadyLoaded);
          if (ext !== undefined) {
            loadedExtensions.add(ext.name);
            const loadTime = Date.now() - before;
            log('debug', 'loaded extension', { name, loadTime, location: extensionsPath });
          }
          return ext;
        } catch (err) {
          log('warn', 'failed to load dynamic extension',
              { name, error: err.message, stack: err.stack });
          this.mLoadFailures[name] = [{ id: 'exception', args: { message: err.message } }];
          return undefined;
        }
      });
    return res.filter((reg: IRegisteredExtension) => reg !== undefined);
  }

  /**
   * retrieves all extensions to the base functionality, both the static
   * and external ones.
   * This loads external extensions from disc synchronously
   *
   * @returns {ExtensionInit[]}
   */
  private loadExtensions(): IRegisteredExtension[] {
    const staticExtensions = [
      'settings_interface',
      'settings_application',
      'about_dialog',
      'diagnostics_files',
      'dashboard',
      'starter_dashlet',
      'firststeps_dashlet',
      'mod_load_order',
      'mod_management',
      'category_management',
      'profile_management',
      'nexus_integration',
      'download_management',
      'gamemode_management',
      'announcement_dashlet',
      'symlink_activator',
      'symlink_activator_elevate',
      'hardlink_activator',
      'move_activator',
      'updater',
      'installer_fomod',
      'installer_nested_fomod',
      'settings_metaserver',
      'test_runner',
      'extension_manager',
      'ini_prep',
      'news_dashlet',
      'sticky_mods',
      'browser',
    ];

    require('./extensionRequire').default();

    const extensionPaths = ExtensionManager.getExtensionPaths();
    const loadedExtensions = new Set<string>();
    let dynamicallyLoaded = [];
    return staticExtensions
      .filter(ext => getSafe(this.mExtensionState, [ext, 'enabled'], true))
      .map((name: string) => ({
          name,
          path: path.join(extensionPaths[0], name),
          initFunc: require(`../extensions/${name}/index`).default,
          dynamic: false,
        }))
      .concat(...extensionPaths.map(ext => {
        const newExtensions = this.loadDynamicExtensions(ext, loadedExtensions, dynamicallyLoaded);
        dynamicallyLoaded = dynamicallyLoaded.concat(newExtensions);
        return newExtensions;
      }));
  }
}

export default ExtensionManager;<|MERGE_RESOLUTION|>--- conflicted
+++ resolved
@@ -1404,20 +1404,14 @@
                   log('warn', 'child output', errOut.trim());
                 }
                 if (options.expectSuccess) {
-                  const lines = errOut.trim().split('\n');
-                  const lastLine = errOut !== undefined
-                    ? lines[lines.length - 1]
-                    : '<No output>';
-
-<<<<<<< HEAD
-=======
+                  let lastLine = '<No output>';
+
                   if (errOut !== undefined) {
                     const lines = errOut.trim().split('\n');
                     lastLine = (lines.length > ERROR_OUTPUT_CUTOFF)
                       ? lines[lines.length - 1]
                       : lines.join('\n');
                   }
->>>>>>> 0fc9a1bc
                   const err: any = new Error(
                     `Failed to run "${executable}": "${lastLine} (${code.toString(16)})"`);
                   err.exitCode = code;
