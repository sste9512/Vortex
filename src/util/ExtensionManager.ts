import { forgetExtension, removeExtension, setExtensionEnabled, setExtensionVersion } from '../actions/app';
import { addNotification, closeDialog, DialogActions, DialogType, dismissNotification,
         IDialogContent, showDialog } from '../actions/notifications';
import { suppressNotification } from '../actions/notificationSettings';
import { setExtensionLoadFailures } from '../actions/session';

import { IExtension } from '../extensions/extension_manager/types';
import { IModReference, IModRepoId } from '../extensions/mod_management/types/IMod';
import { ExtensionInit } from '../types/Extension';
import { IModLookupResult, ILookupOptions } from '../types/IModLookupResult';
import {
  ArchiveHandlerCreator,
  IArchiveHandler,
  IArchiveOptions,
  IErrorOptions,
  IExtensionApi,
  IExtensionContext,
  ILookupDetails,
  IOpenOptions,
  IReducerSpec,
  IRunOptions,
  IRunParameters,
  StateChangeCallback,
  ThunkStore,
} from '../types/IExtensionContext';
import { INotification } from '../types/INotification';
import { IExtensionLoadFailure, IExtensionState, IState } from '../types/IState';

import { Archive } from './archives';
import { relaunch } from './commandLine';
import { COMPANY_ID } from './constants';
import { MissingDependency, NotSupportedError,
        ProcessCanceled, TimeoutError, UserCanceled } from './CustomErrors';
import { isOutdated } from './errorHandling';
import getVortexPath from './getVortexPath';
import { i18n } from './i18n';
import lazyRequire from './lazyRequire';
import { log } from './log';
import { showError } from './message';
import { registerSanityCheck, SanityCheck } from './reduxSanity';
import runElevatedCustomTool from './runElevatedCustomTool';
import { activeGameId } from './selectors';
import { getSafe } from './storeHelper';
import StyleManager from './StyleManager';
import { setdefault, timeout, truthy } from './util';

import Promise from 'bluebird';
import { spawn, SpawnOptions } from 'child_process';
import { app as appIn, dialog as dialogIn, ipcMain, ipcRenderer, OpenDialogOptions,
         remote, WebContents } from 'electron';
import { EventEmitter } from 'events';
import * as fs from 'fs-extra';
import I18next from 'i18next';
import JsonSocket from 'json-socket';
import * as _ from 'lodash';
import { IHashResult, ILookupResult, IModInfo, IReference } from 'modmeta-db';
import * as modmetaT from 'modmeta-db';
const modmeta = lazyRequire<typeof modmetaT>(() => require('modmeta-db'));
import * as net from 'net';
import * as path from 'path';
import * as Redux from 'redux';
import {} from 'redux-watcher';
import * as semver from 'semver';
import { generate as shortid } from 'shortid';
import { dynreq, runElevated } from 'vortex-run';

// tslint:disable-next-line:no-var-requires
const ReduxWatcher = require('redux-watcher');

const ERROR_OUTPUT_CUTOFF = 3;

let app = appIn;
let dialog = dialogIn;

if (remote !== undefined) {
  app = remote.app;
  dialog = remote.dialog;
}

export interface IRegisteredExtension {
  name: string;
  path: string;
  dynamic: boolean;
  initFunc: ExtensionInit;
  info?: IExtension;
}

interface IWatcherRegistry {
  [watchPath: string]: StateChangeCallback[];
}

interface IInitCall {
  extension: string;
  extensionPath: string;
  key: string;
  arguments: any[];
  optional: boolean;
}

interface IApiAddition {
  key: string;
  callback: (...args: any[]) => void;
}

class APIProxyHandler implements ProxyHandler<any> {
  private mExtension: IRegisteredExtension;
  private mEnabled: boolean;

  constructor(extension: IRegisteredExtension, enable: boolean) {
    this.mExtension = extension;
    this.mEnabled = enable;
  }

  public enable() {
    this.mEnabled = true;
  }

  public get(target, key: PropertyKey): any {
    if (key === 'extension') {
      return this.mExtension;
    }
    if (key === 'translate') {
      return target[key];
    }
    if (!this.mEnabled) {
      throw new Error('extension uses api in init function');
    }
    return target[key];
  }
}

class APIProxyCreator implements ProxyHandler<any> {
  private mExtension: IRegisteredExtension;
  private mProxyHandler: APIProxyHandler;
  private mProxy: IExtensionApi;
  private mAPIEnabled: boolean = false;

  constructor(extension: IRegisteredExtension) {
    this.mExtension = extension;
  }

  public enableAPI() {
    this.mAPIEnabled = true;
    if (this.mProxyHandler !== undefined) {
      this.mProxyHandler.enable();
    }
  }

  public get(target, key: PropertyKey): any {
    if (key === 'api') {
      if (this.mProxy === undefined) {
        this.mProxyHandler = new APIProxyHandler(this.mExtension, this.mAPIEnabled);
        this.mProxy = new Proxy(target[key], this.mProxyHandler);
      }
      return this.mProxy;
    } else {
      return target[key];
    }
  }
}

class ContextProxyHandler implements ProxyHandler<any> {
  private mContext: any;
  private mInitCalls: IInitCall[];
  private mApiAdditions: IApiAddition[];
  private mCurrentExtension: string;
  private mCurrentPath: string;
  private mOptional: {};
  private mMayRegister: boolean = true;

  constructor(context: any) {
    this.mContext = context;
    this.mInitCalls = [];
    this.mApiAdditions = [];
    // TODO: check if this is necessary. Ususally the arrow lambda should
    //   bind this automatically
    // tslint:disable-next-line:no-this-assignment
    const that = this;
    this.mOptional = new Proxy({}, {
      get(target, key: PropertyKey): any {
        return (...args) => {
          if (!this.mMayRegister) {
            log('warn', 'extension tries to use register call outside init function', {
              extension: this.mCurrentExtension,
              call: key,
            });
            return;
          }

          that.mInitCalls.push({
            extension: that.mCurrentExtension,
            extensionPath: that.mCurrentPath,
            key: key.toString(),
            arguments: args,
            optional: true,
          });
        };
      },
    });
  }

  public endRegistration() {
    this.mMayRegister = false;
  }

  /**
   * returns the parameters of calls to the specified function
   */
  public getCalls(name: string): IInitCall[] {
    return this.mInitCalls.filter((call: IInitCall) =>
      call.key === name);
  }

  public invokeAdditions() {
    this.mApiAdditions.forEach((addition: IApiAddition) => {
      this.getCalls(addition.key).forEach(call => {
        addition.callback(...call.arguments, call.extensionPath);
      });
    });
  }

  /**
   * remove all init calls from incompatible extensions
   */
  public unloadIncompatible(furtherAPIs: Set<string>,
                            allExtensions: string[]): { [extId: string]: IExtensionLoadFailure[] } {
    const addAPIs: string[] =
        this.mApiAdditions.map((addition: IApiAddition) => addition.key);
    const fullAPI = new Set([...furtherAPIs, ...this.staticAPIs, ...addAPIs]);

    const incompatibleExtensions: { [extId: string]: IExtensionLoadFailure[] } = {};

    this.mInitCalls.filter(
      (call: IInitCall) => !call.optional && !fullAPI.has(call.key))
    .forEach((call: IInitCall) => {
      log('debug', 'unsupported api call', { extension: call.extension, api: call.key });
      setdefault(incompatibleExtensions, call.extension, [])
        .push({ id: 'unsupported-api' });
    });

    const testValid = (extId: string, requiredId?: string) => {
      if (allExtensions.indexOf(requiredId) === -1) {
        setdefault(incompatibleExtensions, extId, []).push(
          { id: 'dependency', args: { dependencyId: requiredId } });
      }
    };

    this.getCalls('requireExtension').forEach(call => {
      testValid(call.extension, ...call.arguments);
    });

    this.getCalls('requireVersion').forEach(call => {
      if ((process.env.NODE_ENV !== 'development')
          && !semver.satisfies(app.getVersion(), call.arguments[0])) {
        setdefault(incompatibleExtensions, call.extension, []).push(
          { id: 'unsupported-version' });
      }
    });

    if (Object.keys(incompatibleExtensions).length > 0) {
      log('info', 'extensions ignored for using unsupported api',
          { extensions: Object.keys(incompatibleExtensions).join(', ') });
      this.mInitCalls = this.mInitCalls.filter((call: IInitCall) =>
        incompatibleExtensions[call.extension] === undefined);
    } else {
      if (remote !== undefined) {
        log('debug', 'all extensions compatible');
      }
    }

    return incompatibleExtensions;
  }

  /**
   * change the extension name currently being loaded
   */
  public setExtension(extension: string, extensionPath: string) {
    this.mCurrentExtension = extension;
    this.mCurrentPath = extensionPath;
  }

  public has(target, key: PropertyKey): boolean {
    return true;
  }

  public get(target, key: PropertyKey): any {
    if (key in this.mContext) {
      return this.mContext[key];
    } else if (key === 'optional') {
      return this.mOptional;
    }

    return (key in this.mContext)
      ? this.mContext[key]
      : (...args) => {
        if (!this.mMayRegister) {
          log('warn', 'extension tries to use register call outside init function', {
            extension: this.mCurrentExtension,
            call: key,
          });
          return;
        }

        this.mInitCalls.push({
          extension: this.mCurrentExtension,
          extensionPath: this.mCurrentPath,
          key: key.toString(),
          arguments: args,
          optional: false,
        });
      };
  }

  public set(target, key: PropertyKey, value: any, receiver: any) {
    this.mApiAdditions.push({
      key: key.toString(),
      callback: value,
    });
    return true;
  }

  private get staticAPIs() {
    // trick so we get a compile time error from tsc if this object doesn't
    // match the interface
    const dummy: IExtensionContext = {
      registerMainPage: undefined,
      registerDashlet: undefined,
      registerDialog: undefined,
      registerSettings: undefined,
      registerAction: undefined,
      registerBanner: undefined,
      registerDeploymentMethod: undefined,
      registerInstaller: undefined,
      registerFooter: undefined,
      registerToDo: undefined,
      registerModSource: undefined,
      registerReducer: undefined,
      registerPersistor: undefined,
      registerSettingsHive: undefined,
      registerTableAttribute: undefined,
      registerTest: undefined,
      registerArchiveType: undefined,
      registerGame: undefined,
      registerGameStore: undefined,
      registerGameInfoProvider: undefined,
      registerAttributeExtractor: undefined,
      registerModType: undefined,
      registerActionCheck: undefined,
      registerMerge: undefined,
      registerInterpreter: undefined,
      registerStartHook: undefined,
      registerMigration: undefined,
      requireVersion: undefined,
      requireExtension: undefined,
      api: undefined,
      once: undefined,
      onceMain: undefined,
      optional: undefined,
    };

    return Object.keys(dummy);
  }
}

class EventProxy extends EventEmitter {
  private mTarget: WebContents;
  private mRemoteCallbacks: { [id: string]: (...args) => void } = {};
  private mRemotePromises: { [id: string]: { resolve: (res) => void, reject: (err) => void } } = {};

  constructor(target: WebContents) {
    super();
    this.mTarget = target;
    // any listener attached to this proxy will be attached to
    // the event handler in the target process as well so those events
    // get relayed to here
    this.on('newListener', (event, listener) => {
      // TODO: workaround: instead of two parameters I get one array with two elements.
      //   this differs from the documentation of newListener so I assume it'a a bug?
      if (Array.isArray(event)) {
        event = event[0];
      }
      this.mTarget.send('register-relay-listener', event);
    });
    // TODO: support removeListener
    ipcMain.on('relay-event', (event, eventName, ...args) => {
      if (event.sender === this.mTarget) {
        super.emit(eventName, ...args);
      }
    });
    ipcMain.on('relay-cb', (event, id, ...args) => {
      const cb = this.mRemoteCallbacks[id];
      if (cb !== undefined) {
        const newArgs = args.map(arg => {
          if (arg.__promise === undefined) {
            return arg;
          } else {
            return new Promise((resolve, reject) => {
              this.mRemotePromises[arg.__promise] = { resolve, reject };
            });
          }
        });
        cb(...newArgs);
        delete this.mRemoteCallbacks[id];
      }
    });
    ipcMain.on('relay-cb-resolve', (event, id, res) => {
      const prom = this.mRemotePromises[id];
      if (prom !== undefined) {
        prom.resolve(res);
        delete this.mRemotePromises[id];
      }
    });
    ipcMain.on('relay-cb-reject', (event, id, err) => {
      const prom = this.mRemotePromises[id];
      if (prom !== undefined) {
        prom.reject(err);
        delete this.mRemotePromises[id];
      }
    });
  }

  public emit(eventName: string, ...args) {
    if (!super.emit(eventName, args)
        && (this.mTarget !== undefined)
        && !this.mTarget.isDestroyed()) {
      // relay all events this process didn't handle itself to the connected
      // process
      if (typeof(args[args.length - 1]) === 'function') {
        const id = shortid();
        this.mRemoteCallbacks[id] = args[args.length - 1];
        const newArgs = [].concat(args.slice(0, args.length - 1), id);
        this.mTarget.send('relay-event-with-cb', eventName, ...newArgs);
      } else {
        this.mTarget.send('relay-event', eventName, ...args);
      }
      return true;
    }
    return false;
  }
}

const UNDEFINED = {};

interface IStartHook {
  priority: number;
  id: string;
  hook: (input: IRunParameters) => Promise<IRunParameters>;
}

function convertMD5Result(input: ILookupResult): IModLookupResult {
  return input;
}

/**
 * interface to extensions. This loads extensions and provides the api extensions
 * use
 *
 * @class ExtensionManager
 */
class ExtensionManager {
  public static registerUIAPI(name: string) {
    ExtensionManager.sUIAPIs.add(name);
  }

  public static getExtensionPaths(): string[] {
    // only the first extension with a specific name is loaded, so
    // load the bundled ones last so a user can replace them
    return [
      path.join(app.getPath('userData'), 'plugins'),
      getVortexPath('bundledPlugins'),
    ];
  }

  private static sUIAPIs: Set<string> = new Set<string>();

  private mExtensions: IRegisteredExtension[];
  private mApi: IExtensionApi;
  private mTranslator: i18n;
  private mEventEmitter: NodeJS.EventEmitter;
  private mStyleManager: StyleManager;
  private mReduxWatcher: any;
  private mWatches: IWatcherRegistry = {};
  private mProtocolHandlers: { [protocol: string]: (url: string, install: boolean) => void } = {};
  private mRepositoryLookup: { [repository: string]: { preferOverMD5: boolean, func: (id: IModRepoId) => Promise<IModLookupResult[]> } } = {};
  private mArchiveHandlers: { [extension: string]: ArchiveHandlerCreator };
  private mModDB: modmetaT.ModDB;
  private mModDBPromise: Promise<void>;
  private mModDBGame: string;
  private mModDBAPIKey: string;
  private mModDBCache: { [id: string]: ILookupResult[] } = {};
  private mContextProxyHandler: ContextProxyHandler;
  private mExtensionState: { [extId: string]: IExtensionState };
  private mLoadFailures: { [extId: string]: IExtensionLoadFailure[] } = {};
  private mInterpreters: { [ext: string]: (input: IRunParameters) => IRunParameters };
  private mStartHooks: IStartHook[];
  private mLoadingCallbacks: Array<(name: string, idx: number) => void> = [];
  private mProgrammaticMetaServers: { [id: string]: any } = {};
  private mForceDBReconnect: boolean = false;
  private mOnUIStarted: () => void;
  private mUIStartedPromise: Promise<void>;
  private mOutdated: string[] = [];
  // the idea behind this was that we might want to support things like typescript
  // or coffescript directly but that would require us shipping the corresponding compilers
  private mExtensionFormats: string[] = ['index.js'];

  constructor(initStore?: Redux.Store<any>, eventEmitter?: NodeJS.EventEmitter) {
    this.mEventEmitter = eventEmitter;
    if (this.mEventEmitter !== undefined) {
      this.mEventEmitter.setMaxListeners(100);
    }

    this.mUIStartedPromise = new Promise(resolve => {
      this.mOnUIStarted = resolve;
    });

    this.mInterpreters = {};
    this.mStartHooks = [];
    this.mApi = {
      showErrorNotification: this.showErrorBox,
      selectFile: this.selectFile,
      selectExecutable: this.selectExecutable,
      selectDir: this.selectDir,
      events: this.mEventEmitter,
      translate: (input, options?) => this.mTranslator !== undefined
          ? this.mTranslator.t(input, options)
          : (Array.isArray(input) ? input[0].toString() : input.toString()) as any,
      locale: () => this.mTranslator.language,
      getI18n: () => this.mTranslator,
      getPath: this.getPath,
      onStateChange: (statePath: string[], callback: StateChangeCallback) => undefined,
      registerProtocol: this.registerProtocol,
      registerRepositoryLookup: this.registerRepositoryLookup,
      deregisterProtocol: this.deregisterProtocol,
      lookupModReference: this.lookupModReference,
      lookupModMeta: this.lookupModMeta,
      saveModMeta: this.saveModMeta,
      openArchive: this.openArchive,
      clearStylesheet: () => this.mStyleManager.clearCache(),
      setStylesheet: (key, filePath) => this.mStyleManager.setSheet(key, filePath),
      runExecutable: this.runExecutable,
      emitAndAwait: this.emitAndAwait,
      isOutdated: () => isOutdated(),
      onAsync: this.onAsync,
      highlightControl: this.highlightControl,
      addMetaServer: this.addMetaServer,
      getLoadedExtensions: () => this.extensions,
      awaitUI: () => this.mUIStartedPromise,
      getState: () => undefined,
    };
    if (initStore !== undefined) {
      // apologies for the sync operation but this needs to happen before extensions are loaded
      // and everything in this phase of startup is synchronous anyway
      try {
        const disableExtensions =
            fs.readdirSync(app.getPath('temp'))
                .filter(name => name.startsWith('__disable_'));
        disableExtensions.forEach(ext => {
          initStore.dispatch(setExtensionEnabled(ext.substr(10), false));
          fs.unlinkSync(path.join(app.getPath('temp'), ext));
        });
      } catch (err) {
        // an ENOENT will happen on the first start where the dir doesn't
        // exist yet. No problem
        if (err.code !== 'ENOENT') {
          log('error', 'failed to read disabled extensions', err.message);
        }
      }

      this.mExtensionState = initStore.getState().app.extensions;
      const extensionsPath = path.join(app.getPath('userData'), 'plugins');
      Object.keys(this.mExtensionState)
        .filter(extId => this.mExtensionState[extId].remove)
        .forEach(extId => {
          log('debug', 'removing', path.join(extensionsPath, extId));
          fs.removeSync(path.join(extensionsPath, extId));
          initStore.dispatch(forgetExtension(extId));
        });
      ipcMain.on('__get_extension_state', event => {
        event.returnValue = this.mExtensionState;
      });
      ipcMain.on('__ui_is_ready', () => {
        this.mOnUIStarted();
      });
    } else {
      this.mExtensionState = ipcRenderer.sendSync('__get_extension_state');
    }
    if (remote !== undefined) {
      this.mStyleManager = new StyleManager(this.mApi);
    }
    this.mExtensions = this.loadExtensions();

    if (this.mOutdated.length > 0) {
      this.mOutdated.forEach(ext => {
        log('info', 'extension older than bundled version, will be removed',
          { name: ext });
        initStore.dispatch(removeExtension(ext));
      });

      relaunch();
    }

    this.initExtensions();
  }

  public setTranslation(translator: i18n) {
    this.mTranslator = translator;
  }

  public get extensions(): IRegisteredExtension[] {
    return this.mExtensions;
  }

  /**
   * sets up the extension manager to work with the specified store
   *
   * @template S State interface
   * @param {Redux.Store<S>} store
   *
   * @memberOf ExtensionManager
   */
  public setStore<S extends IState>(store: ThunkStore<S>) {
    this.mReduxWatcher = new ReduxWatcher(store);

    this.mExtensionState = getSafe(store.getState(), ['app', 'extensions'], {});

    this.mApi.sendNotification = (notification: INotification): string => {
      const noti = { ...notification };
      if (noti.id === undefined) {
        noti.id = shortid();
      }
      if (notification.type === 'warning') {
        log('warn', 'warning notification',
            { message: notification.message, title: notification.title });
      } else if (notification.type === 'error') {
        log('warn', 'error notification',
            { message: notification.message, title: notification.title });
      }
      store.dispatch(addNotification(noti));
      return noti.id;
    };
    // tslint:disable-next-line:only-arrow-functions
    this.mApi.showErrorNotification = function(message: string,
                                               details: string | Error | any,
                                               options?: IErrorOptions) {
      if ((this.extension !== undefined)
          && (this.extension.info !== undefined)
          && (this.extension.info.author !== COMPANY_ID)) {
        if (options === undefined) {
          options = {};
        }
        if (options.allowReport !== false) {
          options['allowReport'] = false;
          options.extension = this.extension.info;
        }
      }
      showError(store.dispatch, message, details, options);
    };

    this.mApi.showDialog = (type: DialogType, title: string, content: IDialogContent,
                            actions: DialogActions, id?: string) =>
      store.dispatch(showDialog(type, title, content, actions, id));
    this.mApi.closeDialog = (id: string, actionKey: string, input: any) =>
      store.dispatch(closeDialog(id, actionKey, input));
    this.mApi.dismissNotification = (id: string) =>
      store.dispatch(dismissNotification(id));
    this.mApi.suppressNotification = (id: string, suppress: boolean) => {
      if (suppress !== false) {
        store.dispatch(dismissNotification(id));
      }
      store.dispatch(suppressNotification(id, suppress !== false));
    };
    this.mApi.store = store;
    this.mApi.getState = <T extends IState>() => this.mApi.store.getState() as T;
    this.mApi.onStateChange = this.stateChangeHandler;

    this.mApi.onStateChange(['settings', 'metaserver', 'servers'], () => {
      this.mForceDBReconnect = true;
    });

    if (ipcRenderer !== undefined) {
      ipcRenderer.on('send-notification',
        (event, notification) => this.mApi.sendNotification(notification));
      ipcRenderer.on('show-error-notification', (event, message, details, options, isError) =>  {
        let data = JSON.parse(details);
        if (isError) {
          data = Object.assign(new Error(), data);
        }
        this.mApi.showErrorNotification(message, data, options || undefined);
      });

      store.dispatch(setExtensionLoadFailures(this.mLoadFailures));
    } else {
      this.migrateExtensions();
    }
  }

  /**
   * set up the api for the main process.
   *
   * @param {Redux.Store<S>} store
   * @param {NodeJS.Events} ipc channel to the renderer process, in case a call has to be
   *                            delegated there
   *
   * @memberOf ExtensionManager
   */
  public setupApiMain<S>(store: Redux.Store<S>, ipc: WebContents) {
    this.mApi.showErrorNotification =
        (message: string, details: string | Error, options: IErrorOptions) => {
          try {
            // make an attempt to serialise error objects in such a way that they can be
            // reconstructed.
            const data: any = (typeof(details) === 'object')
              ? { ...details }
              : details;
            if (details instanceof Error) {
              // details.stack, details.name AND details.message seem to be getters.
              data.stack = details.stack;
              data.name = details.name;
              data.message = details.message;
              // stack is also optional. If we don't have one, generate one to this function
              // which is better than nothing because otherwise the code reconstructing the error
              // will produce a stack that is completely useless
              if (data.stack === undefined) {
                data.stack = (new Error()).stack;
              }
            }
            ipc.send('show-error-notification',
                     message, JSON.stringify(data), options, details instanceof Error);
          } catch (err) {
            // this may happen if the ipc has already been destroyed
            this.showErrorBox(message, details);
          }
        };
    this.mApi.events = this.mEventEmitter = new EventProxy(ipc);
  }

  /**
   * gain acces to the extension api
   *
   * @returns
   *
   * @memberOf ExtensionManager
   */
  public getApi() {
    return this.mApi;
  }

  /**
   * retrieve list of all reducers registered by extensions
   */
  public getReducers() {
    const reducers = [];
    this.apply('registerReducer', (statePath: string[], reducer: IReducerSpec) => {
      reducers.push({ path: statePath, reducer });
    });
    this.apply('registerActionCheck', (actionType: string, check: SanityCheck) => {
      registerSanityCheck(actionType, check);
    });
    this.apply('registerInterpreter', (extension: string,
                                       apply: (input: IRunParameters) => IRunParameters) => {
      this.mInterpreters[extension.toLowerCase()] = apply;
    });
    this.apply('registerStartHook', (priority: number, id: string,
                                     hook: (input: IRunParameters) => Promise<IRunParameters>) => {
      this.mStartHooks.push({ priority, id, hook });
    });

    this.mStartHooks.sort((lhs, rhs) => lhs.priority - rhs.priority);

    return reducers;
  }

  /**
   * apply all extensions that were registered by extensions
   *
   * @memberOf ExtensionManager
   */
  public applyExtensionsOfExtensions() {
    this.mContextProxyHandler.invokeAdditions();
  }

  /**
   * runs the extension init function with the specified register-function
   * set
   *
   * @param {string} funcName
   * @param {Function} func
   *
   * @memberOf ExtensionManager
   */
  public apply(funcName: string, func: (...args: any[]) => void) {
    this.mContextProxyHandler.getCalls(funcName).forEach(call => {
      try {
        func(...call.arguments);
      } catch (err) {
        this.mApi.showErrorNotification(
          'Extension failed to initialize. If this isn\'t an official extension, ' +
          'please report the error to the respective author.',
          {
            extension: call.extension,
            err: err.message,
            stack: err.stack,
          });
      }
    });
  }

  /**
   * call the "once" function for all extensions. This should really only be called
   * once.
   */
  public doOnce(): Promise<void> {
    const calls = this.mContextProxyHandler.getCalls(remote !== undefined ? 'once' : 'onceMain');

    const reportError = (err: Error, call: IInitCall) => {
      log('warn', 'failed to call once',
        { err: err.message, stack: err.stack });
      err['extension'] = call.extension;
      this.mApi.showErrorNotification(
        'Extension failed to initialize. If this isn\'t an official extension, ' +
        'please report the error to the respective author.',
        err);
    };

    return Promise.each(calls, (call, idx) => {
      log('debug', 'once', { extension: call.extension });
      try {
        this.mLoadingCallbacks.forEach(cb => {
          cb(call.extension, idx);
        });
        const prom = call.arguments[0]() || Promise.resolve();

        return timeout(prom, 10000, { throw: true })
          .catch(TimeoutError, () => {
            reportError(new Error('Initialization didn\'t finish in time.'), call);
          })
          .catch(err => {
            reportError(err, call);
          });
      } catch (err) {
        reportError(err, call);
      }
    })
    .then(() => {
      this.mLoadingCallbacks.forEach(cb => {
        cb(undefined, calls.length);
      });
      log('debug', 'once done');
    });
  }

  public renderStyle() {
    this.mStyleManager.startAutoUpdate();
    return this.mStyleManager.renderNow();
  }

  public getProtocolHandler(protocol: string) {
    return this.mProtocolHandlers[protocol] || null;
  }

  public get numOnce() {
    const calls = this.mContextProxyHandler.getCalls(remote !== undefined ? 'once' : 'onceMain');
    return calls.length;
  }

  public onLoadingExtension(cb: (name: string, idx: number) => void) {
    this.mLoadingCallbacks.push(cb);
  }

  public setUIReady() {
    this.mOnUIStarted();
    ipcRenderer.send('__ui_is_ready');
  }

  private getModDB = (): Promise<modmetaT.ModDB> => {
    const gameMode = activeGameId(this.mApi.store.getState());
    const currentKey =
      getSafe(this.mApi.store.getState(),
        ['confidential', 'account', 'nexus', 'APIKey'], '');

    let init;

    let onDone: () => void;
    if (this.mModDBPromise === undefined) {
      this.mModDBPromise = new Promise<void>((resolve, reject) => {
        onDone = () => {
          this.mModDBPromise = undefined;
          resolve();
        };
      });
      init = Promise.resolve();
    } else {
      init = this.mModDBPromise;
    }

    return init.then(() => {
      // reset the moddb if necessary so new settings get used
      if ((this.mModDB === undefined)
          || this.mForceDBReconnect
          || (gameMode !== this.mModDBGame)
          || (currentKey !== this.mModDBAPIKey)) {
        this.mForceDBReconnect = false;
        if (this.mModDB !== undefined) {
          return this.mModDB.close()
            .then(() => this.mModDB = undefined);
        }
      }
      return Promise.resolve();
    })
      .then(() => (this.mModDB !== undefined)
        ? Promise.resolve()
        : this.connectMetaDB(gameMode, currentKey)
          .then(modDB => {
            this.mModDB = modDB;
            this.mModDBGame = gameMode;
            this.mModDBAPIKey = currentKey;
            log('debug', 'initialised');
          }))
      .then(() => this.mModDB)
      .finally(() => {
        if (onDone !== undefined) {
          onDone();
        }
      });
      // TODO: the fallback to nexus api should somehow be set up in nexus_integration, not here
  }

  private getMetaServerList(): modmetaT.IServer[] {
    const state = this.mApi.store.getState();
    const servers = getSafe(state, ['settings', 'metaserver', 'servers'], {});

    return [].concat(
      Object.keys(this.mProgrammaticMetaServers).map(id => this.mProgrammaticMetaServers[id]),
      Object.keys(servers).map(id => servers[id]),
    );
  }

  private connectMetaDB(gameId: string, apiKey: string): Promise<modmetaT.ModDB> {
    const dbPath = path.join(app.getPath('userData'), 'metadb');
    return modmeta.ModDB.create(
      dbPath,
      gameId, this.getMetaServerList(), log)
      .catch(err => {
        return this.mApi.showDialog('error', 'Failed to connect meta database', {
          text: 'Please check that there is no other instance of Vortex still running.',
          message: err.message,
        }, [
          { label: 'Quit' },
          { label: 'Retry' },
        ])
          .then(result => {
            if (result.action === 'Quit') {
              app.quit();
              return Promise.reject(new ProcessCanceled('meta db locked'));
            }
            return this.connectMetaDB(gameId, apiKey);
          });
      });
  }

  private stateChangeHandler = (watchPath: string[],
                                callback: StateChangeCallback) => {
    const stackErr = new Error();
    // have to initialize to a value that we _know_ is never set by the user.
    let lastValue = UNDEFINED;

    const key = watchPath.join('.');

    const changeHandler = ({cbStore, selector, prevState, currentState,
                            prevValue, currentValue}) => {
      // redux-watch may trigger even if no change occurred so we have to
      // do our own check, otherwise we could end up in an endless loop
      // if the callback causes redux-watch to trigger again without change
      if ((currentValue === lastValue) && (lastValue !== UNDEFINED)) {
        return;
      }
      lastValue = currentValue;
      this.mWatches[key].forEach(cb => {
        try {
          cb(prevValue, currentValue);
        } catch (err) {
          log('error', 'state change handler failed', {
            message: err.message,
            stack: stackErr.stack,
            key,
          });
        }
      });
    };

    if (this.mWatches[key] === undefined) {
      this.mWatches[key] = [];
      this.mReduxWatcher.watch(watchPath, changeHandler);
    }
    this.mWatches[key].push(callback);
  }

  private showErrorBox = (message: string, details: string | Error | any) => {
    if (typeof (details) === 'string') {
      dialog.showErrorBox(message, details);
    } else {
      dialog.showErrorBox(message, details.message);
    }
  }

  /**
   * initialize all extensions
   */
  private initExtensions() {
    const context = {
      api: this.mApi,
    };

    this.mContextProxyHandler = new ContextProxyHandler(context);
    const contextProxy = new Proxy(context, this.mContextProxyHandler);
    this.mExtensions.forEach(ext => {
      if (remote !== undefined) {
        // log this only once so we don't spam the log file with this
        log('info', 'init extension', {name: ext.name});
      }
      this.mContextProxyHandler.setExtension(ext.name, ext.path);
      try {
        const apiProxy = new APIProxyCreator(ext);
        const extProxy = new Proxy(contextProxy, apiProxy);
        ext.initFunc(extProxy as IExtensionContext);
        apiProxy.enableAPI();
      } catch (err) {
        this.mLoadFailures[ext.name] = [ { id: 'exception', args: { message: err.message } } ];
        log('warn', 'couldn\'t initialize extension',
          {name: ext.name, err: err.message, stack: err.stack});
      }
    });
    this.mContextProxyHandler.endRegistration();
    // need to store them locally for now because the store isn't loaded at this time
    this.mLoadFailures = {
      ...this.mLoadFailures,
      ...this.mContextProxyHandler.unloadIncompatible(
        ExtensionManager.sUIAPIs, this.mExtensions.reduce((prev, ext) => {
          if (ext.info !== undefined) {
            if (ext.info.name !== undefined) {
              prev.push(ext.info.name);
            }

            if (ext.info.id !== undefined) {
              prev.push(ext.info.id);
            }
          }
          prev.push(ext.name);
          return prev;
        }, [])),
    };

    if (remote !== undefined) {
      // renderer process
      log('info', 'all extensions initialized');
    }
  }

  private migrateExtensions() {
    type MigrationFunc = (oldVersion: string) => Promise<void>;

    const migrations: { [ext: string]: MigrationFunc[] } = {};

    this.mContextProxyHandler.getCalls('registerMigration').forEach(call => {
      setdefault(migrations, call.extension, []).push(call.arguments[0]);
    });

    const state: IState = this.mApi.store.getState();
    this.mExtensions
      .filter(ext => ext.dynamic)
      .forEach(ext => {
        try {
          let oldVersion = getSafe(state.app, ['extensions', ext.name, 'version'], '0.0.0');
          if (!semver.valid(oldVersion)) {
            log('error', 'invalid version stored for extension',
                { extension: ext.name, oldVersion });
            oldVersion = '0.0.0';
          }
          if (oldVersion !== ext.info.version) {
            if (migrations[ext.name] === undefined) {
              this.mApi.store.dispatch(setExtensionVersion(ext.name, ext.info.version));
            } else {
              Promise.mapSeries(migrations[ext.name], mig => mig(oldVersion))
                .then(() => {
                  log('info', 'set extension version',
                      { name: ext.name, info: JSON.stringify(ext.info) });
                  this.mApi.store.dispatch(setExtensionVersion(ext.name, ext.info.version));
                })
                .catch(err => {
                  this.mApi.showErrorNotification('Extension failed to migrate', err, {
                    allowReport: ext.info.author === COMPANY_ID,
                  });
                });
            }
          }
        } catch (err) {
          this.mApi.showErrorNotification('Extension invalid', err, {
            allowReport: false,
            message: ext.name,
          });
        }
      });
  }

  private getPath(name: string) {
    return app.getPath(name as any);
  }

  private selectFile(options: IOpenOptions): Promise<string> {
    const fullOptions: OpenDialogOptions = {
      ..._.omit(options, ['create']),
      properties: ['openFile'],
    };
    if (options.create === true) {
      fullOptions.properties.push('promptToCreate');
    }
    const win = remote !== undefined ? remote.getCurrentWindow() : null;
    return Promise.resolve(dialog.showOpenDialog(win, fullOptions))
      .then(result => (result.filePaths !== undefined) && (result.filePaths.length > 0)
        ? result.filePaths[0]
        : undefined);
  }

  private selectExecutable(options: IOpenOptions) {
    // TODO: make the filter list dynamic based on the list of registered interpreters?
    const fullOptions: OpenDialogOptions = {
      ..._.omit(options, ['create']),
      properties: ['openFile'],
      filters: [
        { name: 'All Executables', extensions: ['exe', 'cmd', 'bat', 'jar', 'py'] },
        { name: 'Native', extensions: ['exe', 'cmd', 'bat'] },
        { name: 'Java', extensions: ['jar'] },
        { name: 'Python', extensions: ['py'] },
      ],
    };
    const win = remote !== undefined ? remote.getCurrentWindow() : null;
    return Promise.resolve(dialog.showOpenDialog(win, fullOptions))
      .then(result => (result.filePaths !== undefined) && (result.filePaths.length > 0)
        ? result.filePaths[0]
        : undefined);
  }

  private selectDir(options: IOpenOptions) {
    const fullOptions: OpenDialogOptions = {
      ..._.omit(options, ['create']),
      properties: ['openDirectory'],
    };
    const win = remote !== undefined ? remote.getCurrentWindow() : null;
    return Promise.resolve(dialog.showOpenDialog(win, fullOptions))
      .then(result => (result.filePaths !== undefined) && (result.filePaths.length > 0)
        ? result.filePaths[0]
        : undefined);
  }

  private registerProtocol = (protocol: string, def: boolean,
                              callback: (url: string, install: boolean) => void): boolean => {
    log('info', 'register protocol', { protocol });
    // make it work when using the development version
    const args = process.execPath.endsWith('electron.exe')
      ? [getVortexPath('package'), '-d']
      : ['-d'];

    const haveToRegister = def && !app.isDefaultProtocolClient(protocol, process.execPath, args);
    if (def) {
      app.setAsDefaultProtocolClient(protocol, process.execPath, args);
    }
    this.mProtocolHandlers[protocol] = callback;
    return haveToRegister;
  }

  private registerRepositoryLookup = (repository: string, preferOverMD5: boolean, func: (id: IModRepoId) => Promise<IModLookupResult[]>) => {
    this.mRepositoryLookup[repository] = { preferOverMD5, func };
  }

  private registerArchiveHandler = (extension: string, handler: ArchiveHandlerCreator) => {
    this.mArchiveHandlers[extension] = handler;
  }

  private deregisterProtocol(protocol: string) {
    log('info', 'deregister protocol');
    if (process.execPath.endsWith('electron.exe')) {
      // make it work when using the development version
      app.removeAsDefaultProtocolClient(protocol, process.execPath,
                                        [ getVortexPath('package'), '-d' ]);
    } else {
      app.removeAsDefaultProtocolClient(protocol, process.execPath, ['-d']);
    }
  }

<<<<<<< HEAD
  private lookupModReference =
      (reference: IModReference, options?: ILookupOptions): Promise<IModLookupResult[]> => {
    if (options === undefined) {
      options = {};
    }

    log('debug', 'lookup mod reference', { reference });

    let lookup: { preferOverMD5: boolean, func: (id: IModRepoId) => Promise<IModLookupResult[]> };
    let preMD5: Promise<IModLookupResult[]> = Promise.resolve([]);
    if (reference.repo !== undefined) {
      lookup = this.mRepositoryLookup[reference.repo.repository];
    }
    if ((lookup !== undefined) && lookup.preferOverMD5) {
      preMD5 = lookup.func(reference.repo);
    }

    return preMD5.then((results: IModLookupResult[]) => {
      if (options.requireURL === true) {
        results = results.filter(res => truthy(res.value.sourceURI));
      }
      if (results.length !== 0) {
        return results;
      } else {
        return this.getModDB()
          .then(modDB => modDB.getByReference(reference))
          .filter(mod => {
            if (options.requireURL === true) {
              return truthy(mod.value.sourceURI);
            } else {
              return true;
            }
          })
          .map(mod => convertMD5Result(mod));
      }
    })
    .then((results: IModLookupResult[]) => {
      if (results.length !== 0) {
        return results;
      } else {
        if ((lookup !== undefined) && !lookup.preferOverMD5) {
          return lookup.func(reference.repo);
        } else {
          return [];
        }
      }
    });
=======
  private lookupModReference = (reference: IReference): Promise<ILookupResult[]> => {
    return this.getModDB()
      .then(modDB => modDB.getByReference(reference));
>>>>>>> ffed3632
  }

  private modLookupId(detail: ILookupDetails): string {
    const san = (input: string) => path.basename(input, path.extname(input));
    const fileName = (detail.filePath !== undefined)
      ? san(detail.filePath)
      : (detail.fileName !== undefined)
      ? san(detail.fileName)
      : undefined;
    return `${detail.fileMD5}_${fileName}`
         + `_${detail.fileSize}_${detail.gameId}`;
  }

<<<<<<< HEAD
  private lookupModMeta = (detail: ILookupDetails): Promise<IModLookupResult[]> => {
    if ((detail.fileMD5 === undefined) && (detail.filePath === undefined)) {
      return Promise.resolve([]);
    }
=======
  private lookupModMeta = (detail: ILookupDetails, ignoreCache?: boolean)
      : Promise<ILookupResult[]> => {
>>>>>>> ffed3632
    let lookupId = this.modLookupId(detail);
    if ((this.mModDBCache[lookupId] !== undefined) && (ignoreCache !== true)) {
      return Promise.resolve(this.mModDBCache[lookupId]);
    }
    let fileMD5 = detail.fileMD5;
    let fileSize = detail.fileSize;

    if ((fileMD5 === undefined) && (detail.filePath === undefined)) {
      return Promise.resolve([]);
    }

    let promise: Promise<void>;

    if (fileMD5 === undefined) {
      promise = modmeta.genHash(detail.filePath).then((res: IHashResult) => {
        fileMD5 = res.md5sum;
        fileSize = res.numBytes;
        lookupId = this.modLookupId({
          ...detail,
          fileMD5,
          fileSize,
        });
        this.getApi().events.emit('filehash-calculated', detail.filePath, fileMD5, fileSize);
      })
      .catch(err => {
        log('info', 'failed to calculate hash', { path: detail.filePath, error: err.message });
        return Promise.resolve();
      });
    } else {
      promise = Promise.resolve();
    }
    // lookup id may be updated now
    if ((this.mModDBCache[lookupId] !== undefined) && (ignoreCache !== true)) {
      return Promise.resolve(this.mModDBCache[lookupId]);
    }
    return promise
      .then(() => this.getModDB())
      .then(modDB => (fileSize !== 0) && (fileMD5 !== undefined)
        ? modDB.lookup(detail.filePath, fileMD5, fileSize, detail.gameId)
        : [])
      .then((result: ILookupResult[]) => {
        const resultSorter = this.makeSorter(detail);
        this.mModDBCache[lookupId] = result.sort(resultSorter);
        return Promise.resolve(this.mModDBCache[lookupId]);
      });
  }

  private makeSorter(detail: ILookupDetails): (lhs: ILookupResult, rhs: ILookupResult) => number {
    const fileName = detail.filePath !== undefined ? path.basename(detail.filePath) : undefined;

    const hasAttribute = (
      attribute: string,
      lhs: IModInfo,
      rhs: IModInfo,
      preferredValue?: any,
    ) => {
      if (lhs[attribute] === rhs[attribute]) {
        return 0;
      }

      if (preferredValue === undefined) {
        // if no preferred value was set, ensure it can never match
        preferredValue = Symbol();
      }

      if (!truthy(lhs[attribute]) || rhs[attribute] === preferredValue) {
        return 1;
      } else if (!truthy(rhs[attribute]) || lhs[attribute] === preferredValue) {
        return -1;
      } else {
        return 0;
      }
    };

    const numDetails = (result: IModInfo) => {
      return Object.keys(result.details || {}).length;
    };

    return (lhs: ILookupResult, rhs: ILookupResult) => {
      const lhsV = lhs.value;
      const rhsV = rhs.value;
      // prefer results where the file name matches, otherwise use the one with
      // more details
      return hasAttribute('fileName', lhsV, rhsV, fileName)
          || hasAttribute('source', lhsV, rhsV, 'nexus')
          || hasAttribute('sourceURI', lhsV, rhsV)
          || hasAttribute('gameId', lhsV, rhsV)
          || hasAttribute('fileVersion', lhsV, rhsV)
          || hasAttribute('logicalFileName', lhsV, rhsV)
          || numDetails(lhsV) - numDetails(rhsV);
    };
  }

  private saveModMeta = (modInfo: IModInfo): Promise<void> => {
    const lookupId = this.modLookupId({
      fileMD5: modInfo.fileMD5,
      filePath: modInfo.fileName,
      fileSize: modInfo.fileSizeBytes,
      gameId: modInfo.gameId,
    });
    delete this.mModDBCache[lookupId];
    return this.getModDB()
      .then(modDB => {
        return new Promise<void>((resolve, reject) => {
          modDB.insert([modInfo]);
          resolve();
        });
      });
  }

  private openArchive = (archivePath: string,
                         options?: IArchiveOptions,
                         ext?: string): Promise<Archive> => {
    if (this.mArchiveHandlers === undefined) {
      // lazy loading the archive handlers
      this.mArchiveHandlers = {};
      this.apply('registerArchiveType', this.registerArchiveHandler);
    }
    if (ext === undefined) {
      ext = path.extname(archivePath).substr(1);
    }
    const creator = this.mArchiveHandlers[ext];
    if (creator === undefined) {
      return Promise.reject(new NotSupportedError());
    }
    return creator(archivePath, options || {})
      .then((handler: IArchiveHandler) => Promise.resolve(new Archive(handler)));
  }

  private applyStartHooks(input: IRunParameters): Promise<IRunParameters> {
    let updated = input;
    return Promise.each(this.mStartHooks, hook => hook.hook(updated)
      .then((newParameters: IRunParameters) => {
        updated = newParameters;
      })
      .catch(UserCanceled, err => {
        log('debug', 'start canceled by user');
        return Promise.reject(err);
      })
      .catch(ProcessCanceled, err => {
        log('debug', 'hook canceled start', err.message);
        return Promise.reject(err);
      })
      .catch(err => {
        if (err instanceof UserCanceled) {
          log('debug', 'start canceled by user');
        } else if (err instanceof ProcessCanceled) {
          log('debug', 'hook canceled start', err.message);
        } else {
          log('error', 'hook failed', err);
        }
        return Promise.reject(err);
      }))
    .then(() => updated);
  }

  private runExecutable =
    (executable: string, args: string[], options: IRunOptions): Promise<void> => {
      if (!truthy(executable)) {
        return Promise.reject(new ProcessCanceled('Executable not set'));
      }
      const interpreter = this.mInterpreters[path.extname(executable).toLowerCase()];
      if (interpreter !== undefined) {
        try {
          ({ executable, args, options } = interpreter({ executable, args, options }));
        } catch (err) {
          return Promise.reject(err);
        }
      }

      const cwd = options.cwd || path.dirname(executable);
      // process.env is case insensitive (on windows at least?), but the spawn parameter isn't.
      // I think the key is called "Path" on windows but I'm not willing to bet this is consistent
      // across all language variants and versions
      const pathEnvName = Object.keys(process.env).find(key => key.toLowerCase() === 'path');
      const env = {
        ...process.env,
        [pathEnvName]: process.env['PATH_ORIG'] || process.env['PATH'],
        ...options.env,
      };

      return this.applyStartHooks({ executable, args, options })
      .then(updatedParameters => {
        ({ executable, args, options } = updatedParameters);
        return Promise.resolve();
      })
      .then(() => new Promise<void>((resolve, reject) => {
        try {
          const runExe = options.shell
            ? `"${executable}"`
            : executable;
          const spawnOptions: SpawnOptions = {
            cwd,
            env,
            detached: options.detach !== undefined ? options.detach : true,
            shell: options.shell,
          };
          const child = spawn(runExe, options.shell ? args : args.map(arg => arg.replace(/"/g, '')),
                              spawnOptions);
          if (truthy(child['exitCode'])) {
            // brilliant, apparently there is no way for me to get at the stdout/stderr when running
            // through a shell if starting the application fails immediately
            return reject(new Error(`Failed to start (exit code ${child['exitCode']})`));
          }
          if (options.onSpawned !== undefined) {
            options.onSpawned(child.pid);
          }

          if (options.detach) {
            child.unref();
          }

          let stdOut: string;
          let errOut: string;
          child
            .on('error', err => {
              reject(err);
            })
            .on('close', (code) => {
              const game = activeGameId(this.mApi.store.getState());
              if ((game === 'fallout3') && (code === 0xC0000135)) {
                // 0xC0000135 means that a dll couldn't be found.
                // In the context of FO3 it's commonly xlive or other redistribs are
                //  not installed.
                return reject(new MissingDependency());
              } else if (code === 0xE0434352) {
                // A .net error, unfortunately we can't now if/how the actual exception
                // text has been reported
                log('warn', '.Net error', { stdOut, errOut });
                if (game === 'stardewvalley') {
                  // In the case of SDV the interesting information seems to get printed to stdout
                  return reject(new Error(stdOut || errOut));
                } else if (errOut) {
                  return reject(new Error(errOut));
                } else {
                  return reject(new ProcessCanceled('.Net error'));
                }
              } else if (code !== 0) {
                // TODO: the child process returns an exit code of 53 for SSE and
                // FO4, and an exit code of 1 for Skyrim. We don't know why but it
                // doesn't seem to affect anything
                log('warn', 'child process exited with code: ' + code.toString(16), {});
                if (errOut !== undefined) {
                  log('warn', 'child output', errOut.trim());
                }
                if (options.expectSuccess) {
                  let lastLine = '<No output>';

                  if (errOut !== undefined) {
                    const lines = errOut.trim().split('\n');
                    lastLine = (lines.length > ERROR_OUTPUT_CUTOFF)
                      ? lines[lines.length - 1]
                      : lines.join('\n');
                  }
                  const err: any = new Error(
                    `Failed to run "${executable}": "${lastLine} (${code.toString(16)})"`);
                  err.exitCode = code;
                  return reject(err);
                }
              }
              resolve();
          });
          if (child.stderr !== undefined) {
            child.stderr.on('data', (chunk: Buffer) => {
              if (errOut === undefined) {
                errOut = '';
              }
              try {
                errOut += chunk.toString();
              } catch (err) {
                log('warn', 'error output from external process couldn\'t be processed',
                    { executable });
              }
            });
          }
          if (child.stdout !== undefined) {
            child.stdout.on('data', (chunk: Buffer) => {
              if (stdOut === undefined) {
                stdOut = '';
              }
              try {
                stdOut += chunk.toString();
              } catch (err) {
                log('warn', 'output from external process couldn\'t be processed',
                    { executable });
              }
            });
          }
        } catch (err) {
          return reject(err);
        }
      }))
        .catch(ProcessCanceled, () => null)
        .catch({ code: 'EACCES' }, () =>
          this.runElevated(executable, cwd, args, env, options.onSpawned))
        .catch({ errno: 1223 }, () => Promise.reject(new UserCanceled()))
        .catch((err) => {
          return Promise.reject(err);
        });
  }

  private runElevated(executable: string, cwd: string, args: string[],
                      env: { [key: string]: string }, onSpawned: (pid?: number) => void) {
    const ipcPath = shortid();
    let tmpFilePath: string;
    return new Promise((resolve, reject) => {
      this.startIPC(ipcPath, err => {
        if (err !== null) {
          reject(err);
        } else {
          resolve();
        }
      });

      log('debug', 'running elevated', { executable, cwd, args });
      runElevated(ipcPath, runElevatedCustomTool, {
        toolPath: executable,
        toolCWD: cwd,
        parameters: args,
        environment: env,
      }).then(tmpPath => {
        tmpFilePath = tmpPath;
        if (onSpawned !== undefined) {
          onSpawned();
        }
      }).catch(err => {
        reject(err);
      });
    })
    .finally(() => {
      if (tmpFilePath !== undefined) {
        try {
          fs.unlinkSync(tmpFilePath);
        } catch (err) {
          // nop
        }
      }
    });
  }

  private emitAndAwait = (event: string, ...args: any[]): Promise<any> => {
    let queue = Promise.resolve();
    const results: any[] = [];
    const enqueue = (prom: Promise<any>) => {
      if (prom !== undefined) {
        queue = queue.then(() => prom
          .then(res => {
            if ((res !== undefined) && (res !== null)) {
              results.push(res);
            }
          })
          .catch(err => {
            this.mApi.showErrorNotification(`Unhandled error in event "${event}"`, err);
          }));
      }
    };

    this.mEventEmitter.emit(event, ...args, enqueue);

    return queue.then(() => results);
  }

  private onAsync = (event: string, listener: (...args) => PromiseLike<any>) => {
    this.mEventEmitter.on(event, (...args: any[]) => {
      const enqueue = args.pop();
      if ((enqueue === undefined) || (typeof(enqueue) !== 'function')) {
        // no arguments, this is not an emitAndAwait event!
        this.mApi.showErrorNotification('Invalid event handler', { event });
        if (enqueue !== undefined) {
          args.push(enqueue);
        }
        // call the listener anyway
        const prom = listener(...args);
        if (prom['catch'] !== undefined) {
          prom['catch'](err => {
            this.mApi.showErrorNotification(`Failed to call event ${event}`, err);
          });
        }
      } else {
        enqueue(listener(...args));
      }
    });
  }

  // tslint:disable-next-line:member-ordering
  private highlightCSS = (() => {
    let highlightCSS: CSSStyleRule;
    let highlightAfterCSS: CSSStyleRule;

    const initCSS = () => {
      if (highlightCSS !== undefined) {
        return;
      }

      highlightCSS = highlightAfterCSS = null;

      // tslint:disable-next-line:prefer-for-of
      for (let i = 0; i < document.styleSheets.length; ++i) {
        if ((document.styleSheets[i].ownerNode as any).id === 'theme') {
          const rules = Array.from((document.styleSheets[i] as any).rules);
          rules.forEach((rule: CSSStyleRule) => {
            if (rule.selectorText === '#highlight-control-dummy') {
              highlightCSS = rule;
            } else if (rule.selectorText === '#highlight-control-dummy::after') {
              highlightAfterCSS = rule;
            }
          });
        }
      }
    };

    return (selector: string, text?: string) => {
      initCSS();
      let result = '';

      // adding a new css rule matching the selector when we could just as well add
      // the highlight class to the control.
      // The reason it's done this way is because it's less messy (easier to clean up one css
      // rule instead of every control matched by the selector) and it doesn't interfere with
      // react, which might re-generate every control.
      if (highlightCSS === null) {
        // fallback if template rules weren't found
        result += `${selector} { border: 1px solid var(--brand-danger) !important }\n`;
        if (text !== undefined) {
          result += `${selector}::after { color: var(--brand-danger); content: "${text}" }\n`;
        }
      } else {
        result += highlightCSS.cssText.replace('#highlight-control-dummy', selector);
        if (text !== undefined) {
          result += highlightAfterCSS.cssText
            .replace('#highlight-control-dummy', selector)
            .replace('__contentPlaceholder', text);
        }
      }

      return result;
    };
  })();

  private highlightControl = (selector: string, duration: number, text?: string) => {
    const id = shortid();
    const style = document.createElement('style');
    style.id = `highlight_${id}`;
    style.type = 'text/css';
    style.innerHTML = this.highlightCSS(selector, text);

    const head = document.getElementsByTagName('head')[0];
    const highlightNode = head.appendChild(style);
    setTimeout(() => {
      head.removeChild(highlightNode);
    }, duration);
  }

  private addMetaServer = (id: string, server: any) => {
    if (server !== undefined) {
      this.mProgrammaticMetaServers[id] = server;
    } else {
      delete this.mProgrammaticMetaServers[id];
    }
    this.mForceDBReconnect = true;
  }

  private startIPC(ipcPath: string, onFinished: (err: Error) => void) {
    let connected: boolean = false;

    const finish = (err: Error) => {
      server.close();
      onFinished(err);
    };

    const server = net.createServer(connRaw => {
      const conn = new JsonSocket(connRaw);

      log('debug', 'ipc client connected');
      connected = true;

      conn
        .on('message', data => {
          const { message, payload } = data;
          if (message === 'log') {
            // tslint:disable-next-line:no-shadowed-variable
            const { level, message, meta } = payload;
            log(level, message, meta);
          } else if (message === 'finished') {
            finish(null);
          }
        })
        .on('error', err => {
          log('error', 'elevated code reported error', err);
          finish(err);
        });
    })
    .listen(path.join('\\\\?\\pipe', ipcPath));
  }

  private loadDynamicExtension(extensionPath: string,
                               alreadyLoaded: IRegisteredExtension[])
                               : IRegisteredExtension {
    const indexPath = this.mExtensionFormats
      .map(format => path.join(extensionPath, format))
      .find(iter => fs.existsSync(iter));
    if (indexPath !== undefined) {
      let info: IExtension = { name: '', author: '', description: '', version: '' };
      try {
        info = JSON.parse(fs.readFileSync(path.join(extensionPath, 'info.json'),
                                          { encoding: 'utf8' }));
      } catch (error) {
        const errMessage = (error.code === 'ENOENT')
          ? 'extension has no info.json file'
          : 'failed to parse info.json file';
        log('warn', errMessage, { extensionPath, error: error.message });
      }

      const name = info.id || path.basename(extensionPath);

      const existing = alreadyLoaded.find(reg => reg.name === name);

      if (existing) {
        if (semver.gt(info.version, existing.info.version)) {
          this.mOutdated.push(path.basename(existing.path));
        }

        return undefined;
      }

      return {
        name,
        initFunc: dynreq(indexPath).default,
        path: extensionPath,
        dynamic: true,
        info,
      };
    } else {
      // this is not necessarily a problem, translation extensions for example
      // have no index.js file
      log('debug', 'extension directory contains no index.js file', { extensionPath });
      return undefined;
    }
  }

  private loadDynamicExtensions(extensionsPath: string,
                                loadedExtensions: Set<string>,
                                alreadyLoaded: IRegisteredExtension[]): IRegisteredExtension[] {
    if (!fs.existsSync(extensionsPath)) {
      log('info', 'failed to load dynamic extensions, path doesn\'t exist', extensionsPath);
      try {
        fs.mkdirSync(extensionsPath);
      } catch (err) {
        log('warn', 'extension path missing and can\'t be created',
            { path: extensionsPath, error: err.message});
      }
      return [];
    }

    const res = fs.readdirSync(extensionsPath)
      .filter(name => fs.statSync(path.join(extensionsPath, name)).isDirectory())
      .map(name => {
        if (!getSafe(this.mExtensionState, [name, 'enabled'], true)) {
          log('debug', 'extension disabled', { name });
          return undefined;
        }
        try {
          // first, mark this extension as loaded. If this is a user extension and there is an
          // extension with the same name in the bundle we could otherwise end up loading the
          // bundled one if this one fails to load which could be convenient but also massively
          // confusing.
          const before = Date.now();
          const ext = this.loadDynamicExtension(path.join(extensionsPath, name), alreadyLoaded);
          if (ext !== undefined) {
            loadedExtensions.add(ext.name);
            const loadTime = Date.now() - before;
            log('debug', 'loaded extension', { name, loadTime, location: extensionsPath });
          }
          return ext;
        } catch (err) {
          log('warn', 'failed to load dynamic extension',
              { name, error: err.message, stack: err.stack });
          this.mLoadFailures[name] = [{ id: 'exception', args: { message: err.message } }];
          return undefined;
        }
      });
    return res.filter((reg: IRegisteredExtension) => reg !== undefined);
  }

  /**
   * retrieves all extensions to the base functionality, both the static
   * and external ones.
   * This loads external extensions from disc synchronously
   *
   * @returns {ExtensionInit[]}
   */
  private loadExtensions(): IRegisteredExtension[] {
    const staticExtensions = [
      'settings_interface',
      'settings_application',
      'about_dialog',
      'diagnostics_files',
      'dashboard',
      'starter_dashlet',
      'firststeps_dashlet',
      'mod_load_order',
      'mod_management',
      'category_management',
      'profile_management',
      'nexus_integration',
      'download_management',
      'gamemode_management',
      'announcement_dashlet',
      'symlink_activator',
      'symlink_activator_elevate',
      'hardlink_activator',
      'move_activator',
      'updater',
      'installer_fomod',
      'installer_nested_fomod',
      'settings_metaserver',
      'test_runner',
      'extension_manager',
      'ini_prep',
      'news_dashlet',
      'sticky_mods',
      'browser',
      'recovery',
      'file_preview',
    ];

    require('./extensionRequire').default();

    const extensionPaths = ExtensionManager.getExtensionPaths();
    const loadedExtensions = new Set<string>();
    let dynamicallyLoaded = [];
    return staticExtensions
      .filter(ext => getSafe(this.mExtensionState, [ext, 'enabled'], true))
      .map((name: string) => ({
          name,
          path: path.join(extensionPaths[0], name),
          initFunc: require(`../extensions/${name}/index`).default,
          dynamic: false,
        }))
      .concat(...extensionPaths.map(ext => {
        const newExtensions = this.loadDynamicExtensions(ext, loadedExtensions, dynamicallyLoaded);
        dynamicallyLoaded = dynamicallyLoaded.concat(newExtensions);
        return newExtensions;
      }));
  }
}

export default ExtensionManager;<|MERGE_RESOLUTION|>--- conflicted
+++ resolved
@@ -1187,7 +1187,6 @@
     }
   }
 
-<<<<<<< HEAD
   private lookupModReference =
       (reference: IModReference, options?: ILookupOptions): Promise<IModLookupResult[]> => {
     if (options === undefined) {
@@ -1214,14 +1213,14 @@
       } else {
         return this.getModDB()
           .then(modDB => modDB.getByReference(reference))
-          .filter(mod => {
+          .filter((mod: ILookupResult) => {
             if (options.requireURL === true) {
               return truthy(mod.value.sourceURI);
             } else {
               return true;
             }
           })
-          .map(mod => convertMD5Result(mod));
+          .map((mod: ILookupResult) => convertMD5Result(mod));
       }
     })
     .then((results: IModLookupResult[]) => {
@@ -1235,11 +1234,6 @@
         }
       }
     });
-=======
-  private lookupModReference = (reference: IReference): Promise<ILookupResult[]> => {
-    return this.getModDB()
-      .then(modDB => modDB.getByReference(reference));
->>>>>>> ffed3632
   }
 
   private modLookupId(detail: ILookupDetails): string {
@@ -1253,15 +1247,11 @@
          + `_${detail.fileSize}_${detail.gameId}`;
   }
 
-<<<<<<< HEAD
-  private lookupModMeta = (detail: ILookupDetails): Promise<IModLookupResult[]> => {
+  private lookupModMeta = (detail: ILookupDetails, ignoreCache?: boolean)
+      : Promise<ILookupResult[]> => {
     if ((detail.fileMD5 === undefined) && (detail.filePath === undefined)) {
       return Promise.resolve([]);
     }
-=======
-  private lookupModMeta = (detail: ILookupDetails, ignoreCache?: boolean)
-      : Promise<ILookupResult[]> => {
->>>>>>> ffed3632
     let lookupId = this.modLookupId(detail);
     if ((this.mModDBCache[lookupId] !== undefined) && (ignoreCache !== true)) {
       return Promise.resolve(this.mModDBCache[lookupId]);
