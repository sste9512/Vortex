--- conflicted
+++ resolved
@@ -413,16 +413,9 @@
       let total = 0;
       turbowalk(filePath, entries => {
         const files = entries.filter(entry => !entry.isDirectory);
-<<<<<<< HEAD
-        const total = files.reduce((lhs, rhs) => lhs + rhs.size, 0);
-        return resolve(total);
-      });
-    });
-=======
         total = files.reduce((lhs, rhs) => lhs + rhs.size, 0);
       }).then(() => resolve(total));
     })
->>>>>>> ef6ee96e
   }
 
   let totalNeededBytes = 0;
