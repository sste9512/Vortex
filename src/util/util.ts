--- conflicted
+++ resolved
@@ -1,6 +1,7 @@
 import { TimeoutError } from './CustomErrors';
 import { Normalize } from './getNormalizeFunc';
 import getVortexPath from './getVortexPath';
+import { log } from './log';
 
 import Bluebird from 'bluebird';
 import { spawn } from 'child_process';
@@ -8,6 +9,7 @@
 import * as _ from 'lodash';
 import * as path from 'path';
 import * as semver from 'semver';
+import * as tmp from 'tmp';
 
 /**
  * count the elements in an array for which the predicate matches
@@ -555,17 +557,10 @@
   }, {});
 }
 
-<<<<<<< HEAD
-export function toPromise<ResT>(func: (cb) => void): Promise<ResT> {
-  return new Promise((resolve, reject) => {
-    const cb = (err: Error, res: ResT) => {
-      if (err !== null) {
-=======
 export function toPromise<ResT>(func: (cb) => void): Bluebird<ResT> {
   return new Bluebird((resolve, reject) => {
     const cb = (err: Error, res: ResT) => {
       if ((err !== null) && (err !== undefined)) {
->>>>>>> c8f32b10
         return reject(err);
       } else {
         return resolve(res);
@@ -575,7 +570,6 @@
   });
 }
 
-<<<<<<< HEAD
 export function makeUnique<T>(input: T[]): T[] {
   return Array.from(new Set(input));
 }
@@ -606,8 +600,6 @@
   });
 }
 
-=======
->>>>>>> c8f32b10
 export function unique<T, U>(input: T[], keyFunc?: (item: T) => U): T[] {
   const keys = new Set<U>();
   return input.reduce((prev: T[], iter: T) => {
