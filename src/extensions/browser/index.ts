--- conflicted
+++ resolved
@@ -43,50 +43,11 @@
   return res;
 }
 
-import * as Promise from 'bluebird';
-import { ipcRenderer } from 'electron';
-import { generate as shortid } from 'shortid';
-import { IState } from '../../types/IState';
-
-type SubscriptionFunction = (eventId: string, value: any) => SubscriptionResult;
-
-const subscriptions: {
-  [subscriber: string]: {
-    [eventId: string]: SubscriptionFunction[],
-  };
-} = {};
-
-function subscribe(subscriber: string, eventId: string,
-                   callback: (value: any) => SubscriptionResult) {
-  setdefault(setdefault(subscriptions, subscriber, {}), eventId, []).push(callback);
-}
-
-function unsubscribeAll(subscriber: string) {
-  delete subscriptions[subscriber];
-}
-
-function triggerEvent(subscriber: string, eventId: string, value: any): SubscriptionResult {
-  let res: SubscriptionResult = 'continue';
-
-  getSafe(subscriptions, [subscriber, eventId], []).forEach(sub => {
-    if (res === 'continue') {
-      res = sub(value);
-    }
-  });
-
-  return res;
-}
-
 function init(context: IExtensionContext): boolean {
-<<<<<<< HEAD
-  context.registerDialog('browser', BrowserView, () => ({
-    onEvent: triggerEvent,
-=======
   let lastURL: string;
   context.registerDialog('browser', BrowserView, () => ({
     onEvent: triggerEvent,
     onNavigate: (url: string) => { lastURL = url; },
->>>>>>> e4b7361e
   }));
   context.registerReducer(['session', 'browser'], sessionReducer);
 
@@ -97,17 +58,11 @@
     context.api.onAsync('browse-for-download', (url: string, instructions: string) => {
       const subscriptionId = shortid();
 
-<<<<<<< HEAD
       return new Promise<IBrowserResult>((resolve, reject) => {
-        let lastURL = url;
-=======
-      return new Promise<string>((resolve, reject) => {
->>>>>>> e4b7361e
         subscribe(subscriptionId, 'close', () => {
           reject(new UserCanceled());
           return 'continue';
         });
-<<<<<<< HEAD
         subscribe(subscriptionId, 'navigate', (newUrl: string) => {
           lastURL = newUrl;
           return 'continue';
@@ -129,17 +84,6 @@
         }
         const t = context.api.translate;
         instructions += t('This window will close as soon as you click a valid download link');
-=======
-        subscribe(subscriptionId, 'download-url', (download: string) => {
-          if (lastURL !== undefined) {
-            resolve(download + '<' + lastURL);
-          } else {
-            resolve(download);
-          }
-          return 'close';
-        });
-
->>>>>>> e4b7361e
         context.api.store.dispatch(showURL(url, instructions, subscriptionId));
       })
       .catch(UserCanceled, () => null)
@@ -151,14 +95,7 @@
       });
     });
 
-<<<<<<< HEAD
     ipcRenderer.on('received-url', (evt: string, dlUrl: string, fileName: string) => {
-=======
-    ipcRenderer.on('received-url', (evt: string, dlUrl: string, fileName?: string) => {
-      if (lastURL !== undefined) {
-        dlUrl += '<' + lastURL;
-      }
->>>>>>> e4b7361e
       const state: IState = context.api.store.getState();
       const { subscriber } = state.session.browser;
       if (subscriber !== undefined) {
@@ -167,11 +104,7 @@
           context.api.store.dispatch(closeBrowser());
         }
       } else {
-<<<<<<< HEAD
         context.api.events.emit('start-download-url', dlUrl);
-=======
-        context.api.events.emit('start-download-url', dlUrl, fileName);
->>>>>>> e4b7361e
       }
     });
   });
