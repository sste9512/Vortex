--- conflicted
+++ resolved
@@ -42,12 +42,8 @@
 import * as Redux from 'redux';
 import { ThunkDispatch } from 'redux-thunk';
 
-<<<<<<< HEAD
 const NEXUS_MEMBERSHIP_URL = `https://users.${NEXUS_DOMAIN}/register/memberships`;
-=======
-const NEXUS_MEMBERSHIP_URL = 'https://users.nexusmods.com/register/memberships';
 const MB = 1024 * 1024;
->>>>>>> 9b969fef
 
 interface IConnectedProps {
   parallelDownloads: number;
