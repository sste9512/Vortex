import { IExtensionApi } from '../../types/IExtensionContext';
import { IState } from '../../types/IState';
import {ProcessCanceled, TemporaryError, UserCanceled} from '../../util/CustomErrors';
import { withContext } from '../../util/errorHandling';
import * as fs from '../../util/fs';
import {log} from '../../util/log';
import {renderError, showError} from '../../util/message';
import * as selectors from '../../util/selectors';
import { getSafe } from '../../util/storeHelper';
import { flatten, setdefault, truthy } from '../../util/util';

import { showURL } from '../browser/actions';

import {
  downloadProgress,
  finishDownload,
  initDownload,
  pauseDownload,
  removeDownload,
  setDownloadFilePath,
  setDownloadModInfo,
  setDownloadPausable,
} from './actions/state';
import {IChunk} from './types/IChunk';
import {IDownload, IDownloadOptions} from './types/IDownload';
import { IDownloadResult } from './types/IDownloadResult';
import { ProgressCallback } from './types/ProgressCallback';
import { ensureDownloadsDirectory } from './util/downloadDirectory';
import getDownloadGames from './util/getDownloadGames';
import { finalizeDownload } from './util/postprocessDownload';

import DownloadManager, { AlreadyDownloaded, DownloadIsHTML, RedownloadMode } from './DownloadManager';

import Promise from 'bluebird';
import * as path from 'path';
import * as Redux from 'redux';
import {generate as shortid} from 'shortid';

function progressUpdate(store: Redux.Store<any>, dlId: string, received: number,
                        total: number, chunks: IChunk[], chunkable: boolean,
                        urls: string[], filePath: string, smallUpdate: boolean) {
  const download: IDownload = store.getState().persistent.downloads.files[dlId];
  if (download === undefined) {
    // progress for a download that's no longer active
    return;
  }
  if (((total !== 0) && !smallUpdate) || (chunks !== undefined)) {
    if (received < 0)  {
      log('warn', 'invalid download progress', { received, total });
    }
    store.dispatch(downloadProgress(dlId, received, total, chunks, urls));
  }
  if ((filePath !== undefined) && (path.basename(filePath) !== download.localPath)) {
    store.dispatch(setDownloadFilePath(dlId, path.basename(filePath)));
  }
  if ((chunkable !== undefined) && (chunkable !== download.pausable)) {
    store.dispatch(setDownloadPausable(dlId, chunkable));
  }
}

/**
 * connect the download manager with the main application through events
 *
 * @class DownloadObserver
 */
export class DownloadObserver {
  // time we allow a download to be intercepted. If it's too short we may end up
  // processing a download that was supposed to be canceled
  private static INTERCEPT_TIMEOUT = 60000;
  private mApi: IExtensionApi;
  private mManager: DownloadManager;
  private mOnFinishCBs: { [dlId: string]: Array<() => Promise<void>> } = {};
  private mInterceptedDownloads: Array<{ time: number, tag: string }> = [];

  constructor(api: IExtensionApi, manager: DownloadManager) {
    this.mApi = api;
    const events = api.events;
    this.mManager = manager;

    events.on('remove-download',
              (downloadId, callback?) => this.handleRemoveDownload(downloadId, callback));
    events.on('pause-download',
              (downloadId, callback?) => this.handlePauseDownload(downloadId, callback));
    events.on('resume-download',
              (downloadId, callback?, allowInstall?) =>
                  this.handleResumeDownload(downloadId, callback, allowInstall));
    events.on('start-download',
              (urls, modInfo, fileName?, callback?, redownload?, allowInstall?) =>
                  this.handleStartDownload(urls, modInfo, fileName, events, callback,
                                           redownload, allowInstall));
    // this is a bit of a hack that lets callers intercept a queued download that was not started
    // yet (e.g. it may be waiting to ensure the download dir exists)
    // for this to work the modInfo of the download has to contain a referenceTag corresponding to
    // the tag passed here
    events.on('intercept-download', (tag) => {
      this.mInterceptedDownloads.push({ time: Date.now(), tag });
    });
  }

  // enqueues an operation to be run when a download finishes
  private queueFinishCB(id: string, cb: () => Promise<void>): Promise<void> {
    return new Promise((resolve) => {
      setdefault(this.mOnFinishCBs, id, []).push(() => cb().then(resolve));
    });
  }

  private wasIntercepted(tag: string): boolean {
    // maintenance
    const now = Date.now();

    this.mInterceptedDownloads = this.mInterceptedDownloads
      .filter(iter => (now - iter.time) < DownloadObserver.INTERCEPT_TIMEOUT);

    const intercept = this.mInterceptedDownloads.find(iter => iter.tag === tag);
    return (intercept !== undefined);
  }

  private translateError(err: any): string {
    const t = this.mApi.translate;

    const details = renderError(err);
    return `${t(details.text, {replace: details.parameters})}\n\n`
         + `${t(details.message, { replace: details.parameters })}`;
  }

  private handleDownloadError(err: Error, id: string, downloadPath: string,
                              callback?: (err: Error, id: string) => void): Promise<void> {
    const innerState: IState = this.mApi.getState();
    if (err instanceof DownloadIsHTML) {
      const filePath: string =
        getSafe(innerState.persistent.downloads.files, [id, 'localPath'], undefined);

      this.mApi.store.dispatch(removeDownload(id));
      this.mApi.store.dispatch(showURL(err.url));
      callback?.(err, id);
      if (filePath !== undefined) {
        return fs.removeAsync(path.join(downloadPath, filePath))
          .catch(innerErr => {
            this.mApi.showErrorNotification('Failed to remove failed download', innerErr);
          });
      }
    } else if ((err instanceof ProcessCanceled) || (err instanceof UserCanceled)) {
      const filePath: string =
        getSafe(innerState.persistent.downloads.files, [id, 'localPath'], undefined);
      const prom: Promise<void> = (filePath !== undefined)
        ? fs.removeAsync(path.join(downloadPath, filePath))
          // this is a cleanup step. If the file doesn' exist that's fine with me
          .catch({ code: 'ENOENT' }, () => Promise.resolve())
        : Promise.resolve();

      return prom
        .catch(innerErr => {
          this.mApi.showErrorNotification('Failed to remove failed download', innerErr);
        })
        .then(() => {
          this.mApi.store.dispatch(removeDownload(id));
          if (callback !== undefined) {
            callback(err, id);
          } else {
            showError(this.mApi.store.dispatch, 'Download failed', err.message, {
              allowReport: false,
            });
          }
        });
    } else if (err instanceof AlreadyDownloaded) {
      const downloads = innerState.persistent.downloads.files;
      const dlId = Object.keys(downloads)
        .find(iter => downloads[iter].localPath === err.fileName);
      if (dlId !== undefined) {
        err.downloadId = dlId;
      }
      this.mApi.store.dispatch(removeDownload(id));
      return this.handleUnknownDownloadError(err, id, callback);
    } else {
      return this.handleUnknownDownloadError(err, id, callback);
    }

    return Promise.resolve();
  }

  private handleStartDownload(urls: string[],
                              modInfo: any,
                              fileName: string,
                              events: NodeJS.EventEmitter,
                              callback?: (error: Error, id?: string) => void,
                              redownload?: RedownloadMode,
                              allowInstall?: boolean) {
    let callbacked = false;

    const origCallback = callback;
    if (callback !== undefined) {
      callback = (error: Error, idIn: string) => {
        callbacked = true;
        origCallback(error, idIn);
      };
    }

    const id = shortid();
    if (typeof(urls) !== 'function') {
      if (!Array.isArray(urls)) {
        // could happen if triggered by foreign extensions, can't prevent that.
        // During beta it also happened in our own code but that should be fixed
        log('warn', 'invalid url list', { urls });
        urls = [];
      }
      urls = urls.filter(url => url !== undefined);
      if (urls.length === 0) {
        if (callback !== undefined) {
          callback(new ProcessCanceled('URL not usable, only ftp, http and https are supported.'));
        }
        return;
      }
    }

    const state: IState = this.mApi.store.getState();
    let gameMode = (modInfo || {}).game || selectors.activeGameId(state);
    if (Array.isArray(gameMode)) {
      gameMode = gameMode[0];
    }

    if (gameMode === undefined) {
      if (callback !== undefined) {
        callback(new ProcessCanceled(
            'You need to select a game to manage before downloading this file'));
      }
      return;
    }

    this.mApi.store.dispatch(
      initDownload(id, typeof(urls) ===  'function' ? [] : urls, modInfo, gameMode));

    const downloadPath = selectors.downloadPathForGame(state, gameMode);

    const processCB = this.genProgressCB(id);

    const downloadOptions = this.getExtraDlOptions(modInfo, redownload);

    const urlIn = urls[0].split('<')[0];

    return withContext(`Downloading "${fileName || urlIn}"`, urlIn, () =>
      ensureDownloadsDirectory(this.mApi)
        .then(() => {
          if (this.wasIntercepted(modInfo.referenceTag)) {
            return Promise.reject(new UserCanceled());
          }

          return this.mManager.enqueue(id, urls, fileName, processCB,
                                       downloadPath, downloadOptions);
          })
        .catch(AlreadyDownloaded, err => {
          const downloads = this.mApi.getState().persistent.downloads.files;
          const dlId = Object.keys(downloads)
            .find(iter => downloads[iter].localPath === err.fileName);
          log('info', 'about to enqueue', { id, tag: modInfo?.referenceTag });
          if (dlId !== undefined) {
            err.downloadId = dlId;
            return Promise.reject(err);
          } else if (this.wasIntercepted(modInfo.referenceTag)) {
            return Promise.reject(new UserCanceled());
          } else {
            // there is a file but with no meta data. force the download instead
            downloadOptions.redownload = 'replace';
            return this.mManager.enqueue(id, urls, fileName, processCB,
                                         downloadPath, downloadOptions);
          }
        })
        .then((res: IDownloadResult) => {
          log('debug', 'download finished', { id, file: res.filePath });
          return this.handleDownloadFinished(id, callback, res, allowInstall ?? true);
        })
        .catch(err => this.handleDownloadError(err, id, downloadPath, callback)))
        .finally(() => {
          if ((callback !== undefined) && !callbacked) {
            callback(new ProcessCanceled('forgot to invoke the callback: ' + id));
          }
        });
  }

  private handleDownloadFinished(id: string,
                                 callback: (error: Error, id: string) => void,
                                 res: IDownloadResult,
                                 allowInstall: boolean) {
    const download = this.mApi.store.getState().persistent.downloads.files?.[id];
    if (download === undefined) {
      // The only way for the download entry to be missing at this point
      //  is if the user had canceled the download which would mean it was
      //  removed from the state and the file no longer exists.
      callback?.(new UserCanceled(), id);
      return;
    }
    const fileName = path.basename(res.filePath);
    if (truthy(fileName)) {
      log('debug', 'setting final download name', { id, fileName });
      this.mApi.store.dispatch(setDownloadFilePath(id, fileName));
    } else {
      log('error', 'finished download has no filename?', res);
    }
    log('debug', 'unfinished chunks', { chunks: JSON.stringify(res.unfinishedChunks) });

    const onceFinished = () => {
      if (this.mOnFinishCBs[id] !== undefined) {
        return Promise.all(this.mOnFinishCBs[id].map(cb => cb())).then(() => null);
      } else {
        return Promise.resolve();
      }
    };

    if (res.unfinishedChunks.length > 0) {
      this.mApi.store.dispatch(pauseDownload(id, true, res.unfinishedChunks));
      callback?.(null, id);
      return onceFinished();
    } else if (res.filePath.toLowerCase().endsWith('.html')) {
      this.mApi.store.dispatch(downloadProgress(id, res.size, res.size, [], undefined));
      this.mApi.store.dispatch(finishDownload(id, 'redirect', {htmlFile: res.filePath}));
      this.mApi.events.emit('did-finish-download', id, 'redirect');
      callback?.(new Error('html result'), id);
      return onceFinished();
    } else {
      return finalizeDownload(this.mApi, id, res.filePath, allowInstall)
        .then(() => {
          const flattened = flatten(res.metaInfo ?? {});
          Object.keys(flattened).forEach(key =>
              this.mApi.store.dispatch(setDownloadModInfo(id, key, flattened[key])));

          callback?.(null, id);
        })
        .catch(err => callback?.(err, id))
        .finally(() => onceFinished());
    }
  }

  private genProgressCB(id: string): ProgressCallback {
    let lastUpdateTick = 0;
    let lastUpdatePerc = 0;
    return (received: number, total: number, chunks: IChunk[], chunkable: boolean,
            urls?: string[], filePath?: string) => {
      // avoid updating too frequently because it causes ui updates
      const now = Date.now();
      const newPerc = Math.floor((received * 100) / total);
      const small = ((now - lastUpdateTick) < 1000) || (newPerc === lastUpdatePerc);
      if (!small) {
        lastUpdateTick = now;
        lastUpdatePerc = newPerc;
      }
      progressUpdate(this.mApi.store, id, received, total, chunks, chunkable,
                     urls, filePath, small);
    };
  }

  private handleRemoveDownload(downloadId: string, cb?: (err: Error) => void) {
    if (downloadId === null) {
      log('warn', 'invalid download id');
      return;
    }
    const download = this.mApi.getState().persistent.downloads.files?.[downloadId];
    if (download === undefined) {
      log('warn', 'failed to remove download: unknown', {downloadId});
      return;
    }

    const callCB = (err: Error) => {
      if (cb !== undefined) {
        cb(err);
      }
    };

    const onceStopped = (): Promise<void> => {
      if (truthy(download.localPath) && truthy(download.game)) {
        // this is a workaround required as of 1.3.5. Previous versions (1.3.4 and 1.3.5)
        // would put manually added downloads into the download root if no game was being managed.
        // Newer versions won't do this anymore (hopefully) but we still need to enable users to
        // clean up these broken downloads
        const gameId = getDownloadGames(download)[0];
        const dlPath = truthy(gameId)
          ? selectors.downloadPathForGame(this.mApi.store.getState(), gameId)
          : selectors.downloadPath(this.mApi.store.getState());

        return fs.removeAsync(path.join(dlPath, download.localPath))
          .then(() => {
            this.mApi.store.dispatch(removeDownload(downloadId));
            callCB(null);
          })
          .catch(UserCanceled, callCB)
          .catch(err => {
            if (cb !== undefined) {
              cb(err);
            } else {
              showError(this.mApi.store.dispatch, 'Failed to remove file', err, {
                allowReport: ['EBUSY', 'EPERM'].indexOf(err.code) === -1,
              });
            }
          });
      } else {
        this.mApi.store.dispatch(removeDownload(downloadId));
        return Promise.resolve();
      }
    };

    if (['init', 'started'].includes(download.state)) {
      // need to cancel the download
      if (!this.mManager.stop(downloadId)) {
        // error case, for some reason the manager didn't know about this download, maybe some
        // delay?
        this.mInterceptedDownloads.push(
          { time: Date.now(), tag: download.modInfo.referenceTag });
        onceStopped();
      } else {
        this.queueFinishCB(downloadId, () => onceStopped());
      }
    } else {
      onceStopped();
    }
  }

  private handlePauseDownload(downloadId: string, callback?: (error: Error) => void) {
    const state: IState = this.mApi.store.getState();
    const download = state.persistent.downloads.files[downloadId];
    if (download === undefined) {
      log('warn', 'failed to pause download: unknown', {downloadId});
      if (callback !== undefined) {
        callback(new ProcessCanceled('invalid download id'));
      }
      return;
    }

    if (['init', 'started'].includes(download.state)) {
      log('debug', 'pausing download', { id: downloadId, oldState: download.state });
      const unfinishedChunks = this.mManager.pause(downloadId);
      if (unfinishedChunks === undefined) {
        this.mInterceptedDownloads.push({
          time: Date.now(),
          tag: download.modInfo.referenceTag,
        });
      }
      this.mApi.store.dispatch(pauseDownload(downloadId, true, unfinishedChunks));
      callback?.(null);
    }
  }

  private handleResumeDownload(downloadId: string,
                               callback?: (error: Error, id: string) => void,
                               allowInstall?: boolean) {
    try {
      const download: IDownload =
        this.mApi.store.getState().persistent.downloads.files[downloadId];
      if (download === undefined) {
        log('warn', 'failed to resume download: unknown', { downloadId });
        return;
      }

      if (download.localPath === undefined) {
        this.mApi.sendNotification({
          type: 'warning',
          message: 'This download can\'t be resumed',
        });
        return;
      }

      if (['paused', 'failed'].includes(download.state)) {
        const gameMode = getDownloadGames(download)[0];
        const downloadPath = selectors.downloadPathForGame(this.mApi.store.getState(), gameMode);

        const fullPath = path.join(downloadPath, download.localPath);
        this.mApi.store.dispatch(pauseDownload(downloadId, false, undefined));

        const extraInfo = this.getExtraDlOptions(download.modInfo, 'always');

        withContext(`Resuming "${download.localPath}"`, download.urls[0], () => {
          if (download.state === 'failed') {
            return ensureDownloadsDirectory(this.mApi)
              .then(() => this.mManager.enqueue(downloadId, download.urls,
<<<<<<< HEAD
                                         path.basename(fullPath), this.genProgressCB(downloadId),
                                         undefined, { redownload: 'replace' }))
=======
                path.basename(fullPath), this.genProgressCB(downloadId),
                undefined, 'replace'))
              .then(res => {
                log('debug', 'download finished (re-tried)', { file: res.filePath });
                return this.handleDownloadFinished(downloadId, callback, res, allowInstall ?? true);
              })
>>>>>>> 2c68bb8a
              .catch(err => this.handleDownloadError(err, downloadId, downloadPath, callback));
          } else {
            return ensureDownloadsDirectory(this.mApi)
              .then(() => this.mManager.resume(downloadId, fullPath, download.urls,
                download.received, download.size, download.startTime, download.chunks,
                this.genProgressCB(downloadId), extraInfo))
              .then(res => {
                log('debug', 'download finished (resumed)', { file: res.filePath });
                return this.handleDownloadFinished(downloadId, callback, res, allowInstall ?? true);
              })
              .catch(err => this.handleDownloadError(err, downloadId, downloadPath, callback));
          }
        });
      }
    } catch (err) {
      if (callback !== undefined) {
        callback(err, downloadId);
      }
    }
  }

  private handleUnknownDownloadError(err: any,
                                     downloadId: string,
                                     callback?: (err: Error, id?: string) => void) {
    if (['ESOCKETTIMEDOUT', 'ECONNRESET', 'EBADF'].includes(err.code)) {
      // may be resumable
      this.handlePauseDownload(downloadId);
      if (callback !== undefined) {
        callback(new TemporaryError('I/O Error'), downloadId);
      } else {
        showError(this.mApi.store.dispatch, 'Download failed',
          'The download failed due to an I/O error (network or writing to disk). '
          + 'This is likely a temporary issue, please try resuming later.', {
          allowReport: false,
        });
      }
    } else if ((err.code === 'ERR_SSL_WRONG_VERSION_NUMBER')
               || (err.code === 'UNABLE_TO_GET_ISSUER_CERT_LOCALLY')) {
      // may be resumable
      this.handlePauseDownload(downloadId);
      if (callback !== undefined) {
        callback(new TemporaryError('SSL Error'), downloadId);
      } else {
        showError(this.mApi.store.dispatch, 'Download failed',
          'The download failed due to a https certificate error. '
          + 'This is is usually caused by misconfigured or outdated '
          + 'AntiVirus, Firewall, VPN or proxy. '
          + 'You can try resuming the download to see if it was a temporary issue but also '
          + 'please check your network-related software for updates.', {
          allowReport: false,
        });
      }
    } else if (err instanceof TemporaryError) {
      this.handlePauseDownload(downloadId);
      if (callback !== undefined) {
        callback(err, downloadId);
      } else {
        showError(this.mApi.store.dispatch, 'Download failed',
          err.message, {
          allowReport: false,
        });
      }
    } else {
      const message = this.translateError(err);

      log('info', 'download failed', { downloadId, message });

      this.mApi.store.dispatch(finishDownload(downloadId, 'failed', {
        message,
      }));
      this.mApi.events.emit('did-finish-download', downloadId, 'failed');
      if (callback !== undefined) {
        callback(err, downloadId);
      } else {
        // only report error if there was no callback, otherwise it's the caller's job to report
        showError(this.mApi.store.dispatch, 'Download failed', message, {
          allowReport: false,
        });
      }
    }
    return Promise.resolve();
  }

  private getExtraDlOptions(modInfo: any, redownload: RedownloadMode): IDownloadOptions {
    return {
      referer: modInfo.referer,
      redownload,
      nameHint: modInfo.name,
    };
  }
}

/**
 * hook up the download manager to handle internal events
 *
 */
function observe(api: IExtensionApi, manager: DownloadManager) {
  return new DownloadObserver(api, manager);
}

export default observe;<|MERGE_RESOLUTION|>--- conflicted
+++ resolved
@@ -469,17 +469,12 @@
           if (download.state === 'failed') {
             return ensureDownloadsDirectory(this.mApi)
               .then(() => this.mManager.enqueue(downloadId, download.urls,
-<<<<<<< HEAD
-                                         path.basename(fullPath), this.genProgressCB(downloadId),
-                                         undefined, { redownload: 'replace' }))
-=======
                 path.basename(fullPath), this.genProgressCB(downloadId),
-                undefined, 'replace'))
+                undefined, { redownload: 'replace' }))
               .then(res => {
                 log('debug', 'download finished (re-tried)', { file: res.filePath });
                 return this.handleDownloadFinished(downloadId, callback, res, allowInstall ?? true);
               })
->>>>>>> 2c68bb8a
               .catch(err => this.handleDownloadError(err, downloadId, downloadPath, callback));
           } else {
             return ensureDownloadsDirectory(this.mApi)
