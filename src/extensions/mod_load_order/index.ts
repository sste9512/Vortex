--- conflicted
+++ resolved
@@ -7,6 +7,8 @@
 import LoadOrderPage from './views/LoadOrderPage';
 
 import { addGameEntry, findGameEntry, initCollectionsSupport } from './gameSupport';
+
+const SUPPORTED_GAMES: IGameLoadOrderEntry[] = [];
 
 export default function init(context: IExtensionContext) {
   context.registerReducer(['persistent', 'loadOrder'], modLoadOrderReducer);
@@ -33,34 +35,9 @@
     addGameEntry(gameEntry);
   };
 
-<<<<<<< HEAD
-  context.registerReducer(['persistent', 'loadOrder'], modLoadOrderReducer);
-  context.registerReducer(['settings', 'loadOrder'], loadOrderSettingsReducer);
-
   context.once(() => {
     initCollectionsSupport(context.api);
   });
-=======
-  return true;
-}
-
-export function addGameEntry(gameEntry: IGameLoadOrderEntry) {
-  if (gameEntry === undefined) {
-    log('error', 'unable to add load order page - invalid game entry');
-    return;
-  }
-
-  const isDuplicate: boolean = SUPPORTED_GAMES.find(game =>
-    game.gameId === gameEntry.gameId) !== undefined;
-
-  if (isDuplicate) {
-    log('debug', 'attempted to add duplicate gameEntry to load order extension', gameEntry.gameId);
-    return;
-  }
-
-  SUPPORTED_GAMES.push(gameEntry);
-}
->>>>>>> e2b3b761
 
   return true;
 }