import {IExtensionApi} from '../../../types/IExtensionContext';
import { IDownload, IState } from '../../../types/IState';
<<<<<<< HEAD
import { ProcessCanceled } from '../../../util/CustomErrors';
import {log} from '../../../util/log';
import {activeGameId} from '../../../util/selectors';
import { getSafe } from '../../../util/storeHelper';
import { truthy } from '../../../util/util';

import { IBrowserResult } from '../../browser/types';

import { Dependency, IDependency, ILookupResultEx } from '../types/IDependency';
import { IDownloadHint, IMod, IModRule } from '../types/IMod';

import testModReference, { IModLookupInfo } from './testModReference';

import * as Promise from 'bluebird';
import * as _ from 'lodash';
import {ILookupResult, IReference, IRule} from 'modmeta-db';
import * as semver from 'semver';

export function isFuzzyVersion(versionMatch: string) {
  if (!truthy(versionMatch)) {
    return false;
  }

  return isNaN(parseInt(versionMatch[0], 16))
    || (semver.validRange(versionMatch)
      !== versionMatch);
}

=======
import {log} from '../../../util/log';
import {activeGameId} from '../../../util/selectors';
import {getSafe} from '../../../util/storeHelper';
import { truthy } from '../../../util/util';

import {IDependency} from '../types/IDependency';
import { IMod } from '../types/IMod';

import Promise from 'bluebird';
import * as _ from 'lodash';
import minimatch from 'minimatch';
import {ILookupResult, IReference, IRule} from 'modmeta-db';
import * as semver from 'semver';
import testModReference, { IModLookupInfo } from './testModReference';

export function isFuzzyVersion(versionMatch: string) {
  if (!truthy(versionMatch)) {
    return false;
  }

  return isNaN(parseInt(versionMatch[0], 16))
    || (semver.validRange(versionMatch)
      !== versionMatch);
}

>>>>>>> ffed3632
function findModByRef(reference: IReference, state: IState): IMod {
  const gameMode = activeGameId(state);
  const mods = state.persistent.mods[gameMode];

  if ((reference.versionMatch !== undefined)
      && isFuzzyVersion(reference.versionMatch)
      && (reference.fileMD5 !== undefined)
      && ((reference.logicalFileName !== undefined)
          || (reference.fileExpression !== undefined))) {
    reference = _.omit(reference, ['fileMD5']);
  }

  return Object.values(mods).find((mod: IMod): boolean =>
    testModReference(mod, reference));
}

function newerSort(lhs: IDownload, rhs: IDownload): number {
  const lVersion = semver.coerce(getSafe(lhs, ['modInfo', 'version'], undefined));
  const rVersion = semver.coerce(getSafe(rhs, ['modInfo', 'version'], undefined));

  if ((lVersion !== null) && (rVersion !== null)) {
    return semver.compare(rVersion, lVersion);
  }

  return rhs.fileTime - lhs.fileTime;
}

function findDownloadByRef(reference: IReference, state: IState): string {
  const downloads = state.persistent.downloads.files;

  if (isFuzzyVersion(reference.versionMatch)
    && (reference.fileMD5 !== undefined)
    && ((reference.logicalFileName !== undefined)
      || (reference.fileExpression !== undefined))) {
    reference = _.omit(reference, ['fileMD5']);
  }

  const existing: string[] = Object.keys(downloads).filter((dlId: string): boolean => {
    const download: IDownload = downloads[dlId];
    const lookup: IModLookupInfo = {
      fileMD5: download.fileMD5,
      fileName: download.localPath,
      fileSizeBytes: download.size,
      version: getSafe(download, ['modInfo', 'version'], undefined),
      logicalFileName: getSafe(download, ['modInfo', 'name'], undefined),
<<<<<<< HEAD
      game: download.game,
=======
      // game: download.game,
>>>>>>> ffed3632
    };

    return testModReference(lookup, reference);
  })
  .sort((lhs, rhs) => newerSort(downloads[lhs], downloads[rhs]));
  return existing[0];
<<<<<<< HEAD
}

function browseForDownload(api: IExtensionApi,
                           url: string,
                           instruction: string)
                           : Promise<IBrowserResult> {
  return new Promise((resolve, reject) => {
    let lookupResult: Promise<{ url: string, referer: string }>;

    const doLookup = () => {
      if (lookupResult === undefined) {
        lookupResult = api.emitAndAwait('browse-for-download', url, instruction)
          .then(resultList => resultList[0]);
      }
      return lookupResult;
    };

    return resolve({
      url: () => doLookup().then(out => out?.url),
      referer: () => doLookup().then(out => out?.referer),
    });
  });
}

function lookupDownloadHint(api: IExtensionApi,
                            input: IDownloadHint)
                            : Promise<IBrowserResult> {
  if (input === undefined) {
    return Promise.resolve(undefined);
  }

  if (input.mode === 'direct') {
    return Promise.resolve({ url: input.url });
  } else if (input.mode === 'browse') {
    return browseForDownload(api, input.url, input.instructions);
  } else {
    throw Promise.reject(new ProcessCanceled(input.instructions));
  }
}

function makeLookupResult(lookup: ILookupResult, fromHint: IBrowserResult): ILookupResultEx {
  if (fromHint === undefined) {
    return lookup;
  }

  return _.merge(lookup, {
    value: {
      sourceURI: fromHint.url,
      referer: fromHint.referer,
    },
  });
}

/**
 * from a set of requires/recommends rules, deduce which of them need to be downloaded
 * and/or installed
 * @param rules
 * @param api
 * @param recommendations
 */
function gatherDependencies(rules: IModRule[],
                            api: IExtensionApi,
                            recommendations: boolean,
                            progressCB?: (percent: number) => void)
                            : Promise<Dependency[]> {
  const state = api.store.getState();
  const requirements: IModRule[] =
      rules === undefined ?
          [] :
          rules.filter((rule: IRule) =>
            rule.type === (recommendations ? 'recommends' : 'requires'));

  let numCompleted = 0;
  const onProgress = () => {
    ++numCompleted;
    if (progressCB !== undefined) {
      progressCB(numCompleted / requirements.length);
    }
  };

  return Promise.all(requirements.map((rule: IModRule): Promise<Dependency[][]> => {
    const mod: IMod = findModByRef(rule.reference, state);
    if (mod !== undefined) {
      return Promise.resolve([]);
=======
}

function lookupFulfills(lookup: ILookupResult, reference: IReference) {
  const {
    fileExpression, fileMD5, fileSize, gameId, logicalFileName, versionMatch,
  } = reference;
  const { value } = lookup;
  return ((gameId === undefined) || (gameId === value.gameId))
      && ((fileMD5 === undefined) || (fileMD5 === value.fileMD5))
      && ((fileSize === undefined) || (fileSize === value.fileSizeBytes))
      && ((logicalFileName === undefined) || (logicalFileName === value.logicalFileName))
      && ((fileExpression === undefined) || minimatch(value.fileName, fileExpression))
      && ((versionMatch === undefined) || semver.satisfies(value.fileVersion, versionMatch));
}

function tagDuplicates(input: IDependencyNode[]): Promise<IDependencyNode[]> {
  // for all dependencies, figure out which of the other dependencies
  // would be solved by the same lookup result, sorted by the number of
  // collaterals it would fulfill
  const temp = input
    .map(dep => ({
      dep,
      collateral: input.filter(
        inner =>
          inner !== dep &&
          lookupFulfills(dep.lookupResults[0], inner.reference),
      ),
    }))
    .sort((lhs, rhs) => {
      if (lhs.collateral.length !== rhs.collateral.length) {
        return rhs.collateral.length - lhs.collateral.length;
      } else {
        // within blocks of equal number of collaterals, consider the newer versions
        // before the ones with lower version
        return semver.compare(
          rhs.dep.lookupResults[0].value.fileVersion,
          lhs.dep.lookupResults[0].value.fileVersion,
        );
      }
    });

  // now starting with the largest set of "collateral" fulfillments filter
  // those from the result
  // theoretically this may not produce ideal results, multiple smaller sets may eliminate
  // more collaterals than one large set but in practice I don't think this is going to be
  // relevant.
  // If this turns out to be a real problem, a much more complex recursive algorithm will
  // be necessary but I believe that to be very hypothetical.

  // tslint:disable-next-line:prefer-for-of
  for (let i = 0; i < temp.length; ++i) {
    if (!temp[i].dep.redundant) {
      temp[i].collateral.forEach(collateralItem => {
        // we can't store the index before because the list got sorted in the meantime
        // so we have to go searching for each collateral again
        const collateralIdx = temp.findIndex(iter => iter.dep === collateralItem);
        // tag items as redundant, this way they will get filtered out later, including
        // their own dependencies
        temp[collateralIdx].dep.redundant = true;
      });
>>>>>>> ffed3632
    }
  }

  return Promise.resolve(temp.filter(iter => iter !== null).map(iter => iter.dep));
}

interface IDependencyNode extends IDependency {
  dependencies: IDependencyNode[];
  redundant: boolean;
}

<<<<<<< HEAD
    const download = findDownloadByRef(rule.reference, state);

    let urlFromHint: IBrowserResult;

    // if the rule specifies how to download the file, follow those instructions

    let lookupDetails: ILookupResult[];

    // otherwise consult the meta database
    return ((download !== undefined)
              ? Promise.resolve(undefined)
              : lookupDownloadHint(api, rule.downloadHint))
        .then(res => {
          urlFromHint = truthy(res) ? res : undefined;
          // we may have all the information about the mod in rule.reference already but
          // for all we know the mod itself has further dependencies that need to be downloaded
          return api.lookupModReference(rule.reference, { requireURL: true });
        })
        .then((details: ILookupResult[]) => {
          lookupDetails = details;

          return ((details.length === 0) || (details[0].value === undefined))
            ? Promise.resolve([])
            : gatherDependencies(details[0].value.rules, api, recommendations);
        })
        .then((dependencies: Dependency[]) => {
          const res: IDependency = {
            download,
            reference: rule.reference,
            lookupResults: (lookupDetails.length > 0)
              ? lookupDetails.map(iter => makeLookupResult(iter, urlFromHint))
              : (urlFromHint !== undefined)
              ? [{
                key: 'from-download-hint', value: {
                  fileName: rule.reference.logicalFileName,
                  fileSizeBytes: rule.reference.fileSize,
                  gameId: rule.reference.gameId,
                  fileVersion: undefined,
                  fileMD5: rule.reference.fileMD5,
                  sourceURI: urlFromHint.url,
                  referer: urlFromHint.referer,
                },
              }]
              : [],
            fileList: rule.fileList,
            installerChoices: rule.installerChoices,
            extra: rule.extra,
            mod,
          };
          return [].concat(dependencies, [res]);
        })
        .catch((err: Error) => {
          if (!(err instanceof ProcessCanceled)) {
            log('warn', 'failed to look up', err.message);
          }
          return [{ error: err.message }];
        })
        .finally(() => {
          onProgress();
        });
  }))
  .then(dependencyLists => [].concat(...dependencyLists));
=======
function gatherDependenciesGraph(
  rule: IRule,
  api: IExtensionApi,
): Promise<IDependencyNode> {
  let lookupDetails: ILookupResult[];

  return api
    .lookupModReference(rule.reference)
    .then((details: ILookupResult[]) => {
      lookupDetails = details;

      if (details.length === 0 || details[0].value === undefined) {
        throw new Error(
          'reference not found: ' + JSON.stringify(rule.reference),
        );
      }

      const { rules } = details[0].value;
      return Promise.all(
        (rules || [])
          .map(subRule => gatherDependenciesGraph(subRule, api)))
        .then(nodes => {
          const res: IDependencyNode = {
            download: findDownloadByRef(rule.reference, api.getState()),
            reference: rule.reference,
            lookupResults: details,
            dependencies: nodes.filter(node => node !== null),
            redundant: false,
          };
          return res;
        });
    })
    .catch(err => {
      log('error', 'failed to look up', err.message);
      return null;
    });
}

function flatten(nodes: IDependencyNode[]): IDependencyNode[] {
  return nodes.reduce((agg: IDependencyNode[], node: IDependencyNode) => {
    if ((node === null) || node.redundant) {
      return agg;
    }
    return [].concat(agg, node, flatten(node.dependencies));
  }, []);
>>>>>>> ffed3632
}

function gatherDependencies(
  rules: IRule[],
  api: IExtensionApi,
): Promise<IDependency[]> {
  const state = api.store.getState();
  const requirements: IRule[] =
    rules === undefined
      ? []
      : rules.filter(
          (rule: IRule) =>
            rule.type === 'requires' &&
            findModByRef(rule.reference, state) === undefined,
        );

  // for each requirement, look up the reference and recursively their dependencies
  return Promise.all(
    requirements
      .map((rule: IRule) => gatherDependenciesGraph(rule, api)),
  )
    .then((nodes: IDependencyNode[]) => {
      // tag duplicates
      return tagDuplicates(flatten(nodes)).then(() => nodes);
    })
    .then((nodes: IDependencyNode[]) =>
      // this filters out the duplicates including their subtrees,
      // then converts IDependencyNodes to IDependencies
      flatten(nodes).map(node => _.omit(node, ['dependencies', 'redundant'])),
    );
}

export default gatherDependencies;<|MERGE_RESOLUTION|>--- conflicted
+++ resolved
@@ -1,42 +1,16 @@
 import {IExtensionApi} from '../../../types/IExtensionContext';
 import { IDownload, IState } from '../../../types/IState';
-<<<<<<< HEAD
 import { ProcessCanceled } from '../../../util/CustomErrors';
-import {log} from '../../../util/log';
-import {activeGameId} from '../../../util/selectors';
-import { getSafe } from '../../../util/storeHelper';
-import { truthy } from '../../../util/util';
 
 import { IBrowserResult } from '../../browser/types';
 
 import { Dependency, IDependency, ILookupResultEx } from '../types/IDependency';
 import { IDownloadHint, IMod, IModRule } from '../types/IMod';
 
-import testModReference, { IModLookupInfo } from './testModReference';
-
-import * as Promise from 'bluebird';
-import * as _ from 'lodash';
-import {ILookupResult, IReference, IRule} from 'modmeta-db';
-import * as semver from 'semver';
-
-export function isFuzzyVersion(versionMatch: string) {
-  if (!truthy(versionMatch)) {
-    return false;
-  }
-
-  return isNaN(parseInt(versionMatch[0], 16))
-    || (semver.validRange(versionMatch)
-      !== versionMatch);
-}
-
-=======
 import {log} from '../../../util/log';
 import {activeGameId} from '../../../util/selectors';
 import {getSafe} from '../../../util/storeHelper';
 import { truthy } from '../../../util/util';
-
-import {IDependency} from '../types/IDependency';
-import { IMod } from '../types/IMod';
 
 import Promise from 'bluebird';
 import * as _ from 'lodash';
@@ -55,7 +29,6 @@
       !== versionMatch);
 }
 
->>>>>>> ffed3632
 function findModByRef(reference: IReference, state: IState): IMod {
   const gameMode = activeGameId(state);
   const mods = state.persistent.mods[gameMode];
@@ -81,38 +54,6 @@
   }
 
   return rhs.fileTime - lhs.fileTime;
-}
-
-function findDownloadByRef(reference: IReference, state: IState): string {
-  const downloads = state.persistent.downloads.files;
-
-  if (isFuzzyVersion(reference.versionMatch)
-    && (reference.fileMD5 !== undefined)
-    && ((reference.logicalFileName !== undefined)
-      || (reference.fileExpression !== undefined))) {
-    reference = _.omit(reference, ['fileMD5']);
-  }
-
-  const existing: string[] = Object.keys(downloads).filter((dlId: string): boolean => {
-    const download: IDownload = downloads[dlId];
-    const lookup: IModLookupInfo = {
-      fileMD5: download.fileMD5,
-      fileName: download.localPath,
-      fileSizeBytes: download.size,
-      version: getSafe(download, ['modInfo', 'version'], undefined),
-      logicalFileName: getSafe(download, ['modInfo', 'name'], undefined),
-<<<<<<< HEAD
-      game: download.game,
-=======
-      // game: download.game,
->>>>>>> ffed3632
-    };
-
-    return testModReference(lookup, reference);
-  })
-  .sort((lhs, rhs) => newerSort(downloads[lhs], downloads[rhs]));
-  return existing[0];
-<<<<<<< HEAD
 }
 
 function browseForDownload(api: IExtensionApi,
@@ -164,40 +105,6 @@
       referer: fromHint.referer,
     },
   });
-}
-
-/**
- * from a set of requires/recommends rules, deduce which of them need to be downloaded
- * and/or installed
- * @param rules
- * @param api
- * @param recommendations
- */
-function gatherDependencies(rules: IModRule[],
-                            api: IExtensionApi,
-                            recommendations: boolean,
-                            progressCB?: (percent: number) => void)
-                            : Promise<Dependency[]> {
-  const state = api.store.getState();
-  const requirements: IModRule[] =
-      rules === undefined ?
-          [] :
-          rules.filter((rule: IRule) =>
-            rule.type === (recommendations ? 'recommends' : 'requires'));
-
-  let numCompleted = 0;
-  const onProgress = () => {
-    ++numCompleted;
-    if (progressCB !== undefined) {
-      progressCB(numCompleted / requirements.length);
-    }
-  };
-
-  return Promise.all(requirements.map((rule: IModRule): Promise<Dependency[][]> => {
-    const mod: IMod = findModByRef(rule.reference, state);
-    if (mod !== undefined) {
-      return Promise.resolve([]);
-=======
 }
 
 function lookupFulfills(lookup: ILookupResult, reference: IReference) {
@@ -258,11 +165,37 @@
         // their own dependencies
         temp[collateralIdx].dep.redundant = true;
       });
->>>>>>> ffed3632
     }
   }
 
   return Promise.resolve(temp.filter(iter => iter !== null).map(iter => iter.dep));
+}
+
+function findDownloadByRef(reference: IReference, state: IState): string {
+  const downloads = state.persistent.downloads.files;
+
+  if (isFuzzyVersion(reference.versionMatch)
+    && (reference.fileMD5 !== undefined)
+    && ((reference.logicalFileName !== undefined)
+      || (reference.fileExpression !== undefined))) {
+    reference = _.omit(reference, ['fileMD5']);
+  }
+
+  const existing: string[] = Object.keys(downloads).filter((dlId: string): boolean => {
+    const download: IDownload = downloads[dlId];
+    const lookup: IModLookupInfo = {
+      fileMD5: download.fileMD5,
+      fileName: download.localPath,
+      fileSizeBytes: download.size,
+      version: getSafe(download, ['modInfo', 'version'], undefined),
+      logicalFileName: getSafe(download, ['modInfo', 'name'], undefined),
+      game: download.game,
+    };
+
+    return testModReference(lookup, reference);
+  })
+  .sort((lhs, rhs) => newerSort(downloads[lhs], downloads[rhs]));
+  return existing[0];
 }
 
 interface IDependencyNode extends IDependency {
@@ -270,101 +203,44 @@
   redundant: boolean;
 }
 
-<<<<<<< HEAD
-    const download = findDownloadByRef(rule.reference, state);
-
-    let urlFromHint: IBrowserResult;
-
-    // if the rule specifies how to download the file, follow those instructions
-
-    let lookupDetails: ILookupResult[];
-
-    // otherwise consult the meta database
-    return ((download !== undefined)
+function gatherDependenciesGraph(
+  rule: IModRule,
+  api: IExtensionApi,
+  recommendations: boolean,
+): Promise<IDependencyNode> {
+  const state = api.getState();
+
+  const download = findDownloadByRef(rule.reference, state);
+  let lookupResults: ILookupResult[];
+
+  let urlFromHint: IBrowserResult;
+
+  return ((download !== undefined)
               ? Promise.resolve(undefined)
               : lookupDownloadHint(api, rule.downloadHint))
-        .then(res => {
-          urlFromHint = truthy(res) ? res : undefined;
-          // we may have all the information about the mod in rule.reference already but
-          // for all we know the mod itself has further dependencies that need to be downloaded
-          return api.lookupModReference(rule.reference, { requireURL: true });
-        })
-        .then((details: ILookupResult[]) => {
-          lookupDetails = details;
-
-          return ((details.length === 0) || (details[0].value === undefined))
-            ? Promise.resolve([])
-            : gatherDependencies(details[0].value.rules, api, recommendations);
-        })
-        .then((dependencies: Dependency[]) => {
-          const res: IDependency = {
-            download,
-            reference: rule.reference,
-            lookupResults: (lookupDetails.length > 0)
-              ? lookupDetails.map(iter => makeLookupResult(iter, urlFromHint))
-              : (urlFromHint !== undefined)
-              ? [{
-                key: 'from-download-hint', value: {
-                  fileName: rule.reference.logicalFileName,
-                  fileSizeBytes: rule.reference.fileSize,
-                  gameId: rule.reference.gameId,
-                  fileVersion: undefined,
-                  fileMD5: rule.reference.fileMD5,
-                  sourceURI: urlFromHint.url,
-                  referer: urlFromHint.referer,
-                },
-              }]
-              : [],
-            fileList: rule.fileList,
-            installerChoices: rule.installerChoices,
-            extra: rule.extra,
-            mod,
-          };
-          return [].concat(dependencies, [res]);
-        })
-        .catch((err: Error) => {
-          if (!(err instanceof ProcessCanceled)) {
-            log('warn', 'failed to look up', err.message);
-          }
-          return [{ error: err.message }];
-        })
-        .finally(() => {
-          onProgress();
-        });
-  }))
-  .then(dependencyLists => [].concat(...dependencyLists));
-=======
-function gatherDependenciesGraph(
-  rule: IRule,
-  api: IExtensionApi,
-): Promise<IDependencyNode> {
-  let lookupDetails: ILookupResult[];
-
-  return api
-    .lookupModReference(rule.reference)
+    .then(res => {
+      urlFromHint = truthy(res) ? res : undefined;
+
+      return api.lookupModReference(rule.reference, { requireURL: true });
+    })
+
     .then((details: ILookupResult[]) => {
-      lookupDetails = details;
-
-      if (details.length === 0 || details[0].value === undefined) {
-        throw new Error(
-          'reference not found: ' + JSON.stringify(rule.reference),
-        );
-      }
-
-      const { rules } = details[0].value;
-      return Promise.all(
-        (rules || [])
-          .map(subRule => gatherDependenciesGraph(subRule, api)))
-        .then(nodes => {
-          const res: IDependencyNode = {
-            download: findDownloadByRef(rule.reference, api.getState()),
-            reference: rule.reference,
-            lookupResults: details,
-            dependencies: nodes.filter(node => node !== null),
-            redundant: false,
-          };
-          return res;
-        });
+      lookupResults = details;
+
+      const rules = details[0]?.value?.rules || [];
+
+      return Promise.all(rules
+          .map(subRule => gatherDependenciesGraph(subRule, api, recommendations)));
+    })
+    .then(nodes => {
+      const res: IDependencyNode = {
+        download,
+        reference: rule.reference,
+        lookupResults,
+        dependencies: nodes.filter(node => node !== null),
+        redundant: false,
+      };
+      return res;
     })
     .catch(err => {
       log('error', 'failed to look up', err.message);
@@ -379,12 +255,20 @@
     }
     return [].concat(agg, node, flatten(node.dependencies));
   }, []);
->>>>>>> ffed3632
-}
-
+}
+
+/**
+ * from a set of requires/recommends rules, deduce which of them need to be downloaded
+ * and/or installed
+ * @param rules
+ * @param api
+ * @param recommendations
+ */
 function gatherDependencies(
-  rules: IRule[],
+  rules: IModRule[],
   api: IExtensionApi,
+  recommendations: boolean,
+  progressCB?: (percent: number) => void,
 ): Promise<IDependency[]> {
   const state = api.store.getState();
   const requirements: IRule[] =
@@ -392,14 +276,23 @@
       ? []
       : rules.filter(
           (rule: IRule) =>
-            rule.type === 'requires' &&
-            findModByRef(rule.reference, state) === undefined,
+            (rule.type === (recommendations ? 'recommends' : 'requires'))
+            && findModByRef(rule.reference, state) === undefined,
         );
+
+  let numCompleted = 0;
+  const onProgress = () => {
+    ++numCompleted;
+    if (progressCB !== undefined) {
+      progressCB(numCompleted / requirements.length);
+    }
+  };
 
   // for each requirement, look up the reference and recursively their dependencies
   return Promise.all(
     requirements
-      .map((rule: IRule) => gatherDependenciesGraph(rule, api)),
+      .map((rule: IRule) => gatherDependenciesGraph(rule, api, recommendations)
+        .tap(() => onProgress())),
   )
     .then((nodes: IDependencyNode[]) => {
       // tag duplicates
