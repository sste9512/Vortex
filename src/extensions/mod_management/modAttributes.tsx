--- conflicted
+++ resolved
@@ -9,33 +9,6 @@
 
 import * as React from 'react';
 
-<<<<<<< HEAD
-export const PICTURE: ITableAttribute<IModWithState> = {
-  id: 'picture',
-  description: 'A picture provided by the author',
-  customRenderer: (mod: IModWithState, detail: boolean, t: TFunction) => {
-    const long = getSafe(mod, ['attributes', 'description'], '');
-    const short = getSafe(mod, ['attributes', 'shortDescription'], '');
-
-    const url = getSafe(mod, ['attributes', 'pictureUrl'], undefined);
-    return (
-      <ZoomableImage className='mod-picture' url={url}>
-        <Description
-          t={t}
-          long={long}
-          short={short}
-        />
-      </ZoomableImage>
-    );
-  },
-  calc: mod => getSafe(mod.attributes, ['pictureUrl'], ''),
-  placement: 'detail',
-  position: 10,
-  edit: {},
-};
-
-=======
->>>>>>> 9b969fef
 export const ENABLED_TIME = (locale: () => string): ITableAttribute<IModWithState> => {
   return {
     id: 'enabledTime',
