import { addLocalDownload, removeDownload, setDownloadHashByFile,
         setDownloadModInfo,
         startActivity, stopActivity } from '../../actions';
import { showDialog } from '../../actions/notifications';
import { ICheckbox, IDialogResult } from '../../types/IDialog';
import { IExtensionApi, ThunkStore } from '../../types/IExtensionContext';
import {IProfile, IState} from '../../types/IState';
import { fileMD5 } from '../../util/checksum';
import ConcurrencyLimiter from '../../util/ConcurrencyLimiter';
import { DataInvalid, NotFound, ProcessCanceled, SetupError, TemporaryError,
         UserCanceled } from '../../util/CustomErrors';
import { createErrorReport, didIgnoreError,
        isOutdated, withContext } from '../../util/errorHandling';
import * as fs from '../../util/fs';
import getNormalizeFunc, { Normalize } from '../../util/getNormalizeFunc';
import lazyRequire from '../../util/lazyRequire';
import { log } from '../../util/log';
import { prettifyNodeErrorMessage } from '../../util/message';
import { activeProfile, downloadPathForGame, installPathForGame, knownGames } from '../../util/selectors';
import { getSafe, setSafe } from '../../util/storeHelper';
import { isPathValid, setdefault, truthy } from '../../util/util';
import walk from '../../util/walk';

import { AlreadyDownloaded } from '../download_management/DownloadManager';
import { IDownload } from '../download_management/types/IDownload';
import { DOWNLOADS_DIR_TAG } from '../download_management/util/downloadDirectory';
import getDownloadGames from '../download_management/util/getDownloadGames';

import { IModType } from '../gamemode_management/types/IModType';
import { getGame } from '../gamemode_management/util/getGame';
import modName, { renderModReference } from '../mod_management/util/modName';
import { convertGameIdReverse } from '../nexus_integration/util/convertGameId';
import { setModEnabled } from '../profile_management/actions/profiles';

import {addModRule, removeModRule, setFileOverride, setModAttribute,
        setModType} from './actions/mods';
import {Dependency, IDependency, IDependencyError, IModInfoEx} from './types/IDependency';
import { IInstallContext } from './types/IInstallContext';
import { IInstallResult, IInstruction, InstructionType } from './types/IInstallResult';
import { IFileListItem, IMod, IModReference, IModRule } from './types/IMod';
import { IModInstaller, ISupportedInstaller } from './types/IModInstaller';
import { InstallFunc } from './types/InstallFunc';
import { ISupportedResult, TestSupported } from './types/TestSupported';
import gatherDependencies, { findDownloadByRef, findModByRef } from './util/dependencies';
import filterModInfo from './util/filterModInfo';
import queryGameId from './util/queryGameId';
import { isFuzzyVersion, referenceEqual } from './util/testModReference';

import InstallContext from './InstallContext';
import makeListInstaller from './listInstaller';
import deriveModInstallName from './modIdManager';
import { STAGING_DIR_TAG } from './stagingDirectory';

import Promise from 'bluebird';
import * as _ from 'lodash';
import { IHashResult, ILookupResult, IModInfo, IReference, IRule } from 'modmeta-db';
import Zip = require('node-7z');
import * as os from 'os';
import * as path from 'path';
import * as Redux from 'redux';
import * as url from 'url';

import * as modMetaT from 'modmeta-db';

import { generate as shortid } from 'shortid';
import { selectors } from 'vortex-api';

const {genHash} = lazyRequire<typeof modMetaT>(() => require('modmeta-db'));

export class ArchiveBrokenError extends Error {
  constructor(message: string) {
    super(`Archive is broken: ${message}`);

    this.name = this.constructor.name;
  }
}

interface IReplaceChoice {
  id: string;
  variant: string;
  enable: boolean;
  attributes: { [key: string]: any };
  rules: IRule[];
}

interface IInvalidInstruction {
  type: InstructionType;
  error: string;
}

class InstructionGroups {
  public copy: IInstruction[] = [];
  public mkdir: IInstruction[] = [];
  public submodule: IInstruction[] = [];
  public generatefile: IInstruction[] = [];
  public iniedit: IInstruction[] = [];
  public unsupported: IInstruction[] = [];
  public attribute: IInstruction[] = [];
  public setmodtype: IInstruction[] = [];
  public error: IInstruction[] = [];
  public rule: IInstruction[] = [];
  public enableallplugins: IInstruction[] = [];
}

export const INI_TWEAKS_PATH = 'Ini Tweaks';

export const INSTALL_ACTION = 'Update current profile';
export const REPLACE_ACTION = 'Update all profiles';
export const VARIANT_ACTION = 'Add Variant';

const archiveExtLookup = new Set<string>([
  '.zip', '.z01', '.7z', '.rar', '.r00', '.001', '.bz2', '.bzip2', '.gz', '.gzip',
  '.xz', '.z', '.lzh',
]);

// file types supported by 7z but we don't want to extract
// I was tempted to put .exe in here but there may actually be cases where the
// exe is a self-extracting archive and we would be able to handle it
const FILETYPES_AVOID = ['.dll'];

function nop() {
  // nop
}

/**
 * central class for the installation process
 *
 * @class InstallManager
 */
class InstallManager {
  private mInstallers: IModInstaller[] = [];
  private mGetInstallPath: (gameId: string) => string;
  private mTask: Zip;
  private mQueue: Promise<void>;
  private mDependencyInstalls: { [modId: string]: () => void } = {};
  private mDependencyDownloadsLimit: ConcurrencyLimiter =
    new ConcurrencyLimiter(3);
  private mDependencyInstallsLimit: ConcurrencyLimiter =
    new ConcurrencyLimiter(1);

  constructor(api: IExtensionApi, installPath: (gameId: string) => string) {
    this.mGetInstallPath = installPath;
    this.mQueue = Promise.resolve();

    api.onAsync('install-from-dependencies',
        (dependentId: string, rules: IModRule[], recommended: boolean) => {
      const profile = activeProfile(api.getState());
      const { mods } = api.getState().persistent;
      const collection = mods[profile.gameId]?.[dependentId];

      if (collection === undefined) {
        return Promise.resolve();
      }

      const instPath = this.mGetInstallPath(profile.gameId);

      const filtered = rules.filter(iter =>
        collection.rules.find(rule => _.isEqual(iter, rule)) !== undefined);

      if (recommended) {
        return this.installRecommendationsImpl(api, profile, dependentId,
          modName(collection), filtered, instPath, true);
      } else {
        return this.installDependenciesImpl(api, profile, dependentId,
          modName(collection), filtered, instPath, true);
      }

    });

    api.onAsync('cancel-dependency-install', (modId: string) => {
      this.mDependencyInstalls[modId]?.();
      return Promise.resolve();
    });
  }

  /**
   * add an installer extension
   *
   * @param {number} priority priority of the installer. the lower the number the higher
   *                          the priority, so at priority 0 the extension would always be
   *                          the first to be queried
   * @param {TestSupported} testSupported
   * @param {IInstall} install
   *
   * @memberOf InstallManager
   */
  public addInstaller(
    id: string,
    priority: number,
    testSupported: TestSupported,
    install: InstallFunc) {
    this.mInstallers.push({ id, priority, testSupported, install });
    this.mInstallers.sort((lhs: IModInstaller, rhs: IModInstaller): number => {
      return lhs.priority - rhs.priority;
    });
  }

  /**
   * start installing a mod.
   *
   * @param {string} archiveId id of the download. may be null if the download isn't
   *                           in our download archive
   * @param {string} archivePath path to the archive file
   * @param {string} downloadGameId gameId of the download as reported by the downloader
   * @param {IExtensionApi} extension api
   * @param {*} info existing information about the mod (i.e. stuff retrieved
   *                 from the download page)
   * @param {boolean} processDependencies if true, test if the installed mod is dependent
   *                                      of others and tries to install those too
   * @param {boolean} enable if true, enable the mod after installation
   * @param {Function} callback callback once this is finished
   * @param {boolean} forceGameId set if the user has already been queried which game
   *                              to install the mod for
   * @param {IFileListItem[]} fileList if set, the listed files (and only those) get extracted
   *                                   directly, ignoring any installer scripts
   * @param {boolean} unattended if set and there is an option preset, the installation
   *                             will happen automatically without user interaction
   * @param {boolean} forceInstaller if set, this should be the id of an installer
   *                                 (registerInstaller) to be used, instead of going through
   *                                 the auto-detection.
   */
  public install(
    archiveId: string,
    archivePath: string,
    downloadGameIds: string[],
    api: IExtensionApi,
    info: any,
    processDependencies: boolean,
    enable: boolean,
    callback: (error: Error, id: string) => void,
    forceGameId?: string,
    fileList?: IFileListItem[],
    unattended?: boolean,
    forceInstaller?: string,
    silent?: boolean): void {

    if (this.mTask === undefined) {
      this.mTask = new Zip();
    }

    const fullInfo = { ...info };
    let rules: IRule[] = [];
    let overrides: string[] = [];
    let destinationPath: string;
    let tempPath: string;

    api.dismissNotification(`ready-to-install-${archiveId}`);

    const baseName = path.basename(archivePath, path.extname(archivePath)).trim() || 'EMPTY_NAME';
    const currentProfile = activeProfile(api.store.getState());
    let modId = baseName;
    let installGameId: string;
    let installContext: InstallContext;
    let archiveMD5: string;
    let archiveSize: number;

    const oldCallback = callback;
    callback = (err: Error, id: string) => {
      oldCallback?.(err, id);
    };

    this.mQueue = this.mQueue
      .then(() => withContext('Installing', baseName, () => ((forceGameId !== undefined)
        ? Promise.resolve(forceGameId)
        : queryGameId(api.store, downloadGameIds, modId))
      .tap(() =>
        api.emitAndAwait('will-install-mod', currentProfile.gameId, archiveId, modId, fullInfo))
      // calculate the md5 hash here so we can store it with the mod meta information later,
      // otherwise we'd not remember the hash when installing from external file
      .tap(() => genHash(archivePath).then(hash => {
        archiveMD5 = hash.md5sum;
        archiveSize = hash.numBytes;
        _.merge(fullInfo, {
          download: {
            fileMD5: archiveMD5,
            size: archiveSize,
          },
        });
      }).catch(() => null))
      .then(gameId => {
        installGameId = gameId;
        if (installGameId === undefined) {
          return Promise.reject(
            new ProcessCanceled('You need to select a game before installing this mod'));
        }
        if (installGameId === 'site') {
          // install an already-downloaded extension
          return api.emitAndAwait('install-extension-from-download', archiveId)
            .then(() => Promise.reject(new UserCanceled()));
        }
        installContext = new InstallContext(gameId, api, silent);
        installContext.startIndicator(baseName);
        let dlGame: string | string[] = getSafe(fullInfo, ['download', 'game'], gameId);
        if (Array.isArray(dlGame)) {
          dlGame = dlGame[0];
        }
        return api.lookupModMeta({
          filePath: archivePath,
          fileMD5: fullInfo.download.fileMD5,
          fileSize: fullInfo.download.size,
          gameId: dlGame as string,
        });
      })
      .then((modInfo: ILookupResult[]) => {
        log('debug', 'got mod meta information', { archivePath, resultCount: modInfo.length });
        if (modInfo.length > 0) {
          fullInfo.meta = modInfo[0].value;
        }

        modId = this.deriveInstallName(baseName, fullInfo);
        let testModId = modId;
        // if the name is already taken, consult the user,
        // repeat until user canceled, decided to replace the existing
        // mod or provided a new, unused name
        const checkNameLoop = () => this.checkModExists(testModId, api, installGameId)
          ? this.queryUserReplace(modId, installGameId, api)
            .then((choice: IReplaceChoice) => {
              testModId = choice.id;
              if (choice.enable) {
                enable = true;
              }
              setdefault(fullInfo, 'custom', {} as any).variant = choice.variant;
              rules = choice.rules || [];
              fullInfo.previous = choice.attributes;
              return checkNameLoop();
            })
          : Promise.resolve(testModId);
        return checkNameLoop();
      })
      // TODO: this is only necessary to get at the fileId and the fileId isn't
      //   even a particularly good way to discover conflicts
      .then(newModId => {
        modId = newModId;
        log('debug', 'mod id for newly installed mod', { archivePath, modId });
        return filterModInfo(fullInfo, undefined);
      })
      .then(modInfo => {
        const fileId = modInfo.fileId ?? modInfo.revisionId;
        const isCollection = modInfo.revisionId !== undefined;
        const oldMod = (fileId !== undefined)
          ? this.findPreviousVersionMod(fileId, api.store, installGameId, isCollection)
          : undefined;

        if ((oldMod !== undefined) && (fullInfo.choices === undefined)) {
          fullInfo.choices = getSafe(oldMod, ['attributes', 'installerChoices'], undefined);
        }

        if ((oldMod !== undefined) && (currentProfile !== undefined)) {
          const wasEnabled = getSafe(currentProfile.modState, [oldMod.id, 'enabled'], false);
          return this.userVersionChoice(oldMod, api.store)
            .then((action: string) => {
              if (action === INSTALL_ACTION) {
                enable = enable || wasEnabled;
                if (wasEnabled) {
                  api.store.dispatch(setModEnabled(currentProfile.id, oldMod.id, false));
                  api.events.emit('mods-enabled', [oldMod.id], false, currentProfile.gameId);
                }
                rules = oldMod.rules || [];
                overrides = oldMod.fileOverrides;
                fullInfo.previous = oldMod.attributes;
                return Promise.resolve();
              } else if (action === REPLACE_ACTION) {
                rules = oldMod.rules || [];
                overrides = oldMod.fileOverrides;
                fullInfo.previous = oldMod.attributes;
                // we need to remove the old mod before continuing. This ensures
                // the mod is deactivated and undeployed (so we're not leave dangling
                // links) and it ensures we do a clean install of the mod
                return new Promise<void>((resolve, reject) => {
                  api.events.emit('remove-mod', currentProfile.gameId, oldMod.id,
                                  (error: Error) => {
                    if (error !== null) {
                      reject(error);
                    } else {
                      // use the same mod id as the old version so that all profiles
                      // keep using it.
                      modId = oldMod.id;
                      enable = enable || wasEnabled;
                      resolve();
                    }
                  }, { willBeReplaced: true });
                });
              }
            });
        } else {
          return Promise.resolve();
        }
      })
      .then(() => {
        installContext.startInstallCB(modId, installGameId, archiveId);

        destinationPath = path.join(this.mGetInstallPath(installGameId), modId);
        log('debug', 'installing to', { modId, destinationPath });
        installContext.setInstallPathCB(modId, destinationPath);
        tempPath = destinationPath + '.installing';
        return this.installInner(api, archivePath,
                                 tempPath, destinationPath, installGameId, installContext,
                                 forceInstaller, fullInfo.choices, fileList, unattended);
      })
      .then(result => {
        const state: IState = api.store.getState();

        if (getSafe(state, ['persistent', 'mods', installGameId, modId, 'type'], '') === '') {
          return this.determineModType(installGameId, result.instructions)
              .then(type => {
                installContext.setModType(modId, type);
                return result;
              });
        } else {
          return Promise.resolve(result);
        }
      })
      .then(result => this.processInstructions(api, archivePath, tempPath, destinationPath,
                                               installGameId, modId, result))
      .finally(() => {
        if (tempPath !== undefined) {
          log('debug', 'removing temporary path', tempPath);
          return fs.removeAsync(tempPath);
        } else {
          return Promise.resolve();
        }
      })
      .then(() => filterModInfo(fullInfo, destinationPath))
      .then(modInfo => {
        const state = api.getState();
        const existingKeys =
          Object.keys(state.persistent.mods[installGameId]?.[modId]?.attributes || {});
        installContext.finishInstallCB('success', _.omit(modInfo, existingKeys));
        (rules ?? []).forEach(rule => {
          api.store.dispatch(addModRule(installGameId, modId, rule));
        });
        api.store.dispatch(setFileOverride(installGameId, modId, overrides));
        if (currentProfile !== undefined) {
          if (enable) {
            api.store.dispatch(setModEnabled(currentProfile.id, modId, true));
            api.events.emit('mods-enabled', [modId], true, currentProfile.gameId);
          }
          /*
          if (processDependencies) {
            log('info', 'process dependencies', { modId });
            const mod: IMod = state.persistent.mods[installGameId]?.[modId];

            this.installDependenciesImpl(api, currentProfile,
                                         mod.id, modName(mod),
                                         [].concat(modInfo.rules || [], mod.rules || []),
                                         this.mGetInstallPath(installGameId))
              .then(() => this.installRecommendationsImpl(
                                         api, currentProfile,
                                         mod.id, modName(mod),
                                         [].concat(modInfo.rules || [], mod.rules || []),
                                         this.mGetInstallPath(installGameId)));
          }
          */
        }
<<<<<<< HEAD
        if (callback !== undefined) {
          callback(null, modId);
        }
        api.events.emit('did-install-mod', currentProfile.gameId, archiveId, modId, modInfo);
=======
        callback?.(null, modId);
>>>>>>> 2c68bb8a
        return null;
      })
      .catch(err => {
        // TODO: make this nicer. especially: The first check doesn't recognize UserCanceled
        //   exceptions from extensions, hence we have to do the string check (last one)
        const canceled = (err instanceof UserCanceled)
                         || (err instanceof TemporaryError)
                         || (err instanceof ProcessCanceled)
                         || !truthy(err)
                         || (err.message === 'Canceled')
                         || (truthy(err.stack)
                             && err.stack.startsWith('UserCanceled: canceled by user'));
        let prom = destinationPath !== undefined
          ? fs.removeAsync(destinationPath)
            .catch(UserCanceled, () => null)
            .catch(innerErr => {
              installContext.reportError(
                'Failed to clean up installation directory "{{destinationPath}}", '
                + 'please close Vortex and remove it manually.',
                innerErr, innerErr.code !== 'ENOTEMPTY', { destinationPath });
            })
          : Promise.resolve();

        if (installContext !== undefined) {
          const pretty = prettifyNodeErrorMessage(err);
          // context doesn't have to be set if we canceled early
          prom = prom.then(() => installContext.finishInstallCB(
            canceled ? 'canceled' : 'failed',
            undefined,
            api.translate(pretty.message, { replace: pretty.replace })));
        }

        if (err === undefined) {
          return prom.then(() => {
            callback?.(new Error('unknown error'), null);
          });
        } else if (canceled) {
          return prom.then(() => {
            callback?.(err, null);
          });
        } else if (err instanceof ArchiveBrokenError) {
          return prom
            .then(() => {
              if (installContext !== undefined) {
                api.sendNotification({
                  type: 'info',
                  title: 'Installation failed, archive is damaged',
                  message: path.basename(archivePath),
                  actions: [
                    { title: 'Delete', action: () => {
                      api.events.emit('remove-download', archiveId); } },
                    { title: 'Delete & Redownload', action: dismiss => {
                      const state: IState = api.store.getState();
                      const download = state.persistent.downloads.files[archiveId];
                      api.events.emit('remove-download', archiveId, () => {
                        api.events.emit('start-download', download.urls, info.download,
                          path.basename(archivePath));
                      });
                      dismiss();
                    } },
                  ],
                });
              }
              if (callback !== undefined) {
                callback(err, null);
              }
            });
        } else if (err instanceof SetupError) {
          return prom
            .then(() => {
              if (installContext !== undefined) {
                installContext.reportError(
                  'Installation failed',
                  err,
                  false, {
                    installerPath: path.basename(archivePath),
                    message: err.message,
                  });
              }
              if (callback !== undefined) {
                callback(err, null);
              }
            });
        } else if (err instanceof DataInvalid) {
          return prom
            .then(() => {
              if (installContext !== undefined) {
                installContext.reportError(
                  'Installation failed',
                  'The installer {{ installerPath }} is invalid and couldn\'t be '
                  + 'installed:\n{{ message }}\nPlease inform the mod author.\n',
                  false, {
                    installerPath: path.basename(archivePath),
                    message: err.message,
                  });
              }
              if (callback !== undefined) {
                callback(err, null);
              }
            });
        } else if (err['code'] === 'MODULE_NOT_FOUND') {
          const location = err['requireStack'] !== undefined
            ? ` (at ${err['requireStack'][0]})`
            : '';
          installContext.reportError('Installation failed',
            'Module failed to load:\n{{message}}{{location}}\n\n'
            + 'This usually indicates that the Vortex installation has been '
            + 'corrupted or an external application (like an Anti-Virus) has interfered with '
            + 'the loading of the module. '
            + 'Please check whether your AV reported something and try reinstalling Vortex.',
            false, {
              location,
              message: err.message.split('\n')[0],
            });
          if (callback !== undefined) {
            callback(err, null);
          }
        } else {
          return prom
            .then(() => genHash(archivePath).catch(() => ({})))
            .then((hashResult: IHashResult) => {
              const id = `${path.basename(archivePath)} (md5: ${hashResult.md5sum})`;
              let replace = {};
              if (typeof err === 'string') {
                err = 'The installer "{{ id }}" failed: {{ message }}';
                replace = {
                      id,
                      message: err,
                    };
              }
              if (installContext !== undefined) {
                const browserAssistantMsg = 'The installer has failed due to an external 3rd '
                  + 'party application you have installed on your system named '
                  + '"Browser Assistant". This application inserts itself globally '
                  + 'and breaks any other application that uses the same libraries as it does.\n\n'
                  + 'To use Vortex, please uninstall "Browser Assistant".';
                const errorMessage = (typeof err === 'string') ? err : err.message;
                (!this.isBrowserAssistantError(errorMessage))
                  ? installContext.reportError('Installation failed', err, undefined, replace)
                  : installContext.reportError('Installation failed', browserAssistantMsg, false);
              }
              callback?.(err, modId);
            });
        }
      })
      .finally(() => {
        if (installContext !== undefined) {
          const state = api.store.getState();
          const mod: IMod = getSafe(state, ['persistent', 'mods', installGameId, modId], undefined);
          installContext.stopIndicator(mod);
        }
      })));
  }

  public installDependencies(api: IExtensionApi, profile: IProfile, modId: string,
                             silent: boolean): Promise<void> {
    const state: IState = api.store.getState();
    const mod: IMod = state.persistent.mods[profile.gameId]?.[modId];

    if (mod === undefined) {
      return Promise.reject(new ProcessCanceled(`Invalid mod specified "${modId}"`));
    }

    this.repairRules(api, mod, profile.gameId);

    const installPath = this.mGetInstallPath(profile.gameId);
    log('info', 'start installing dependencies');
    api.store.dispatch(startActivity('installing_dependencies', mod.id));
    return this.installDependenciesImpl(api, profile, mod.id, modName(mod), mod.rules,
                                        installPath, silent)
      .finally(() => {
        log('info', 'done installing dependencies');
        api.store.dispatch(stopActivity('installing_dependencies', mod.id));
      });
  }

  public installRecommendations(api: IExtensionApi,
                                profile: IProfile,
                                modId: string)
                                : Promise<void> {
    const state: IState = api.store.getState();
    const mod: IMod = getSafe(state, ['persistent', 'mods', profile.gameId, modId], undefined);

    if (mod === undefined) {
      return Promise.reject(new ProcessCanceled(`Invalid mod specified "${modId}"`));
    }

    this.repairRules(api, mod, profile.gameId);

    const installPath = this.mGetInstallPath(profile.gameId);
    log('info', 'start installing recommendations');
    api.store.dispatch(startActivity('installing_dependencies', mod.id));
    return this.installRecommendationsImpl(api, profile, mod.id, modName(mod),
                                           mod.rules, installPath, false)
      .finally(() => {
        log('info', 'done installing recommendations');
        api.store.dispatch(stopActivity('installing_dependencies', mod.id));
      });
  }

  private hasFuzzyReference(ref: IModReference): boolean {
    return (ref.fileExpression !== undefined)
        || (ref.fileMD5 !== undefined)
        || (ref.logicalFileName !== undefined);
  }

  /**
   * when installing a mod from a dependency rule we store the id of the installed mod
   * in the rule for quicker and consistent matching but if - at a later time - we
   * install those same dependencies again we have to unset those ids, otherwise the
   * dependence installs would fail.
   */
  private repairRules(api: IExtensionApi, mod: IMod, gameId: string) {
    const state: IState = api.store.getState();
    const mods = state.persistent.mods[gameId];

    (mod.rules || []).forEach(rule => {
      if ((rule.reference.id !== undefined)
          && (mods[rule.reference.id] === undefined)
          && this.hasFuzzyReference(rule.reference)) {
        const newRule: IModRule = JSON.parse(JSON.stringify(rule));
        api.store.dispatch(removeModRule(gameId, mod.id, rule));
        delete newRule.reference.id;
        api.store.dispatch(addModRule(gameId, mod.id, newRule));
      }
    });
  }

  private isBrowserAssistantError(error: string): boolean {
    return (process.platform === 'win32')
        && (error.indexOf('Roaming\\Browser Assistant') !== -1);
  }

  private isCritical(error: string): boolean {
    return (error.indexOf('Unexpected end of archive') !== -1)
        || (error.indexOf('ERROR: Data Error') !== -1)
        || (error.indexOf('Can not open the file as archive') !== -1);
  }

  /**
   * find the right installer for the specified archive, then install
   */
  private installInner(api: IExtensionApi, archivePath: string,
                       tempPath: string, destinationPath: string,
                       gameId: string, installContext: IInstallContext,
                       forceInstaller?: string,
                       installChoices?: any,
                       extractList?: IFileListItem[],
                       unattended?: boolean): Promise<IInstallResult> {
    const fileList: string[] = [];
    let phase = 'Extracting';
    const progress = (files: string[], percent: number) => {
      if ((percent !== undefined) && (installContext !== undefined)) {
        installContext.setProgress(phase, percent);
      }
    };
    log('debug', 'extracting mod archive', { archivePath, tempPath });
    let extractProm: Promise<any>;
    if (FILETYPES_AVOID.includes(path.extname(archivePath).toLowerCase())) {
      extractProm = Promise.reject(new ArchiveBrokenError('file type on avoidlist'));
    } else {
      extractProm = this.mTask.extractFull(archivePath, tempPath, {ssc: false},
                                    progress,
                                    () => this.queryPassword(api.store) as any)
          .catch((err: Error) => this.isCritical(err.message)
            ? Promise.reject(new ArchiveBrokenError(err.message))
            : Promise.reject(err));
    }

    return extractProm
        .then(({ code, errors }: {code: number, errors: string[] }) => {
          log('debug', 'extraction completed');
          phase = 'Installing';
          if (installContext !== undefined) {
            installContext.setProgress('Installing');
          }
          if (code !== 0) {
            log('warn', 'extraction reported error', { code, errors: errors.join('; ') });
            const critical = errors.find(this.isCritical);
            if (critical !== undefined) {
              return Promise.reject(new ArchiveBrokenError(critical));
            }
            return this.queryContinue(api, errors, archivePath);
          } else {
            return Promise.resolve();
          }
        })
        .catch(ArchiveBrokenError, err => {
          if (archiveExtLookup.has(path.extname(archivePath).toLowerCase())) {
            // hmm, it was supposed to support the file type though...
            return Promise.reject(err);
          }

          if ([STAGING_DIR_TAG, DOWNLOADS_DIR_TAG].indexOf(path.basename(archivePath)) !== -1) {
            // User just tried to install the staging/downloads folder tag file as a mod...
            //  this actually happens too often. https://github.com/Nexus-Mods/Vortex/issues/6727
            return api.showDialog('question', 'Not a mod', {
              text: 'You are attempting to install one of Vortex\'s directory tags as a mod. '
                + 'This file is generated and used by Vortex internally and should not be installed '
                + 'in this way.',
              message: archivePath,
            }, [
                { label: 'Ok' },
              ]).then(() => Promise.reject(new ProcessCanceled('Not a mod')));
          }

          // this is really a completely separate process from the "regular" mod installation
          return api.showDialog('question', 'Not an archive', {
            text: 'Vortex is designed to install mods from archives but this doesn\'t look '
              + 'like one. Do you want to create a mod containing just this file?',
            message: archivePath,
          }, [
              { label: 'Cancel' },
              { label: 'Create Mod' },
            ]).then(result => {
              if (result.action === 'Cancel') {
                return Promise.reject(new UserCanceled());
              }

              return fs.ensureDirAsync(tempPath)
                .then(() => fs.copyAsync(archivePath,
                  path.join(tempPath, path.basename(archivePath))));
            });
        })
        .then(() => walk(tempPath,
                         (iterPath, stats) => {
                           if (stats.isFile()) {
                             fileList.push(path.relative(tempPath, iterPath));
                           } else {
                             // unfortunately we also have to pass directories because
                             // some mods contain empty directories to control stop-folder
                             // management...
                             fileList.push(path.relative(tempPath, iterPath) + path.sep);
                           }
                           return Promise.resolve();
                         }))
        .finally(() => {
          // process.noAsar = false;
        })
        .then(() => {
          if (truthy(extractList) && extractList.length > 0) {
            return makeListInstaller(extractList, tempPath);
          } else if (forceInstaller === undefined) {
            return this.getInstaller(fileList, gameId);
          } else {
            const forced = this.mInstallers.find(inst => inst.id === forceInstaller);
            return forced.testSupported(fileList, gameId)
              .then((testResult: ISupportedResult) => {
                if (!testResult.supported) {
                  return undefined;
                } else {
                  return {
                    installer: forced,
                    requiredFiles: testResult.requiredFiles,
                  };
                }
              });
          }
        })
        .then(supportedInstaller => {
          if (supportedInstaller === undefined) {
            throw new Error('no installer supporting this file');
          }

          const {installer, requiredFiles} = supportedInstaller;
          log('debug', 'invoking installer',
            { installer: installer.id, enforced: forceInstaller !== undefined });
          return installer.install(
              fileList, tempPath, gameId,
              (perc: number) => {
                log('info', 'progress', perc);
                progress([], perc);
              },
              installChoices,
              unattended);
        });
  }

  private determineModType(gameId: string, installInstructions: IInstruction[]): Promise<string> {
    log('info', 'determine mod type', { gameId });
    const game = getGame(gameId);
    if (game === undefined) {
      return Promise.reject(new Error(`Invalid game "${gameId}"`));
    }
    const modTypes: IModType[] = game.modTypes;
    const sorted = modTypes.sort((lhs, rhs) => lhs.priority - rhs.priority);
    let found = false;

    return Promise.mapSeries(sorted, (type: IModType): Promise<string> => {
      if (found) {
        return Promise.resolve<string>(null);
      }

      return type.test(installInstructions)
      .then(matches => {
        if (matches) {
          found = true;
          return Promise.resolve(type.typeId);
        } else {
          return Promise.resolve(null);
        }
      });
    }).then(matches => matches.find(match => match !== null) || '');
  }

  private queryContinue(api: IExtensionApi,
                        errors: string[],
                        archivePath: string): Promise<void> {
    const terminal = errors.find(err => err.indexOf('Can not open the file as archive') !== -1);

    return new Promise<void>((resolve, reject) => {
      const actions = [
        { label: 'Cancel', action: () => reject(new UserCanceled()) },
        { label: 'Delete', action: () => {
          const state: IState = api.store.getState();
          fs.removeAsync(archivePath)
            .catch(err => api.showErrorNotification('Failed to remove archive', err,
                                                    { allowReport: false }))
            .finally(() => {
              const { files } = api.getState().persistent.downloads;
              const dlId = Object.keys(files)
                .find(iter => files[iter].localPath === path.basename(archivePath));
              if (dlId !== undefined) {
                api.store.dispatch(removeDownload(dlId));
              }
              reject(new UserCanceled());
            });
        } },
      ];

      if (!terminal) {
        actions.push({ label: 'Continue', action: () => resolve() });
      }

      const title = api.translate('Archive damaged "{{archiveName}}"',
                                  { replace: { archiveName: path.basename(archivePath) } });
      api.store.dispatch(showDialog('error', title, {
        bbcode: api.translate('Encountered errors extracting this archive. Please verify this '
          + 'file was downloaded correctly.\n[list]{{ errors }}[/list]', {
          replace: { errors: errors.map(err => '[*] ' + err) },
        }),
        options: { translated: true },
      }, actions));
    });
  }

  private queryPassword(store: ThunkStore<any>): Promise<string> {
    return new Promise<string>((resolve, reject) => {
      store
          .dispatch(showDialog(
              'info', 'Password Protected',
              {
                input: [{
                  id: 'password',
                  type: 'password',
                  value: '',
                  label: 'A password is required to extract this archive',
                }],
              }, [ { label: 'Cancel' }, { label: 'Continue' } ]))
          .then((result: IDialogResult) => {
            if (result.action === 'Continue') {
              resolve(result.input['password']);
            } else {
              reject(new UserCanceled());
            }
          });
    });
  }

  private validateInstructions(instructions: IInstruction[]): IInvalidInstruction[] {
    const sanitizeSep = new RegExp('/', 'g');
    // Validate the ungrouped instructions and return errors (if any)
    const invalidDestinationErrors: IInvalidInstruction[] = instructions.filter(instr => {
      if (!!instr.destination) {
        // This is a temporary hack to avoid invalidating fomod instructions
        //  which will include a path separator at the beginning of a relative path
        //  when matching nested stop patterns.
        const destination = (instr.destination.charAt(0) === path.sep)
          ? instr.destination.substr(1)
          : instr.destination;

        // Ensure we use windows path separators as scripted installers
        //  will sometime return *nix separators.
        const sanitized = (process.platform === 'win32')
          ? destination.replace(sanitizeSep, path.sep)
          : destination;
        return (!isPathValid(sanitized, true));
      }

      return false;
    }).map(instr => {
        return {
          type: instr.type,
          error: `invalid destination path: "${instr.destination}"`,
        };
      });

    return [].concat(invalidDestinationErrors);
  }

  private transformInstructions(input: IInstruction[]): InstructionGroups {
    return input.reduce((prev, value) => {
      if (truthy(value) && (prev[value.type] !== undefined)) {
        prev[value.type].push(value);
      }
      return prev;
    }, new InstructionGroups());
  }

  private reportUnsupported(api: IExtensionApi, unsupported: IInstruction[], archivePath: string) {
    if (unsupported.length === 0) {
      return;
    }
    const missing = unsupported.map(instruction => instruction.source);
    const makeReport = () =>
        genHash(archivePath)
            .catch(err => ({}))
            .then(
                (hashResult: IHashResult) => createErrorReport(
                    'Installer failed',
                    {
                      message: 'The installer uses unimplemented functions',
                      details:
                          `Missing instructions: ${missing.join(', ')}\n` +
                              `Installer name: ${path.basename(archivePath)}\n` +
                              `MD5 checksum: ${hashResult.md5sum}\n`,
                    }, {},
                    ['installer'], api.store.getState()));
    const showUnsupportedDialog = () => api.store.dispatch(showDialog(
        'info', 'Installer unsupported',
        {
          message:
              'This installer is (partially) unsupported as it\'s ' +
              'using functionality that hasn\'t been implemented yet. ' +
              'Please help us fix this by submitting an error report with a link to this mod.',
        }, (isOutdated() || didIgnoreError()) ? [
          { label: 'Close' },
        ] : [
          { label: 'Report', action: makeReport },
          { label: 'Close' },
        ]));

    api.sendNotification({
      type: 'info',
      message: 'Installer unsupported',
      actions: [{title: 'More', action: showUnsupportedDialog}],
    });
  }

  private processMKDir(instructions: IInstruction[],
                       destinationPath: string): Promise<void> {
    return Promise.each(instructions,
                        instruction => fs.ensureDirAsync(path.join(
                            destinationPath, instruction.destination)))
        .then(() => undefined);
  }

  private processGenerateFiles(generatefile: IInstruction[],
                               destinationPath: string): Promise<void> {
    return Promise.each(generatefile, gen => {
      const outputPath = path.join(destinationPath, gen.destination);
      return fs.ensureDirAsync(path.dirname(outputPath))
        // data buffers are sent to us base64 encoded
        .then(() => fs.writeFileAsync(outputPath, gen.data));
    }).then(() => undefined);
  }

  private processSubmodule(api: IExtensionApi, submodule: IInstruction[],
                           destinationPath: string,
                           gameId: string, modId: string): Promise<void> {
    return Promise.each(submodule,
      mod => {
        const tempPath = destinationPath + '.' + shortid() + '.installing';
        log('debug', 'install submodule', { modPath: mod.path, tempPath, destinationPath });
        return this.installInner(api, mod.path, tempPath, destinationPath,
                                 gameId, undefined, undefined)
          .then((resultInner) => this.processInstructions(
            api, mod.path, tempPath, destinationPath,
            gameId, mod.key, resultInner))
          .then(() => {
            if (mod.submoduleType !== undefined) {
              api.store.dispatch(setModType(gameId, modId, mod.submoduleType));
            }
          })
          .finally(() => {
            log('debug', 'removing submodule', tempPath);
            fs.removeAsync(tempPath);
          });
      })
        .then(() => undefined);
  }

  private processAttribute(api: IExtensionApi, attribute: IInstruction[],
                           gameId: string, modId: string): Promise<void> {
    attribute.forEach(attr => {
      api.store.dispatch(setModAttribute(gameId, modId, attr.key, attr.value));
    });
    return Promise.resolve();
  }

  private processEnableAllPlugins(api: IExtensionApi, enableAll: IInstruction[],
                                  gameId: string, modId: string): Promise<void> {
    if (enableAll.length > 0) {
      api.store.dispatch(setModAttribute(gameId, modId, 'enableallplugins', true));
    }
    return Promise.resolve();
  }

  private processSetModType(api: IExtensionApi, types: IInstruction[],
                            gameId: string, modId: string): Promise<void> {
    if (types.length > 0) {
      api.store.dispatch(setModType(gameId, modId, types[types.length - 1].value));
      if (types.length > 1) {
        log('error', 'got more than one mod type, only the last was used', { types });
      }
    }
    return Promise.resolve();
  }

  private processRule(api: IExtensionApi, rules: IInstruction[],
                      gameId: string, modId: string): Promise<void> {
    rules.forEach(rule => {
      api.store.dispatch(addModRule(gameId, modId, rule.rule));
    });
    return Promise.resolve();
  }

  private processIniEdits(iniEdits: IInstruction[], destinationPath: string): Promise<void> {
    if (iniEdits.length === 0) {
      return Promise.resolve();
    }

    const byDest: { [dest: string]: IInstruction[] } = iniEdits.reduce(
      (prev: { [dest: string]: IInstruction[] }, value) => {
      setdefault(prev, value.destination, []).push(value);
      return prev;
    }, {});

    return fs.ensureDirAsync(path.join(destinationPath, INI_TWEAKS_PATH))
      .then(() => Promise.map(Object.keys(byDest), destination => {
      const bySection: {[section: string]: IInstruction[]} =
          byDest[destination].reduce((prev: { [section: string]: IInstruction[] }, value) => {
            setdefault(prev, value.section, []).push(value);
            return prev;
          }, {});

      const renderKV = (instruction: IInstruction): string =>
          `${instruction.key} = ${instruction.value}`;

      const renderSection = (section: string) => [
        `[${section}]`,
      ].concat(bySection[section].map(renderKV)).join(os.EOL);

      const content = Object.keys(bySection).map(renderSection).join(os.EOL);

      return fs.writeFileAsync(path.join(destinationPath, INI_TWEAKS_PATH, destination), content);
    }))
    .then(() => undefined);
  }

  private processInstructions(api: IExtensionApi, archivePath: string,
                              tempPath: string, destinationPath: string,
                              gameId: string, modId: string,
                              result: { instructions: IInstruction[] }) {
    if (result.instructions === null) {
      // this is the signal that the installer has already reported what went
      // wrong. Not necessarily a "user canceled" but the error handling happened
      // in the installer so we don't know what happened.
      return Promise.reject(new UserCanceled());
    }

    if ((result.instructions === undefined) ||
        (result.instructions.length === 0)) {
      return Promise.reject(new ProcessCanceled('Empty archive or no options selected'));
    }

    const invalidInstructions = this.validateInstructions(result.instructions);
    if (invalidInstructions.length > 0) {
      const game = getGame(gameId);
      // we can also get here with invalid instructions from scripted installers
      // so even if the game is not contributed, this is still probably not a bug
      // const allowReport = (game.contributed === undefined);
      const allowReport = false;
      const error = (allowReport)
        ? 'Invalid installer instructions found for "{{ modId }}".'
        : 'Invalid installer instructions found for "{{ modId }}". Please inform '
          + 'the game extension\'s developer - "{{ contributor }}", or the mod author.';
      api.showErrorNotification('Invalid mod installer instructions', {
        invalid: '\n' + invalidInstructions.map(inval =>
          `(${inval.type}) - ${inval.error}`).join('\n'),
        message: error,
      }, {
        replace: {
          modId,
          contributor: game.contributed,
        },
        allowReport,
      });
      return Promise.reject(new ProcessCanceled('Invalid installer instructions'));
    }

    const instructionGroups = this.transformInstructions(result.instructions);

    if (instructionGroups.error.length > 0) {
      const fatal = instructionGroups.error.find(err => err.value === 'fatal');
      let error = 'Errors were reported processing the installer for "{{ modId }}". ';

      if (fatal === undefined) {
        error += 'It\'s possible the mod works (partially) anyway. '
        + 'Please note that NMM tends to ignore errors so just because NMM doesn\'t '
        + 'report a problem with this installer doesn\'t mean it doesn\'t have any.';
      }

      api.showErrorNotification('Installer reported errors',
        error + '\n{{ errors }}', {
          replace: {
            errors: instructionGroups.error.map(err => err.source).join('\n'),
            modId,
          },
          allowReport: false,
          message: modId,
        });
      if (fatal !== undefined) {
        return Promise.reject(new ProcessCanceled('Installer script failed'));
      }
    }

    log('debug', 'installer instructions',
        JSON.stringify(result.instructions.map(instr => _.omit(instr, ['data']))));
    this.reportUnsupported(api, instructionGroups.unsupported, archivePath);

    return this.processMKDir(instructionGroups.mkdir, destinationPath)
      .then(() => this.extractArchive(api, archivePath, tempPath, destinationPath,
                                      instructionGroups.copy, gameId))
      .then(() => this.processGenerateFiles(instructionGroups.generatefile,
                                            destinationPath))
      .then(() => this.processIniEdits(instructionGroups.iniedit, destinationPath))
      .then(() => this.processSubmodule(api, instructionGroups.submodule,
                                        destinationPath, gameId, modId))
      .then(() => this.processAttribute(api, instructionGroups.attribute, gameId, modId))
      .then(() => this.processEnableAllPlugins(api, instructionGroups.enableallplugins,
                                               gameId, modId))
      .then(() => this.processSetModType(api, instructionGroups.setmodtype, gameId, modId))
      .then(() => this.processRule(api, instructionGroups.rule, gameId, modId))
      ;
    }

  private checkModExists(installName: string, api: IExtensionApi, gameMode: string): boolean {
    return installName in (api.store.getState().persistent.mods[gameMode] || {});
  }

  private findPreviousVersionMod(fileId: number, store: Redux.Store<any>,
                                 gameMode: string, isCollection: boolean): IMod {
    const mods = store.getState().persistent.mods[gameMode] || {};
    // This is not great, but we need to differentiate between revisionIds and fileIds
    //  as it's perfectly possible for a collection's revision id to match a regular
    //  mod's fileId resulting in false positives and therefore mashed up metadata.
    const filterFunc = (modId: string) => (isCollection)
      ? mods[modId].type === 'collection'
      : mods[modId].type !== 'collection';
    let mod: IMod;
    Object.keys(mods).filter(filterFunc).forEach(key => {
      // TODO: fileId/revisionId can potentially be more up to date than the last
      //  known "newestFileId" property if the curator/mod author has released a new
      //  version of his collection/mod since the last time the user checked for updates
      const newestFileId: number = mods[key].attributes?.newestFileId;
      const currentFileId: number =
        mods[key].attributes?.fileId ?? mods[key].attributes?.revisionId;
      if ((newestFileId !== currentFileId)
          && (newestFileId === fileId)) {
        mod = mods[key];
      }
    });

    return mod;
  }

  private userVersionChoice(oldMod: IMod, store: ThunkStore<any>): Promise<string> {
    return new Promise<string>((resolve, reject) => {
      store.dispatch(showDialog(
          'question', modName(oldMod),
          {
            text:
            'An older version of this mod is already installed. '
            + 'You can replace the existing one - which will update all profiles - '
            + 'or install this one alongside it. In the latter case both versions '
            + 'will be available and only the active profile will be updated. ',
            options: { wrap: true },
          },
          [
            { label: 'Cancel' },
            { label: REPLACE_ACTION },
            { label: INSTALL_ACTION },
          ]))
        .then((result: IDialogResult) => {
          if (result.action === 'Cancel') {
            reject(new UserCanceled());
          } else {
            resolve(result.action);
          }
        });
    });
  }

  private queryUserReplace(modId: string, gameId: string, api: IExtensionApi) {
    return new Promise<IReplaceChoice>((resolve, reject) => {
      const state: IState = api.store.getState();
      const mod: IMod = state.persistent.mods[gameId][modId];
      if (mod === undefined) {
        // Technically for this to happen the timing must be *perfect*,
        //  the replace query dialog will only show if we manage to confirm that
        //  the modId is indeed stored persistently - but if somehow the user
        //  was able to finish removing the mod right as the replace dialog
        //  appears the mod could be potentially missing from the state.
        // In this case we resolve using the existing modId.
        // https://github.com/Nexus-Mods/Vortex/issues/7972
        const currentProfile = activeProfile(api.store.getState());
        return resolve({
          id: modId,
          variant: '',
          enable: getSafe(currentProfile.modState, [modId, 'enabled'], false),
          attributes: {},
          rules: [],
        });
      }
      api.store
        .dispatch(showDialog(
          'question', modName(mod, { version: false }),
          {
            text:
              'This mod seems to be installed already. '
              + 'You can replace the existing one - which will update all profiles - '
              + 'or install the new one under a different name. '
              + 'If you do the latter, the new installation will appear as a variant '
              + 'of the other mod that can be toggled through the version dropdown. '
              + 'Use the input below to make the variant distinguishable.',
            input: [{
              id: 'variant',
              value: '2',
              label: 'Variant',
            }],
            options: {
              wrap: true,
            },
          },
          [
            { label: 'Cancel' },
            { label: VARIANT_ACTION },
            { label: REPLACE_ACTION },
          ]))
        .then((result: IDialogResult) => {
          const currentProfile = activeProfile(api.store.getState());
          const wasEnabled = () => {
            return (currentProfile?.gameId === gameId)
              ? getSafe(currentProfile.modState, [modId, 'enabled'], false)
              : false;
          };

          if (result.action === 'Cancel') {
            reject(new UserCanceled());
          } else if (result.action === VARIANT_ACTION) {
            if (currentProfile !== undefined) {
              api.store.dispatch(setModEnabled(currentProfile.id, modId, false));
            }
            resolve({
              id: modId + '+' + result.input.variant,
              variant: result.input.variant,
              enable: wasEnabled(),
              attributes: {},
              rules: [],
            });
          } else if (result.action === REPLACE_ACTION) {
            api.events.emit('remove-mod', gameId, modId, (err) => {
              if (err !== null) {
                reject(err);
              } else {
                resolve({
                  id: modId,
                  variant: '',
                  enable: wasEnabled(),
                  attributes: _.omit(mod.attributes, ['version', 'fileName', 'fileVersion']),
                  rules: mod.rules,
                });
              }
            }, { willBeReplaced: true });
          }
        });
    });
  }

  private getInstaller(
    fileList: string[],
    gameId: string,
    offsetIn?: number): Promise<ISupportedInstaller> {
    const offset = offsetIn || 0;
    if (offset >= this.mInstallers.length) {
      return Promise.resolve(undefined);
    }
    return Promise.resolve(this.mInstallers[offset].testSupported(fileList, gameId))
      .then((testResult: ISupportedResult) => {
          if (testResult === undefined) {
            log('error', 'Buggy installer', this.mInstallers[offset].id);
          }
          return (testResult?.supported === true)
            ? Promise.resolve({
              installer: this.mInstallers[offset],
              requiredFiles: testResult.requiredFiles,
            })
            : this.getInstaller(fileList, gameId, offset + 1);
      });
 }

  /**
   * determine the mod name (on disk) from the archive path
   * TODO: this currently simply uses the archive name which should be fine
   *   for downloads from nexus but in general we need the path to encode the
   *   mod, the specific "component" and the version. And then we need to avoid
   *   collisions.
   *   Finally, the way I know users they will want to customize this.
   *
   * @param {string} archiveName
   * @param {*} info
   * @returns
   */
  private deriveInstallName(archiveName: string, info: any) {
    return deriveModInstallName(archiveName, info);
  }

  private downloadURL(api: IExtensionApi,
                      lookupResult: IModInfoEx,
                      wasCanceled: () => boolean,
                      referenceTag?: string,
                      campaign?: string,
                      fileName?: string): Promise<string> {
    const call = (input: string | (() => Promise<string>)): Promise<string> =>
      (input !== undefined) && (typeof(input) === 'function')
      ? input() : Promise.resolve(input as string);

    let resolvedSource: string;
    let resolvedReferer: string;

    return call(lookupResult.sourceURI).then(res => resolvedSource = res)
      .then(() => call(lookupResult.referer).then(res => resolvedReferer = res))
      .then(() => new Promise<string>((resolve, reject) => {
        if (wasCanceled()) {
          return reject(new UserCanceled(false));
        }
        const parsedUrl = new URL(resolvedSource);
        if ((campaign !== undefined) && (parsedUrl.protocol === 'nxm:')) {
          parsedUrl.searchParams.set('campaign', campaign);
        }

        if (!api.events.emit('start-download', [url.format(parsedUrl)], {
          game: convertGameIdReverse(knownGames(api.store.getState()), lookupResult.domainName),
          source: lookupResult.source,
          name: lookupResult.logicalFileName,
          referer: resolvedReferer,
          referenceTag,
          meta: lookupResult,
        }, fileName,
          (error, id) => {
            if (error === null) {
              resolve(id);
            } else if (error instanceof AlreadyDownloaded) {
              resolve(error.downloadId);
            } else {
              reject(error);
            }
          }, 'never', false)) {
          reject(new Error('download manager not installed?'));
        }
    }));
  }

  private downloadMatching(api: IExtensionApi, lookupResult: IModInfoEx,
                           pattern: string, referenceTag: string,
                           wasCanceled: () => boolean, campaign: string,
                           fileName?: string): Promise<string> {
    const modId: string = getSafe(lookupResult, ['details', 'modId'], undefined);
    const fileId: string = getSafe(lookupResult, ['details', 'fileId'], undefined);
    if ((modId === undefined) && (fileId === undefined)) {
      return this.downloadURL(api, lookupResult, wasCanceled, referenceTag, fileName);
    }

    const gameId = convertGameIdReverse(knownGames(api.getState()),
                                        lookupResult.domainName || lookupResult.gameId);

    return api.emitAndAwait('start-download-update',
      lookupResult.source, gameId, modId, fileId, pattern, campaign)
      .then((results: Array<{ error: Error, dlId: string }>) => {
        if ((results === undefined) || (results.length === 0)) {
          return Promise.reject(new NotFound(`source not supported "${lookupResult.source}"`));
        } else {
          if (!truthy(results[0])) {
            return Promise.reject(
              new ProcessCanceled('Download failed', { alreadyReported: true }));
          } else {
            const successResult = results.find(iter => iter.error === null);
            if (successResult === undefined) {
              return Promise.reject(results[0].error);
            } else {
              api.store.dispatch(setDownloadModInfo(results[0].dlId, 'referenceTag', referenceTag));
              return Promise.resolve(results[0].dlId);
            }
          }
        }
      });
  }

  private downloadDependencyAsync(
    requirement: IModReference,
    api: IExtensionApi,
    lookupResult: IModInfoEx,
    wasCanceled: () => boolean,
    fileName: string): Promise<string> {
    const referenceTag = requirement['tag'];
    const { campaign } = requirement['repo'] ?? {};

    if ((requirement.versionMatch !== undefined)
      && (!requirement.versionMatch.endsWith('+prefer') || lookupResult.archived)
      && isFuzzyVersion(requirement.versionMatch)) {
      // seems to be a fuzzy matcher so we may have to look for an update
      return this.downloadMatching(api, lookupResult, requirement.versionMatch,
                                   referenceTag, wasCanceled, campaign, fileName)
        .then(res => (res === undefined)
          ? this.downloadURL(api, lookupResult, wasCanceled, referenceTag, campaign, fileName)
          : res);
    } else {
      return this.downloadURL(api, lookupResult, wasCanceled, referenceTag, campaign, fileName)
        .catch(err => {
          if ((err instanceof UserCanceled) || (err instanceof ProcessCanceled)) {
            return Promise.reject(err);
          }
          // with +prefer versions, if the exact version isn't available, an update is acceptable
          if (requirement.versionMatch.endsWith('+prefer')) {
            return this.downloadMatching(api, lookupResult, requirement.versionMatch,
              referenceTag, wasCanceled, campaign, fileName);
          } else {
            return Promise.reject(err);
          }
        });
    }
  }

  private applyExtraFromRule(api: IExtensionApi,
                             profile: IProfile,
                             modId: string,
                             extra?: { [key: string]: any }) {
    if (extra === undefined) {
      return;
    }

    if (extra.type !== undefined) {
      api.store.dispatch(setModType(profile.gameId, modId, extra.type));
    }

    if (extra.name !== undefined) {
      api.store.dispatch(setModAttribute(profile.gameId, modId, 'customFileName', extra.name));
    }
  }

  private doInstallDependencies(api: IExtensionApi,
                                profile: IProfile,
                                sourceModId: string,
                                dependencies: IDependency[],
                                recommended: boolean,
                                silent: boolean): Promise<IDependency[]> {
    const state: IState = api.getState();
    let downloads: { [id: string]: IDownload } = state.persistent.downloads.files;

    const sourceMod = state.persistent.mods[profile.gameId][sourceModId];
    const stagingPath = installPathForGame(state, profile.gameId);

    let canceled: boolean = false;

    let queuedDownloads: IModReference[] = [];

    const clearQueued = () => {
      const downloadsNow = api.getState().persistent.downloads.files;
      // cancel in reverse order so that canceling a running download doesn't
      // trigger a previously pending download to start just to then be canceled too.
      // Obviously this is probably not a robust way of achieving that but what is?
      queuedDownloads.reverse().forEach(ref => {
        const dlId = findDownloadByRef(ref, downloadsNow);
        log('info', 'cancel dependency dl', { name: renderModReference(ref), dlId });
        if (dlId !== undefined) {
          api.events.emit('pause-download', dlId);
        } else {
          api.events.emit('intercept-download', ref.tag);
        }
      });
      queuedDownloads = [];
    };

    const queueDownload = (dep: IDependency): Promise<string> => {
      return Promise.resolve(this.mDependencyDownloadsLimit.do<string>(() => {
        if (dep.reference.tag !== undefined) {
          queuedDownloads.push(dep.reference);
        }
        return canceled
          ? Promise.reject(new UserCanceled(false))
          : this.downloadDependencyAsync(
              dep.reference,
              api,
              dep.lookupResults[0].value,
              () => canceled,
              dep.extra?.fileName)
              .then(dlId => {
                const idx = queuedDownloads.indexOf(dep.reference);
                queuedDownloads.splice(idx, 1);
                return dlId;
              })
              .catch(err => Promise.reject(err));
          }));
    };

    const resumeDownload = (dep: IDependency): Promise<string> => {
      return Promise.resolve(this.mDependencyDownloadsLimit.do<string>(() =>
        canceled
          ? Promise.reject(new UserCanceled(false))
          : new Promise((resolve, reject) => {
            api.events.emit('resume-download',
              dep.download,
              (err) => err !== null ? reject(err) : resolve(dep.download));
          })));
    };

    const installDownload = (dep: IDependency, downloadId: string)
        : Promise<string> => {
      return Promise.resolve(this.mDependencyInstallsLimit.do(() => {
        return canceled
          ? Promise.reject(new UserCanceled(false))
          : this.withInstructions(api,
                              modName(sourceMod),
                              renderModReference(dep.reference),
                              dep.extra?.['instructions'], () =>
          this.installModAsync(dep.reference, api, downloadId,
            { choices: dep.installerChoices }, dep.fileList,
            profile.gameId, silent))
          .catch(err => {
            if (err instanceof UserCanceled) {
              err.skipped = true;
            }
            return Promise.reject(err);
          });
        }));
    };

    const doDownload = (dep: IDependency) => {
      let dlPromise = Promise.resolve(dep.download);

      if (dep.download === undefined) {
        if (dep.extra?.localPath !== undefined) {
          // the archive is shipped with the mod that has the dependency
          const downloadPath = selectors.downloadPathForGame(state, profile.gameId);
          const fileName = path.basename(dep.extra.localPath);
          const targetPath = path.join(downloadPath, fileName);
          dlPromise = fs.statAsync(targetPath)
            .then(() => Object.keys(downloads)
                .find(dlId => downloads[dlId].localPath === fileName))
            .catch(err => new Promise((resolve, reject) => {
              api.events.emit('import-downloads',
                [path.join(stagingPath, sourceMod.installationPath, dep.extra.localPath)],
                (dlIds: string[]) => {
                  if (dlIds.length > 0) {
                    api.store.dispatch(setDownloadModInfo(
                      dlIds[0], 'referenceTag', dep.reference.tag));
                    resolve(dlIds[0]);
                  } else {
                    resolve();
                  }
              });
            }));
        } else {
          dlPromise = (dep.lookupResults[0]?.value?.sourceURI ?? '') === ''
            ? Promise.reject(new ProcessCanceled('Failed to determine download url'))
            : queueDownload(dep);
        }
      } else if (dep.download === null) {
        dlPromise = Promise.reject(new ProcessCanceled('Failed to determine download url'));
      } else if (downloads[dep.download].state === 'paused') {
        dlPromise = resumeDownload(dep);
      }
      return dlPromise
        .catch(AlreadyDownloaded, err => {
          if (err.downloadId !== undefined) {
            return Promise.resolve(err.downloadId);
          } else {
            const downloadId = Object.keys(downloads)
              .find(dlId => downloads[dlId].localPath === err.fileName);
            if (downloadId !== undefined) {
              return Promise.resolve(downloadId);
            }
          }
          return Promise.reject(new NotFound(`download for ${renderModReference(dep.reference)}`));
        })
        .then((downloadId: string) => {
          if ((downloadId !== undefined) && (downloads[downloadId]?.state === 'paused')) {
            return resumeDownload(dep);
          } else {
            return Promise.resolve(downloadId);
          }
        })
        .then((downloadId: string) => {
          if (downloadId === undefined) {
            return Promise.reject(
              new NotFound(`download for ${renderModReference(dep.reference)}`));
          }
          downloads = api.getState().persistent.downloads.files;

          if (downloads[downloadId].state !== 'finished') {
            // download not actually finished, may be paused
            return Promise.reject(new UserCanceled(true));
          }

          if ((dep.reference.tag !== undefined)
              && (downloads[downloadId].modInfo.referenceTag !== undefined)
              && (downloads[downloadId].modInfo.referenceTag !== dep.reference.tag)) {
            // we can't change the tag on the download because that might break
            // dependencies on the other mod
            dep.reference = {
              ...dep.reference,
              tag: downloads[downloadId].modInfo.referenceTag,
            };

            // now at this point there may in fact already be a mod for the updated reference tag
            if (dep.mod === undefined) {
              dep.mod = findModByRef(
                dep.reference, api.getState().persistent.mods[profile.gameId]);
              log('info', 'updated mod', JSON.stringify(dep.mod));
            }
          } else {
            log('info', 'downloaded as dependency', { downloadId });
          }

          let queryWrongMD5 = Promise.resolve();
          if ((dep.mod === undefined)
              && (dep.lookupResults.length === 1)
              && (dep.lookupResults[0].key === 'from-download-hint')
              && (dep.lookupResults[0].value.fileMD5 !== undefined)
              && (dep.lookupResults[0].value.fileMD5 !== downloads[downloadId].fileMD5)) {
            queryWrongMD5 = api.showDialog('question', 'Wrong MD5', {
              text: 'The file you downloaded from "{{url}}" for mod "{{name}}" '
                  + 'is not the expected file. This might be because the file has been '
                  + 'updated or you clicked the wrong download link.',
              parameters: {
                url: dep.lookupResults[0].value.details?.homepage,
                name: renderModReference(dep.reference, dep.mod),
              },
            }, [
              { label: 'Retry' },
              { label: 'Use file anyway' },
            ])
            .then(result => (result.action === 'Retry')
              ? Promise.reject(new ProcessCanceled('retry invalid download'))
              : Promise.resolve());
          }

          return (dep.mod === undefined)
            ? queryWrongMD5
                .then(() => installDownload(dep, downloadId))
                .catch(err => {
                  if (dep['reresolveDownloadHint'] === undefined) {
                    return Promise.reject(err);
                  }
                  const download = downloads[downloadId];
                  const fullPath: string =
                    path.join(downloadPathForGame(state, download.game[0]), download.localPath);
                  return fs.removeAsync(fullPath)
                    .then(() => dep['reresolveDownloadHint']())
                    .then(() => doDownload(dep));
                })
            : Promise.resolve(dep.mod.id);
        });
    };

    const res: Promise<IDependency[]> = Promise.map(dependencies, (dep: IDependency) => {
      if (canceled) {
        return Promise.reject(new UserCanceled());
      }
      log('debug', 'installing as dependency', {
        ref: JSON.stringify(dep.reference),
        downloadRequired: dep.download === undefined,
      });

      return doDownload(dep)
        .then((modId: string) => {
          log('info', 'installed as dependency', { modId });
          api.store.dispatch(setModEnabled(profile.id, modId, true));
          this.applyExtraFromRule(api, profile, modId, dep.extra);

          const mods = api.store.getState().persistent.mods[profile.gameId];
          return { ...dep, mod: mods[modId] };
        })
        // don't cancel the whole process if one dependency fails to install
        .catch(ProcessCanceled, err => {
          if ((err.extraInfo !== undefined) && err.extraInfo.alreadyReported) {
            return Promise.resolve(undefined);
          }
          api.showErrorNotification('Failed to install dependency',
            '{{errorMessage}}\nA common cause for issues here is that the file may no longer '
            + 'be available. You may want to install a current version of the specified mod '
            + 'and update or remove the dependency for the old one.', {
            allowReport: false,
            message: renderModReference(dep.reference, undefined),
            replace: {
              errorMessage: err.message,
            },
          });
          return Promise.resolve(undefined);
        })
        .catch(NotFound, err => {
          api.showErrorNotification('Failed to install dependency', err, {
            message: renderModReference(dep.reference, undefined),
            allowReport: false,
          });
          return Promise.resolve(undefined);
        })
        .catch(err => {
          if (err instanceof UserCanceled) {
            if (err.skipped) {
              return Promise.resolve();
            } else {
              canceled = true;
              clearQueued();
              return Promise.reject(err);
            }
          } else if ([403, 404].includes(err['statusCode'])) {
            api.showErrorNotification(
              'Failed to install dependency',
              'The mod seems to have been deleted and can no longer be downloaded.', {
              message: renderModReference(dep.reference, undefined),
              allowReport: false,
            });
            return Promise.resolve();
          }
          api.showErrorNotification('Failed to install dependency', err, {
            message: renderModReference(dep.reference, undefined),
          });
          return Promise.resolve(undefined);
        })
        .then((updatedDependency: IDependency) => {
          log('debug', 'done installing dependency', {
            ref: JSON.stringify(dep.reference),
          });
          return updatedDependency;
        });
    })
      .finally(() => {
        delete this.mDependencyInstalls[sourceModId];
        log('info', 'done installing dependencies');
      })
      .catch(ProcessCanceled, err => {
        // This indicates an error in the dependency rules so it's
        // adequate to show an error but not as a bug in Vortex
        api.showErrorNotification('Failed to install dependencies',
          err.message, { allowReport: false });
        return [];
      })
      .catch(UserCanceled, () => {
        log('info', 'canceled out of dependency install');
        api.sendNotification({
          id: 'dependency-installation-canceled',
          type: 'info',
          message: 'Installation of dependencies canceled',
        });
        return [];
      })
      .catch(err => {
        api.showErrorNotification('Failed to install dependencies', err);
        return [];
      })
      .filter(dep => dep !== undefined);

    this.mDependencyInstalls[sourceModId] = () => {
      canceled = true;
      clearQueued();
    };

    return res;
  }

  private updateRules(api: IExtensionApi, profile: IProfile, sourceModId: string,
                      dependencies: IDependency[], recommended: boolean): Promise<void> {
    dependencies.map(dep => {
      const updatedRef: IModReference = { ...dep.reference };
      updatedRef.idHint = dep.mod.id;

      const state: IState = api.store.getState();
      const rules: IModRule[] =
        getSafe(state.persistent.mods, [profile.gameId, sourceModId, 'rules'], []);
      const oldRule = rules.find(iter => referenceEqual(iter.reference, dep.reference));
      api.store.dispatch(removeModRule(profile.gameId, sourceModId, oldRule));
      api.store.dispatch(addModRule(profile.gameId, sourceModId, {
        ...(oldRule || {}),
        type: recommended ? 'recommends' : 'requires',
        reference: updatedRef,
      }));
    });
    return Promise.resolve();
  }

  private doInstallDependencyList(api: IExtensionApi,
                                  profile: IProfile,
                                  modId: string,
                                  name: string,
                                  dependencies: IDependency[],
                                  silent: boolean) {
    if (dependencies.length === 0) {
      return Promise.resolve();
    }

    interface IDependencySplit {
      success: IDependency[];
      existing: IDependency[];
      error: IDependencyError[];
    }
    const { success, existing, error } = dependencies.reduce(
      (prev: IDependencySplit, dep: Dependency) => {
        if (dep['error'] !== undefined) {
          prev.error.push(dep as IDependencyError);
        } else {
          const { mod } = dep as IDependency;
          if ((mod === undefined) || (!getSafe(profile.modState, [mod.id, 'enabled'], false))) {
            prev.success.push(dep as IDependency);
          } else {
            prev.existing.push(dep as IDependency);
          }
        }
        return prev;
      }, { success: [], existing: [], error: [] });

    log('debug', 'determined unfulfilled dependencies',
      { count: success.length, errors: error.length });

    if (silent && (error.length === 0)) {
      return this.doInstallDependencies(api, profile, modId, success, false, silent)
        .then(updated => this.updateRules(api, profile, modId,
          [].concat(existing, updated), false));
    }

    const state: IState = api.store.getState();
    const downloads = state.persistent.downloads.files;

    const requiredInstalls = success.filter(dep => dep.mod === undefined);
    const requiredDownloads = requiredInstalls.filter(dep => {
      return (dep.download === undefined)
        || (downloads[dep.download].state === 'paused');
    });

    let bbcode = '';

    if (success.length > 0) {
      bbcode += '{{modName}} has {{count}} unresolved dependencies. '
        + '{{instCount}} mods have to be installed, '
        + '{{dlCount}} of them have to be downloaded first.<br/><br/>';
    }

    if (error.length > 0) {
      bbcode += '[color=red]'
        + '{{modName}} has unsolved dependencies that could not be found automatically. '
        + 'Please install them manually:<br/>'
        + '{{errors}}'
        + '[/color]';
    }

    if (success.length === 0) {
      return Promise.resolve();
    }

    const actions = success.length > 0
      ? [
        { label: 'Don\'t install' },
        { label: 'Install' },
      ]
      : [{ label: 'Close' }];

    return api.store.dispatch(
      showDialog('question', 'Install Dependencies', {
        bbcode, parameters: {
          modName: name,
          count: success.length,
          instCount: requiredInstalls.length,
          dlCount: requiredDownloads.length,
          errors: error.map(err => err.error).join('<br/>'),
        },
      }, actions)).then(result => {
        if (result.action === 'Install') {
          return this.doInstallDependencies(api, profile, modId, success, false, silent)
            .then(updated => this.updateRules(api, profile, modId,
              [].concat(existing, updated), false));
        } else {
          return Promise.resolve();
        }
      });

  }

  private installDependenciesImpl(api: IExtensionApi,
                                  profile: IProfile,
                                  modId: string,
                                  name: string,
                                  rules: IModRule[],
                                  installPath: string,
                                  silent: boolean)
                                  : Promise<void> {
    const filteredRules = (rules ?? []).filter(
          (rule: IModRule) => ['recommends', 'requires'].includes(rule.type)
                           && !rule.ignored);

    if (filteredRules.length === 0) {
      api.events.emit('did-install-dependencies', profile.id, modId, false);
      return Promise.resolve();
    }

    const notificationId = `${installPath}_activity`;
    api.events.emit('will-install-dependencies', profile.id, modId, false);

    let lastProgress = -1;

    const progress = silent ? nop : (perc: number) => {
      // rounded to steps of 5%
      const newProgress = Math.round(perc * 20) * 5;
      if (newProgress !== lastProgress) {
        lastProgress = newProgress;
        api.sendNotification({
          id: notificationId,
          type: 'activity',
          title: 'Checking dependencies',
          message: 'Resolving dependencies',
          progress: newProgress,
        });
      }
    };

    progress(0);
    api.store.dispatch(startActivity('dependencies', 'gathering'));

    log('debug', 'installing dependencies', { modId, name });
    return gatherDependencies(filteredRules, api, false, progress)
      .then((dependencies: IDependency[]) => {
        api.store.dispatch(stopActivity('dependencies', 'gathering'));
        api.dismissNotification(notificationId);
        return this.doInstallDependencyList(api, profile, modId, name, dependencies, silent);
      })
      .catch((err) => {
        api.dismissNotification(notificationId);
        api.store.dispatch(stopActivity('dependencies', 'gathering'));
        api.showErrorNotification('Failed to check dependencies', err);
      })
      .finally(() => {
        log('debug', 'done installing dependencies', { profile: profile.id, modId });
        api.events.emit('did-install-dependencies', profile.id, modId, false);
      });
  }

  private installRecommendationsImpl(api: IExtensionApi,
                                     profile: IProfile,
                                     modId: string,
                                     name: string,
                                     rules: IRule[],
                                     installPath: string,
                                     silent: boolean)
                                     : Promise<void> {
    // TODO a lot of code duplication with installDependenciesImpl
    const filteredRules = (rules ?? []).filter(
          (rule: IModRule) => ['recommends', 'requires'].includes(rule.type)
                           && !rule.ignored);

    if (filteredRules.length === 0) {
      return Promise.resolve();
    }

    const notificationId = `${installPath}_activity`;
    api.events.emit('will-install-dependencies', profile.id, modId, true);

    api.sendNotification({
      id: notificationId,
      type: 'activity',
      message: 'Checking dependencies',
    });
    api.store.dispatch(startActivity('dependencies', 'gathering'));
    return gatherDependencies(filteredRules, api, true, undefined, modId)
      .then((dependencies: Dependency[]) => {
        api.store.dispatch(stopActivity('dependencies', 'gathering'));
        if (dependencies.length === 0) {
          return Promise.resolve();
        }

        interface IDependencySplit {
          success: IDependency[];
          existing: IDependency[];
          error: IDependencyError[];
        }
        const { success, existing, error } = dependencies.reduce(
          (prev: IDependencySplit, dep: Dependency) => {
            if (dep['error'] !== undefined) {
              prev.error.push(dep as IDependencyError);
            } else {
              const { mod } = dep as IDependency;
              if ((mod === undefined) || (!getSafe(profile.modState, [mod.id, 'enabled'], false))) {
                prev.success.push(dep as IDependency);
              } else {
                prev.existing.push(dep as IDependency);
              }
            }
            return prev;
          }, { success: [], existing: [], error: [] });

        const state: IState = api.store.getState();
        const downloads = state.persistent.downloads.files;

        const requiredDownloads =
          success.reduce((prev: number, current: IDependency) => {
            const isDownloaded = current.download !== undefined
                              && downloads[current.download].state !== 'paused';
            return prev + (isDownloaded ? 0 : 1);
          }, 0);

        let bbcode = '';

        if (success.length > 0) {
          bbcode += '{{modName}} recommends the installation of additional mods. '
                   + 'Please use the checkboxes below to select which to install.<br/><br/>';
        }

        if (error.length > 0) {
          bbcode += '[color=red]'
            + '{{modName}} has unsolved dependencies that could not be found automatically. '
            + 'Please install them manually.'
            + '[/color]';
        }

        const checkboxes: ICheckbox[] = success.map((dep, idx) => {
          let depName: string;
          if (dep.lookupResults.length > 0) {
            depName = dep.lookupResults[0].value.fileName;
          }
          if (depName === undefined) {
            depName = renderModReference(dep.reference, undefined);
          }

          let desc = depName;
          if (dep.download === undefined) {
            desc += ' (' + api.translate('Not downloaded yet') + ')';
          }
          return {
            id: idx.toString(),
            text: desc,
            value: true,
          };
        });

        const actions = success.length > 0
          ? [
            { label: 'Don\'t install' },
            { label: 'Install' },
          ]
          : [ { label: 'Close' } ];

        let queryProm: Promise<IDialogResult> = Promise.resolve(null);

        if (!silent || (error.length > 0)) {
          queryProm = api.store.dispatch(
          showDialog('question', 'Install Recommendations', {
            bbcode,
            checkboxes,
            parameters: {
              modName: name,
              count: dependencies.length,
              dlCount: requiredDownloads,
            },
          }, actions));
        }

        return queryProm.then(result => {
            if ((result === null) || (result.action === 'Install')) {
              const selected = (result !== null)
                ? new Set(Object.keys(result.input).filter(key => result.input[key]))
                : undefined;

              return this.doInstallDependencies(
                api,
                profile,
                modId,
                (result !== null)
                  ? success.filter((dep, idx) => selected.has(idx.toString()))
                  : success,
                true, silent)
                .then(updated => this.updateRules(api, profile, modId,
                  [].concat(existing, updated), true));
            } else {
              return Promise.resolve();
            }
          });
      })
      .catch((err) => {
        api.store.dispatch(stopActivity('dependencies', 'gathering'));
        api.showErrorNotification('Failed to check dependencies', err);
      })
      .finally(() => {
        api.dismissNotification(notificationId);
        api.events.emit('did-install-dependencies', profile.id, modId, true);
      });
  }

  private withInstructions<T>(api: IExtensionApi,
                              sourceName: string,
                              title: string,
                              instructions: string,
                              cb: () => Promise<T>)
                              : Promise<T> {
    if (!truthy(instructions)) {
      return cb();
    }

    return api.showDialog('info', 'Installation notes for {{title}}', {
      text: 'The curator of "{{sourceName}}" has provided additional instructions '
          + 'for installing "{{title}}". You can view these instructions now or '
          + 'check them later from the instructions column in the collections view.',
      parameters: {
        title,
        sourceName,
      },
    }, [
      { label: 'Later' },
      { label: 'Show', action: () => {
        api.ext.showOverlay?.('install-instructions', title, instructions);
      } },
    ])
    .then(() => cb());
  }

  private installModAsync(requirement: IReference,
                          api: IExtensionApi,
                          downloadId: string,
                          modInfo?: any,
                          fileList?: IFileListItem[],
                          forceGameId?: string,
                          silent?: boolean): Promise<string> {
    return new Promise<string>((resolve, reject) => {
      const state = api.store.getState();
      const download: IDownload = state.persistent.downloads.files[downloadId];
      if (download === undefined) {
        return reject(new Error(`Invalid download id (${downloadId})`));
      }
      const downloadGame: string[] = getDownloadGames(download);
      const fullPath: string =
        path.join(downloadPathForGame(state, downloadGame[0]), download.localPath);
      this.install(downloadId, fullPath, downloadGame,
        api, { ...modInfo, download }, false, false, (error, id) => {
          if (error === null) {
            resolve(id);
          } else {
            reject(error);
          }
        }, forceGameId, fileList, true, undefined, silent);
    });
  }

  private fixDestination(source: string, destination: string): Promise<string> {
    // if the source is an existing file an the destination is an existing directory,
    // copyAsync or renameAsync will not work, they expect the destination to be the
    // name of the output file.
    return fs.statAsync(source)
      .then(sourceStat => sourceStat.isDirectory()
        ? Promise.resolve(destination)
        : fs.statAsync(destination)
          .then(destStat => destStat.isDirectory()
            ? path.join(destination, path.basename(source))
            : destination))
      .catch(() => Promise.resolve(destination));
  }

  private transferFile(source: string, destination: string, move: boolean): Promise<void> {
    return fs.ensureDirAsync(path.dirname(destination))
      .then(() => this.fixDestination(source, destination))
      .then(fixedDest => move
        ? fs.renameAsync(source, fixedDest)
          .catch(err => (err.code === 'EXDEV')
            ? fs.copyAsync(source, fixedDest, { noSelfCopy: true })
            : Promise.reject(err))
        : fs.copyAsync(source, fixedDest, { noSelfCopy: true }));
  }

  /**
   * extract an archive
   *
   * @export
   * @param {string} archivePath path to the archive file
   * @param {string} destinationPath path to install to
   */
  private extractArchive(
    api: IExtensionApi,
    archivePath: string,
    tempPath: string,
    destinationPath: string,
    copies: IInstruction[],
    gameId: string): Promise<void> {
    let normalize: Normalize;

    const dlPath = downloadPathForGame(api.getState(), gameId);

    const missingFiles: string[] = [];
    return fs.ensureDirAsync(destinationPath)
        .then(() => getNormalizeFunc(destinationPath))
        .then((normalizeFunc: Normalize) => {
          normalize = normalizeFunc;
        })
        .then(() => {
          interface IDest {
            dest: string;
            section: string;
          }
          const sourceMap: {[src: string]: IDest[]} =
              copies.reduce((prev: { [src: string]: IDest[] }, copy) => {
                setdefault(prev, copy.source, [])
                  .push({ dest:  copy.destination, section: copy.section });
                return prev;
              }, {});
          // for each source, copy or rename to destination(s)
          return Promise.mapSeries(Object.keys(sourceMap), srcRel => {
            const sourcePath = path.join(tempPath, srcRel);
            // need to do this sequentially, otherwise we can't use the idx to
            // decide between rename and copy
            return Promise.mapSeries(sourceMap[srcRel], (dest, idx, len) => {
              // 'download' is currently the only supported section
              const destPath = (dest.section === 'download')
                ? path.join(dlPath, dest.dest)
                : path.join(destinationPath, dest.dest);

              return ((dest.section === 'download')
                ? fs.statAsync(destPath)
                  .then(() => false)
                  .catch(err => (err.code === 'ENOENT')
                    ? this.transferFile(sourcePath, destPath, idx === len - 1)
                      .then(() => true)
                    : Promise.reject(err))
                : this.transferFile(sourcePath, destPath, idx === len - 1)
                  .then(() => true)
              )
                .then(transferred => {
                  if ((dest.section === 'download') && transferred) {
                    const archiveId = shortid();
                    let fileSize: number;
                    return fs.statAsync(destPath)
                      .then(stat => {
                        fileSize = stat.size;
                        api.store.dispatch(
                          addLocalDownload(archiveId, gameId, dest.dest, fileSize));
                        return fileMD5(destPath);
                      })
                      .then(md5 => {
                        api.store.dispatch(setDownloadHashByFile(dest.dest, md5, fileSize));
                      });
                  } else {
                    return Promise.resolve();
                  }
                })
                .catch(err => {
                  if (err.code === 'ENOENT') {
                    missingFiles.push(srcRel);
                  } else if (err.code === 'EPERM') {
                    return this.transferFile(sourcePath, destPath, false);
                  } else {
                    return Promise.reject(err);
                  }
                });
            });
          });
        })
        .then(() => {
          if (missingFiles.length > 0) {
            api.showErrorNotification(api.translate('Invalid installer'),
              api.translate('The installer in "{{name}}" tried to install files that were '
                            + 'not part of the archive.\nThis is a bug in the mod, please '
                            + 'report it to the mod author.\n'
                            + 'Please note: NMM silently ignores this kind of errors so you '
                            + 'might get this message for mods that appear to install '
                            + 'fine with NMM. The mod will likely work, at least partially.',
                          { replace: {name: path.basename(archivePath)} })
              + '\n\n' + missingFiles.map(name => '- ' + name).join('\n')
            , { allowReport: false });
          }
        });
  }
}

export default InstallManager;<|MERGE_RESOLUTION|>--- conflicted
+++ resolved
@@ -452,14 +452,8 @@
           }
           */
         }
-<<<<<<< HEAD
-        if (callback !== undefined) {
-          callback(null, modId);
-        }
+        callback?.(null, modId);
         api.events.emit('did-install-mod', currentProfile.gameId, archiveId, modId, modInfo);
-=======
-        callback?.(null, modId);
->>>>>>> 2c68bb8a
         return null;
       })
       .catch(err => {
