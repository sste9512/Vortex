--- conflicted
+++ resolved
@@ -480,14 +480,10 @@
       .then(newModId => {
         if (newModId === undefined) {
           // this shouldn't be possible, how would checkNameLoop return undefined?
-<<<<<<< HEAD
-          return Bluebird.reject(new Error('failed to generate mod id'));
-=======
           const err = new Error('failed to generate mod id');
           err['originalModId'] = modId;
           err['archivePath'] = archivePath;
-          return Promise.reject(err);
->>>>>>> dc794d11
+          return Bluebird.reject(err);
         }
         modId = newModId;
         log('debug', 'mod id for newly installed mod', { archivePath, modId });
