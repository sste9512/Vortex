--- conflicted
+++ resolved
@@ -51,15 +51,13 @@
 import * as os from 'os';
 import * as path from 'path';
 import * as Redux from 'redux';
-<<<<<<< HEAD
 import * as semver from 'semver';
 
 import * as modMetaT from 'modmeta-db';
 
+import { generate as shortid } from 'shortid';
+
 const {genHash} = lazyRequire<typeof modMetaT>(() => require('modmeta-db'));
-=======
-import { generate as shortid } from 'shortid';
->>>>>>> c8f32b10
 
 export class ArchiveBrokenError extends Error {
   constructor(message: string) {
@@ -374,7 +372,6 @@
             log('info', 'process dependencies', { modId });
             const mod: IMod = state.persistent.mods[installGameId]?.[modId];
 
-<<<<<<< HEAD
             this.installDependenciesImpl(api, currentProfile,
                                          mod.id, modName(mod),
                                          [].concat(modInfo.rules || [], mod.rules || []),
@@ -384,14 +381,6 @@
                                          mod.id, modName(mod),
                                          [].concat(modInfo.rules || [], mod.rules || []),
                                          this.mGetInstallPath(installGameId)));
-=======
-            if (mod !== undefined) {
-              this.installDependencies(modName(mod),
-                [].concat(modInfo.rules || [], mod?.rules || []),
-                this.mGetInstallPath(installGameId),
-                currentProfile, installContext, api);
-            }
->>>>>>> c8f32b10
           }
           */
         }
@@ -1760,22 +1749,14 @@
     return new Promise<string>((resolve, reject) => {
       const state = api.store.getState();
       const download: IDownload = state.persistent.downloads.files[downloadId];
-<<<<<<< HEAD
       if (download === undefined) {
         return reject(new Error(`Invalid download id (${downloadId})`));
       }
-      const downloadGame: string = Array.isArray(download.game) ? download.game[0] : download.game;
-      const fullPath: string =
-        path.join(downloadPathForGame(state, downloadGame), download.localPath);
-      this.install(downloadId, fullPath, getDownloadGames(download),
-        api, { ...modInfo, download }, false, false, (error, id) => {
-=======
       const downloadGame: string[] = getDownloadGames(download);
       const fullPath: string =
         path.join(downloadPathForGame(state, downloadGame[0]), download.localPath);
       this.install(downloadId, fullPath, downloadGame,
-        api, { download }, false, false, (error, id) => {
->>>>>>> c8f32b10
+        api, { ...modInfo, download }, false, false, (error, id) => {
           if (error === null) {
             resolve(id);
           } else {
