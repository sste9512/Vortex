import { showDialog } from '../../../actions/notifications';
import CollapseIcon from '../../../controls/CollapseIcon';
import DropdownButton from '../../../controls/DropdownButton';
import Dropzone, { DropType } from '../../../controls/Dropzone';
import EmptyPlaceholder from '../../../controls/EmptyPlaceholder';
import FlexLayout from '../../../controls/FlexLayout';
import Icon from '../../../controls/Icon';
import IconBar from '../../../controls/IconBar';
import SuperTable, { ITableRowAction } from '../../../controls/Table';
import OptionsFilter from '../../../controls/table/OptionsFilter';
import TextFilter from '../../../controls/table/TextFilter';
import { IconButton } from '../../../controls/TooltipControls';
import { IActionDefinition } from '../../../types/IActionDefinition';
import { DialogActions, DialogType, IDialogContent, IDialogResult } from '../../../types/IDialog';
import { INotification } from '../../../types/INotification';
import { IState } from '../../../types/IState';
import { ITableAttribute } from '../../../types/ITableAttribute';
import { ComponentEx, connect, translate } from '../../../util/ComponentEx';
import { ProcessCanceled, UserCanceled } from '../../../util/CustomErrors';
import Debouncer from '../../../util/Debouncer';
import * as selectors from '../../../util/selectors';
import { getSafe } from '../../../util/storeHelper';
import { truthy } from '../../../util/util';
import MainPage from '../../../views/MainPage';

import getDownloadGames from '../../download_management/util/getDownloadGames';
import { setModEnabled } from '../../profile_management/actions/profiles';
import { IProfileMod } from '../../profile_management/types/IProfile';

import { removeMod, setModAttribute } from '../actions/mods';
import { setShowModDropzone } from '../actions/settings';
import { IMod } from '../types/IMod';
import { IModProps } from '../types/IModProps';
import { IModSource } from '../types/IModSource';
import filterModInfo from '../util/filterModInfo';
import groupMods from '../util/modGrouping';
import modName from '../util/modName';
import modUpdateState, { UpdateState } from '../util/modUpdateState';
import VersionFilter from '../util/VersionFilter';
import VersionChangelogButton from '../views/VersionChangelogButton';
import VersionIconButton from '../views/VersionIconButton';

import { INSTALL_TIME, PICTURE } from '../modAttributes';
import getText from '../texts';

import CheckModVersionsButton from './CheckModVersionsButton';
import InstallArchiveButton from './InstallArchiveButton';

import Promise from 'bluebird';
import { TFunction } from 'i18next';
import * as _ from 'lodash';
import * as React from 'react';
import { Button, ButtonGroup, MenuItem, Panel } from 'react-bootstrap';
import * as ReactDOM from 'react-dom';
import * as Redux from 'redux';
import { ThunkDispatch } from 'redux-thunk';
import * as semver from 'semver';

type IModWithState = IMod & IProfileMod;

interface IVersionOptionProps {
  t: TFunction;
  modId: string;
  altId: string;
  mod: IModWithState;
  onRemove: (modId: string) => void;
}

class VersionOption extends React.PureComponent<IVersionOptionProps, {}> {
  public render(): JSX.Element {
    const { t, modId, altId, mod } = this.props;
    if (mod === undefined) {
      return null;
    }

    const variant = getSafe(mod.attributes, ['variant'], undefined);

    return (
      <a className='version-option'>
        <div>
          {getSafe(mod.attributes, ['version'], '')}
          {variant !== undefined ? ` (${variant})` : ''}
        </div>
        <IconButton
          id={`btn-remove-${modId}-${altId}`}
          className='btn-embed'
          icon='remove'
          tooltip={t('remove')}
          onClick={this.remove}
        />
      </a>
    );
  }

  private remove = (evt) => {
    evt.preventDefault();
    this.props.onRemove(this.props.altId);
  }
}

interface IBaseProps {
  globalOverlay: JSX.Element;
  modSources: IModSource[];
}

interface IConnectedProps extends IModProps {
  gameMode: string;
  profileId: string;
  language: string;
  installPath: string;
  downloadPath: string;
  showDropzone: boolean;
}

interface IActionProps {
  onSetModAttribute: (gameMode: string, modId: string, attributeId: string, value: any) => void;
  onSetModEnabled: (profileId: string, modId: string, enabled: boolean) => void;
  onShowDialog: (type: DialogType, title: string, content: IDialogContent,
                 actions: DialogActions) => Promise<IDialogResult>;
  onRemoveMod: (gameMode: string, modId: string) => void;
  onShowDropzone: (show: boolean) => void;
}

type IProps = IBaseProps & IConnectedProps & IActionProps;

interface IComponentState {
  modsWithState: { [id: string]: IModWithState };
  groupedMods: { [id: string]: IModWithState[] };
  primaryMods: { [id: string]: IModWithState };
}

const nop = () => null;

/**
 * displays the list of mods installed for the current game.
 *
 */
class ModList extends ComponentEx<IProps, IComponentState> {
  private modActions: ITableRowAction[];
  private modEnabledAttribute: ITableAttribute;
  private modNameAttribute: ITableAttribute;
  private modVersionAttribute: ITableAttribute;
  private modVersionDetailAttribute: ITableAttribute;
  private modVariantDetailAttribute: ITableAttribute;
  private modAuthorAttribute: ITableAttribute<IModWithState>;
  private mAttributes: ITableAttribute[];
  private mUpdateDebouncer: Debouncer;
  private mLastUpdateProps: IModProps = { mods: {}, modState: {}, downloads: {} };
  private mIsMounted: boolean = false;
  private staticButtons: IActionDefinition[];
  private mRef: Element;

  constructor(props: IProps) {
    super(props);

    this.initAttributes();

    this.modActions = [
      {
        icon: 'checkbox-checked',
        title: 'Enable',
        action: this.enableSelected,
        singleRowAction: false,
      },
      {
        icon: 'checkbox-unchecked',
        title: 'Disable',
        action: this.disableSelected,
        singleRowAction: false,
      },
      {
        icon: 'delete',
        title: 'Remove',
        action: this.removeSelected,
        condition: instanceId => (typeof(instanceId) === 'string')
            ? (['downloaded', 'installed']
                .indexOf(this.state.modsWithState[instanceId].state) !== -1)
            : true,
        hotKey: { code: 46 },
      },
      {
        icon: 'refresh',
        title: 'Check for Update',
        action: this.checkForUpdate,
        condition: instanceId => {
          const { mods } = this.props;
          if (typeof(instanceId) === 'string') {
            return mods[instanceId] !== undefined;
          } else {
            return instanceId.find(id => mods[id] !== undefined) !== undefined;
          }
        },
      },
      {
        icon: 'start-install',
        title: 'Install',
        action: this.install,
        condition: (instanceId: string | string[]) => {
          const { mods } = this.props;
          if (typeof(instanceId) === 'string') {
            return mods[instanceId] === undefined;
          } else {
            return instanceId.find(id => mods[id] !== undefined) === undefined;
          }
        },
        position: 50,
      },
      {
        icon: 'start-install',
        title: 'Reinstall',
        action: this.reinstall,
        condition: (instanceId: string | string[]) => {
          const cond = (id: string) => (this.props.mods[id] !== undefined)
              && (truthy(this.props.mods[id].archiveId));
          const res: boolean = (typeof(instanceId) === 'string')
            ? cond(instanceId)
            : instanceId.find(cond) !== undefined;
          return res
            ? true
            : this.props.t('No associated archive.') as string;
        },
      },
    ];

    this.staticButtons = [
      {
        component: InstallArchiveButton,
        position: 25,
        props: () => ({}),
      },
      {
        component: CheckModVersionsButton,
        position: 50,
        props: () => ({groupedMods: this.state.groupedMods}),
      },
    ];

    this.mAttributes = [
      PICTURE,
      this.modEnabledAttribute,
      this.modNameAttribute,
      this.modVersionAttribute,
      this.modAuthorAttribute,
      this.modVersionDetailAttribute,
      this.modVariantDetailAttribute,
      INSTALL_TIME(() => this.context.api.locale()),
    ];

    this.mUpdateDebouncer = new Debouncer((newProps) => {
        this.updateModsWithState(newProps)
          .then(() => null);
        return null;
      }, 500);

    this.initState({
      modsWithState: {},
      groupedMods: {},
      primaryMods: {},
    });
  }

  public componentWillMount() {
    this.mIsMounted = true;
    this.updateModsWithState(this.props)
    .then(() => this.forceUpdate());
  }

  public setBoundsRef = ref => {
    if (ref !== null) {
      this.mRef = ReactDOM.findDOMNode(ref) as Element;
      this.forceUpdate();
    }
  }

  public componentWillUnmount() {
    this.mIsMounted = false;
  }

  public componentWillReceiveProps(newProps: IProps) {
    if ((this.props.gameMode !== newProps.gameMode)
        || (this.props.mods !== newProps.mods)
        || (this.props.modState !== newProps.modState)
        || (this.props.downloads !== newProps.downloads)
        || (this.props.showDropzone !== newProps.showDropzone)) {
      this.mUpdateDebouncer.schedule(undefined, newProps);
    }
  }

  public render(): JSX.Element {
    const { t, gameMode, modSources, showDropzone } = this.props;

    if (gameMode === undefined) {
      // shouldn't happen
      return null;
    }

    if (this.state.groupedMods === undefined) {
      return null;
    }

    let content: JSX.Element;

    if (Object.keys(this.state.primaryMods).length === 0) {
      // for some reason I can't use the <Panel> control, it ends up
      // having no body
      content = (
        <div className='panel'>
          <div className='panel-body'>
            <EmptyPlaceholder
              icon='folder-download'
              fill={true}
              text={t('You don\'t have any installed mods')}
              subtext={this.renderMoreModsLink(modSources)}
            />
          </div>
        </div>
      );
    } else {
      content = (
        <Panel>
          <Panel.Body>
            <SuperTable
              tableId='mods'
              detailsTitle={t('Mod Attributes')}

              data={this.state.primaryMods}
              staticElements={this.mAttributes}
              actions={this.modActions}
            >
              <div id='more-mods-container'>
                {this.renderMoreMods(modSources)}
              </div>
            </SuperTable>
          </Panel.Body>
        </Panel>
      );
    }

    return (
      <MainPage ref={this.setBoundsRef}>
        <MainPage.Header>
          <IconBar
            group='mod-icons'
            staticElements={this.staticButtons}
            className='menubar'
            t={t}
          />
        </MainPage.Header>
        <MainPage.Body>
          <FlexLayout type='column'>
            <FlexLayout.Flex>
              {content}
            </FlexLayout.Flex>
            <FlexLayout.Fixed>
              <Panel
                className='mod-drop-panel'
                expanded={showDropzone}
                onToggle={nop}
              >
                <Panel.Collapse>
                  <Panel.Body>
                    <Dropzone
                      accept={['files']}
                      drop={this.dropMod}
                      icon='folder-download'
                      clickable={false}
                    />
                  </Panel.Body>
                </Panel.Collapse>
                <CollapseIcon
                  position='topright'
                  onClick={this.toggleDropzone}
                  visible={showDropzone}
                />
              </Panel>
            </FlexLayout.Fixed>
          </FlexLayout>
        </MainPage.Body>
      </MainPage>
    );
  }

  private renderMoreMods(sources: IModSource[]): JSX.Element {
    const { t } = this.props;

    const filtered = sources.filter(source => {
      if ((source.options === undefined) || (source.options.condition === undefined)) {
        return true;
      }
      return source.options.condition();
    });

    if (filtered.length === 1) {
      return (
        <Button
          id='btn-more-mods'
          onClick={filtered[0].onBrowse}
          bsStyle='ghost'
        >
          {this.sourceIcon(filtered[0])}
          {t('Get more mods')}
        </Button>
      );
    }

    return (
      <DropdownButton
        id='btn-more-mods'
        title={t('Get more mods')}
        container={this.mRef}
        bsStyle='ghost'
      >
        {filtered.map(this.renderModSource)}
      </DropdownButton>
    );
  }

  private renderMoreModsLink(sources: IModSource[]): JSX.Element {
    const { t } = this.props;

    const filtered = sources.filter(source => {
      if ((source.options === undefined) || (source.options.condition === undefined)) {
        return true;
      }
      return source.options.condition();
    });

    const text = t('But don\'t worry, I know a place...');

    if (filtered.length === 1) {
      return (
        <a onClick={this.getMoreMods}>
          {text}
        </a>
      );
    }

    return (
      <DropdownButton
        id='btn-more-mods'
        title={text}
        container={this.mRef}
        bsStyle='link'
      >
        {filtered.map(this.renderModSource)}
      </DropdownButton>
    );
  }

  private sourceIcon(source: IModSource) {
    return (source.options !== undefined) && (source.options.icon !== undefined)
      ? <Icon name={source.options.icon} />
      : null;
  }

  private renderModSource = (source: IModSource) => {
    return (
      <MenuItem key={source.id} onSelect={source.onBrowse}>
        {this.sourceIcon(source)}
        {source.name}
      </MenuItem>
    );
  }

  private getMoreMods = () => {
    if (this.props.modSources.length > 0) {
      this.props.modSources[0].onBrowse();
    }
  }

  private calcVersion = (mod: IModWithState): string => {
    const { t } = this.props;
    const version = getSafe(mod.attributes, ['version'], undefined);
    const equalMods = this.state.groupedMods[mod.id];
    if ((equalMods !== undefined) && (equalMods.length > 1)) {
      return version + ' (' + t('{{ count }} more', { count: equalMods.length - 1 }) + ')';
    } else {
      return version;
    }
  }

  private renderVersion = (mod: IModWithState): JSX.Element => {
    const { downloads, downloadPath, mods, t, gameMode } = this.props;
    const equalMods = this.state.groupedMods[mod.id];
    const alternatives = equalMods !== undefined
      ? equalMods.map(iter => iter.id)
      : [mod.id];

    const updateState = modUpdateState(mod.attributes);

    const variant = getSafe(mod.attributes, ['variant'], undefined);

    const versionDropdown = alternatives.length > 1
      ? (
        <DropdownButton
          className='dropdown-version'
          title={
            (getSafe(mod.attributes, ['version'], undefined) || '')
            + (variant !== undefined ? ` (${variant})` : '')
          }
          id={`version-dropdown-${mod.id}`}
          container={this.mRef}
        >
          {alternatives.map(altId => this.renderVersionOptions(mod.id, altId))}
        </DropdownButton>
      ) : null;

    return (
      <div className={'mod-update ' + this.updateClass(updateState)}>
        {alternatives.length === 1 ? getSafe(mod.attributes, ['version'], null) : null}
        <ButtonGroup id={`btngroup-${mod.id}`} className='btngroup-version'>
          {versionDropdown}
          <VersionIconButton
            t={t}
            mod={mod}
            gameMode={gameMode}
            state={updateState}
            downloads={downloads}
            mods={mods}
            downloadPath={downloadPath}
          />
          <VersionChangelogButton
            t={t}
            mod={mod}
          />
        </ButtonGroup>
      </div>
    );
  }

  private updateClass(state: UpdateState) {
    switch (state) {
      case 'bug-update': return 'bug';
      case 'bug-update-site': return 'bug';
      case 'bug-disable': return 'ban';
      case 'update': return 'download';
      case 'update-site': return 'warning';
      default: return 'default';
    }
  }

  private renderVersionOptions(modId: string, altId: string): JSX.Element {
    const { t } = this.props;
    return (
      <li
        role='presentation'
        key={altId}
        data-modid={modId}
        data-altid={altId}
        onClick={this.selectVersionClick}
      >
        <VersionOption
          t={t}
          key={altId}
          modId={modId}
          altId={altId}
          mod={this.state.modsWithState[altId]}
          onRemove={this.removeSelectedMod}
        />
      </li>
    );
  }

  private initAttributes() {
    let lang: string;
    let collator: Intl.Collator;

    this.modNameAttribute = {
      id: 'name',
      name: 'Mod Name',
      description: 'Name of the mod',
      icon: 'quote-left',
      calc: (mod) => modName(mod),
      placement: 'both',
      isToggleable: false,
      edit: {
        readOnly: (mod: IModWithState) => mod.state === 'downloaded',
        onChangeValue: (mod: IModWithState, value: any) =>
          this.props.onSetModAttribute(this.props.gameMode, mod.id, 'customFileName', value),
      },
      isSortable: true,
      isDefaultSort: true,
      filter: new TextFilter(true),
      sortFunc: (lhs: string, rhs: string, locale: string): number => {
        if ((collator === undefined) || (locale !== lang)) {
          lang = locale;
          collator = new Intl.Collator(locale, { sensitivity: 'base' });
        }
        return collator.compare(lhs, rhs);
      },
    };

    this.modEnabledAttribute = {
      id: 'enabled',
      name: 'Status',
      description: 'Is mod enabled in current profile',
      icon: 'check-o',
      calc: (mod: IModWithState) => {
        if (mod.state === 'downloaded') {
          return (getSafe(mod.attributes, ['wasInstalled'], false))
            ? 'Uninstalled'
            : 'Never Installed';
        } else if (mod.state === 'installing') {
          return 'Installing';
        }
        return mod.enabled === true ? 'Enabled' : 'Disabled';
      },
      placement: 'table',
      isToggleable: false,
      edit: {
        inline: true,
        choices: () => [
          { key: 'enabled', text: 'Enabled', icon: 'toggle-enabled' },
          { key: 'disabled', text: 'Disabled', icon: 'toggle-disabled' },
          { key: 'uninstalled', text: 'Uninstalled', icon: 'toggle-uninstalled' },
          { key: 'neverinstalled', text: 'Never Installed',
            icon: 'toggle-uninstalled', visible: false },
          { key: 'installing', text: 'Installing', icon: 'spinner', visible: false },
        ],
        onChangeValue: this.changeModEnabled,
      },
      noShrink: true,
      isSortable: false,
      isGroupable: true,
      filter: new OptionsFilter([
        { value: true, label: 'Enabled' },
        { value: false, label: 'Disabled' },
        { value: undefined, label: 'Uninstalled' },
      ], true),
    };

    this.modVersionDetailAttribute = {
      id: 'versionDetail',
      name: 'Version',
      description: 'File version (according to the author)',
      help: getText('version', this.props.t),
      icon: 'cake',
      calc: (mod: IModWithState) => getSafe(mod.attributes, ['version'], ''),
      placement: 'detail',
      isToggleable: false,
      edit: {
        readOnly: (mod: IModWithState) => mod.state === 'downloaded',
        validate: (input: string) => semver.valid(input) ? 'success' : 'warning',
        onChangeValue: (mod: IModWithState, value: any) =>
          this.props.onSetModAttribute(this.props.gameMode, mod.id, 'version', value),
      },
      isSortable: false,
    };

    this.modVersionAttribute = {
      id: 'version',
      name: 'Version',
      description: 'File version (according to the author)',
      icon: 'cake',
      calc: this.calcVersion,
      customRenderer: this.renderVersion,
      placement: 'table',
      isToggleable: true,
      isVolatile: true,
      edit: {},
      isSortable: false,
<<<<<<< HEAD
      isGroupable: (mod: IModWithState, t: I18next.TFunction) => {
=======
      isGroupable: (mod: IModWithState, t: TFunction) => {
>>>>>>> 7a293f89
        if (mod === undefined) {
          return '';
        }
        const state = modUpdateState(mod.attributes);
        if (state === 'current') {
          return t('Up-to-date');
        } else {
          return t('Update available');
        }
      },
      filter: new VersionFilter(),
    };

    this.modVariantDetailAttribute = {
      id: 'variantDetail',
      name: 'Variant',
      description: 'File variant',
      help: getText('variant', this.props.t),
      calc: (mod: IModWithState) => getSafe(mod.attributes, ['variant'], ''),
      placement: 'detail',
      isToggleable: false,
      edit: {
        readOnly: (mod: IModWithState) => mod.state === 'downloaded',
        onChangeValue: (mod: IModWithState, value: any) =>
          this.props.onSetModAttribute(this.props.gameMode, mod.id, 'variant', value),
      },
      isSortable: false,
    };

    this.modAuthorAttribute = {
      id: 'author',
      name: 'Author',
      description: 'Author of the mod',
      icon: 'author',
      calc: mod => getSafe(mod.attributes, ['author'], ''),
      placement: 'both',
      isToggleable: true,
      isGroupable: true,
      isDefaultVisible: false,
      isSortable: true,
      sortFunc: (lhs: string, rhs: string) =>
        lhs.localeCompare(rhs, this.props.language, { caseFirst: 'false' }),
      edit: {},
    };
  }

  private updateModsWithState(newProps: IProps): Promise<void> {
    const { gameMode } = newProps;
    let changed = false;
    const newModsWithState = {};

    const installedIds = new Set<string>();
    const oldProps = this.mLastUpdateProps;

    // update mods as necessary
    Object.keys(newProps.mods).forEach(modId => {
      installedIds.add(newProps.mods[modId].archiveId);
      if ((oldProps.mods[modId] !== newProps.mods[modId])
          || (oldProps.modState[modId] !== newProps.modState[modId])) {
        newModsWithState[modId] = {
          ...newProps.mods[modId],
          enabled: false, // ensure we have an enabled-state even when no state is stored
                          // for the mod
          ...newProps.modState[modId],
        };
        changed = true;
      } else {
        newModsWithState[modId] = this.state.modsWithState[modId];
      }
    });

    // insert downloads. Since this requires deriving mod attributes from
    // the source-specific data we need to do this asynchronously although
    // we expect all attributes to be available instantaneous.
    return Promise.map(Object.keys(newProps.downloads), archiveId => {
      if ((getDownloadGames(newProps.downloads[archiveId]).indexOf(gameMode) !== -1)
        && (newProps.downloads[archiveId].state === 'finished')
        && !installedIds.has(archiveId)) {
        if ((oldProps.downloads[archiveId] === newProps.downloads[archiveId])
          && (this.state.modsWithState[archiveId] !== undefined)) {
          newModsWithState[archiveId] = this.state.modsWithState[archiveId];
          return;
        }
        return filterModInfo({ download: newProps.downloads[archiveId] }, undefined)
        .then(info => ({ archiveId, info }));
      } else {
        return Promise.resolve(undefined);
      }
    })
      .then((modAttributes: Array<{ archiveId: string, info: any }>) => {
        modAttributes.filter(attribute => attribute !== undefined).forEach(mod => {
          const download = newProps.downloads[mod.archiveId];
          // complete attributes that we don't otherwise find for downloads
          newModsWithState[mod.archiveId] = {
            id: mod.archiveId,
            state: 'downloaded',
            archiveId: mod.archiveId,
            attributes: {
              ...mod.info,
              installTime: download.fileTime,
              wasInstalled: download.installed !== undefined,
            },
          };
          changed = true;
        });

        // if the new mod list is a subset of the old one (including the empty set)
        // the above check wouldn't notice that change
        if (!changed && ((this.state.modsWithState === undefined)
            || !_.isEqual(Object.keys(newModsWithState), Object.keys(this.state.modsWithState)))) {
          changed = true;
        }

        if (changed || (this.state.groupedMods === undefined)) {
          this.updateModGrouping(newModsWithState);
        }

        // assign only after mod grouping is updated so these don't go out of sync
        this.nextState.modsWithState = newModsWithState;
        this.mLastUpdateProps = newProps;
        return null;
      });
  }

  private cycleModState(profileId: string, modId: string, newValue: string) {
    const { gameMode, onSetModEnabled } = this.props;

    if (this.state.modsWithState[modId].state === 'downloaded') {
      // cycle from "not installed" -> "disabled"
      this.context.api.events.emit('start-install-download', modId);
    } else {
      // enabled and disabled toggle to each other so the toggle
      // will never remove the mod
      if (this.state.modsWithState[modId].enabled === true) {
        onSetModEnabled(profileId, modId, false);
      } else {
        onSetModEnabled(profileId, modId, true);
      }
      this.context.api.events.emit('mods-enabled', [modId], newValue, gameMode);
    }
  }

  private setModState(profileId: string, modId: string, value: string) {
    const { gameMode, onSetModEnabled } = this.props;
    const { modsWithState } = this.state;
    if (modsWithState[modId] === undefined) {
      return;
    }
    // direct selection
    if (value === 'uninstalled') {
      // selected "not installed"
      if (modsWithState[modId].state !== 'downloaded') {
        this.removeMods([modId])
        .then(() => null)
        .catch(UserCanceled, () => null)
        .catch(ProcessCanceled, err => {
          this.context.api.sendNotification({
            id: 'cant-remove-mod',
            type: 'warning',
            title: 'Failed to remove "{{modName}}"',
            message: err.message,
            replace: {
              modName: modName(modsWithState[modId]),
            },
          });
        })
        .catch(err => {
          this.context.api.showErrorNotification('Failed to set mod to uninstalled', err);
        });
      }
    } else if (modsWithState[modId].state === 'downloaded') {
      // selected "enabled" or "disabled" from "not installed" so first the mod
      // needs to be installed
      this.context.api.events.emit('start-install-download', modId, false, (err, id) => {
        if (value === 'enabled') {
          onSetModEnabled(profileId, id, true);
          this.context.api.events.emit('mods-enabled', [modId], value, gameMode);
        }
      });
    } else {
      // selected "enabled" or "disabled" from the other one
      onSetModEnabled(profileId, modId, value === 'enabled');
      this.context.api.events.emit('mods-enabled', [modId], value, gameMode);
    }
  }

  private changeModEnabled = (mod: IModWithState, value: any) => {
    const { profileId } = this.props;

    if ((this.state.modsWithState[mod.id] === undefined)
        || (this.state.modsWithState[mod.id].state === 'installing')) {
      // can't change state while installing
      return;
    }

    if (value === undefined) {
      this.cycleModState(profileId, mod.id, value);
    } else {
      this.setModState(profileId, mod.id, value);
    }
  }

  private updateModGrouping(modsWithState) {
    const modList = Object.keys(modsWithState).map(key => modsWithState[key]);
    const grouped = groupMods(modList, { groupBy: 'file', multipleEnabled: false });

    const groupedMods = grouped.reduce((prev: { [id: string]: IModWithState[] }, value) => {
      prev[value[0].id] = value;
      return prev;
    }, {});

    this.nextState.primaryMods = Object.keys(groupedMods).reduce(
      (prev: { [id: string]: IModWithState }, value) => {
        const prim = groupedMods[value][0];
        prev[value] = prim;
        return prev;
      }, {});

    // assign after primary mods are calculated so that in case of an error the two don't become
    // out of sync
    this.nextState.groupedMods = groupedMods;
  }

  private selectVersionClick = (event) => {
    if (event.isDefaultPrevented()) {
      return;
    }
    this.selectVersion({
      modId: event.currentTarget.getAttribute('data-modid'),
      altId: event.currentTarget.getAttribute('data-altid'),
    });
  }

  private selectVersion = (evtKey) => {
    const { gameMode, profileId, onSetModEnabled } = this.props;
    const { modId, altId } = evtKey;

    if (modId === altId) {
      return;
    }

    onSetModEnabled(profileId, modId, false);
    if ((this.state.modsWithState[altId] !== undefined)
        && (this.state.modsWithState[altId].state === 'downloaded')) {
      this.context.api.events.emit('start-install-download', altId, true, (err, id) => {
        if (err === null) {
          onSetModEnabled(profileId, id, true);
        }
      });
    } else {
      onSetModEnabled(profileId, altId, true);
    }

    this.context.api.events.emit('mods-enabled', [modId], false, gameMode);
    this.context.api.events.emit('mods-enabled', [altId], true, gameMode);
  }

  private enableSelected = (modIds: string[]) => {
    const { gameMode, profileId, modState } = this.props;

    modIds.forEach((key: string) => {
      if (!getSafe(modState, [key, 'enabled'], false)) {
        this.setModState(profileId, key, 'enabled');
      }
    });
    this.context.api.events.emit('mods-enabled', modIds, true, gameMode);
  }

  private disableSelected = (modIds: string[]) => {
    const { gameMode } = this.props;
    this.disableModsInner(modIds);
    this.context.api.events.emit('mods-enabled', modIds, false, gameMode);
  }

  private disableModsInner(modIds: string[]) {
    const { profileId, modState, onSetModEnabled } = this.props;
    modIds.forEach(key => {
      if (getSafe(modState, [key, 'enabled'], false)) {
        onSetModEnabled(profileId, key, false);
      }
    });
  }

  private removeMod(modId: string): Promise<void> {
    const { gameMode } = this.props;
    return new Promise((resolve, reject) => {
      this.context.api.events.emit('remove-mod', gameMode, modId, err => {
        if (err) {
          reject(err);
        } else {
          resolve();
        }
      });
    });
  }

  private removeMods(modIds: string[]): Promise<void> {
    const { gameMode } = this.props;
    const { modsWithState } = this.state;

    if (modIds.length === 0) {
      return Promise.resolve();
    }

    const notiParams: INotification = {
      type: 'activity',
      title: 'Removing mods',
      message: '...',
    };

    notiParams.id = this.context.api.sendNotification({
      ...notiParams,
      progress: 0,
    });

    return Promise
      .mapSeries(modIds, (modId: string, idx: number, length: number) => {
        this.context.api.sendNotification({
          ...notiParams,
          message: modId,
          progress: (idx * 100) / length,
        });
        if ((modsWithState[modId] !== undefined)
            && (modsWithState[modId].state === 'installed')) {
          return this.removeMod(modId);
        } else {
          return Promise.resolve();
        }
      })
      .then(() => {
        this.context.api.events.emit('mods-enabled', modIds, false, gameMode);
      })
      .finally(() => {
        this.context.api.dismissNotification(notiParams.id);
      });
  }

  private removeSelectedMod = (modId: string) => {
    this.removeSelected([modId]);
  }

  private removeSelected = (modIds: string[]) => {
    const { t, gameMode, onRemoveMod, onShowDialog } = this.props;

    let removeMods: boolean;
    let removeArchive: boolean;

    const filteredIds = modIds
      .filter(modId => this.state.modsWithState[modId] !== undefined)
      .filter(modId =>
        ['downloaded', 'installed'].indexOf(this.state.modsWithState[modId].state) !== -1);

    if (filteredIds.length === 0) {
      return;
    }

    let allArchives = true;
    const modNames = filteredIds
      .map(modId => {
        let name = modName(this.state.modsWithState[modId], {
          version: true,
        });
        if (this.state.modsWithState[modId].state === 'downloaded') {
          name += ' ' + t('(Archive only)');
        } else {
          allArchives = false;
        }
        return name;
    });

    const checkboxes = allArchives
      ? [ { id: 'archive', text: t('Delete Archive'), value: true } ]
      : [
        { id: 'mod', text: t('Remove Mod'), value: true },
        { id: 'archive', text: t('Delete Archive'), value: false },
      ];

    onShowDialog('question', 'Confirm removal', {
      message: t('Do you really want to remove this mod?',
        { count: filteredIds.length, replace: { count: filteredIds.length } })
        + '\n' + modNames.join('\n'),
      checkboxes,
    }, [ { label: 'Cancel' }, { label: 'Remove' } ])
      .then((result: IDialogResult) => {
        removeMods = result.action === 'Remove' && result.input.mod;
        removeArchive = result.action === 'Remove' && result.input.archive;

        const wereInstalled = filteredIds
          .filter(key => (this.state.modsWithState[key] !== undefined)
                && (this.state.modsWithState[key].state === 'installed'));

        const archiveIds = filteredIds
          .filter(key => (this.state.modsWithState[key] !== undefined)
                      && (this.state.modsWithState[key].archiveId !== undefined))
          .map(key => this.state.modsWithState[key].archiveId);

        return (removeMods
            ? this.removeMods(wereInstalled)
              .then(() => wereInstalled.forEach(key => onRemoveMod(gameMode, key)))
            : Promise.resolve())
          .then(() => {
            if (removeArchive) {
              archiveIds.forEach(archiveId => {
                this.context.api.events.emit('remove-download', archiveId);
              });
            }
            return Promise.resolve();
          });
      })
      .catch(ProcessCanceled, err => {
        this.context.api.sendNotification({
          id: 'cant-remove-mod',
          type: 'warning',
          title: 'Failed to remove mods',
          message: err.message,
        });
      })
      .catch(UserCanceled, () => null)
      .catch(err => {
        this.context.api.showErrorNotification('Failed to remove selected mods', err);
      });
  }

  private install = (archiveIds: string[]) => {
    if (Array.isArray(archiveIds)) {
      archiveIds.forEach(archiveId =>
        this.context.api.events.emit('start-install-download', archiveId));
    } else {
      this.context.api.events.emit('start-install-download', archiveIds);
    }
  }

  private reinstall = (modIds: string | string[]) => {
    const { gameMode, mods, modState } = this.props;
    if (Array.isArray(modIds)) {
      modIds.filter(modId => mods[modId] !== undefined).forEach(modId =>
        this.context.api.events.emit('start-install-download', mods[modId].archiveId,
                                     false, (err) => {
          if (err === null) {
            const enabled = modIds.filter(id => getSafe(modState, [id, 'enabled'], false));
            if (enabled.length > 0) {
              this.context.api.events.emit('mods-enabled', enabled, true, gameMode);
            }
          }
        }));
    } else if (mods[modIds] !== undefined) {
      this.context.api.events.emit('start-install-download', mods[modIds].archiveId,
                                   false, (err) => {
        if (err === null) {
          if (modState[modIds].enabled) {
            // reinstalling an enabled mod automatically enables the new one so we also need
            // to trigger this event
            this.context.api.events.emit('mods-enabled', [modIds], true, gameMode);
          }
        }
      });
    }
  }

  private toggleDropzone = () => {
    const { showDropzone, onShowDropzone } = this.props;
    onShowDropzone(!showDropzone);
  }

  private checkForUpdate = (modIds: string[]) => {
    const { gameMode, mods } = this.props;

    this.context.api.emitAndAwait('check-mods-version', gameMode, _.pick(mods, modIds))
      .then(() => {
        this.context.api.sendNotification({
          type: 'success',
          message: 'Check for mod updates complete',
          displayMS: 5000,
        });
      });
  }

  private dropMod = (type: DropType, values: string[]) => {
    this.context.api.events.emit('import-downloads', values);
  }
}

const empty = {};

function mapStateToProps(state: IState): IConnectedProps {
  const profile = selectors.activeProfile(state);
  const gameMode = selectors.activeGameId(state);

  return {
    mods: getSafe(state, ['persistent', 'mods', gameMode], empty),
    modState: getSafe(profile, ['modState'], empty),
    downloads: getSafe(state, ['persistent', 'downloads', 'files'], empty),
    gameMode,
    profileId: getSafe(profile, ['id'], undefined),
    language: state.settings.interface.language,
    installPath: selectors.installPath(state),
    downloadPath: selectors.downloadPath(state),
    showDropzone: state.settings.mods.showDropzone,
  };
}

function mapDispatchToProps(dispatch: ThunkDispatch<any, null, Redux.Action>): IActionProps {
  return {
    onSetModAttribute: (gameMode: string, modId: string, attributeId: string, value: any) => {
      dispatch(setModAttribute(gameMode, modId, attributeId, value));
    },
    onSetModEnabled: (profileId: string, modId: string, enabled: boolean) => {
      dispatch(setModEnabled(profileId, modId, enabled));
    },
    onShowDialog:
    (type, title, content, actions) => dispatch(showDialog(type, title, content, actions)),
    onRemoveMod: (gameMode: string, modId: string) => dispatch(removeMod(gameMode, modId)),
    onShowDropzone: (show: boolean) => dispatch(setShowModDropzone(show)),
  };
}

export default
  translate(['common'])(
    connect(mapStateToProps, mapDispatchToProps)(
      ModList)) as React.ComponentClass<{}>;<|MERGE_RESOLUTION|>--- conflicted
+++ resolved
@@ -659,11 +659,7 @@
       isVolatile: true,
       edit: {},
       isSortable: false,
-<<<<<<< HEAD
-      isGroupable: (mod: IModWithState, t: I18next.TFunction) => {
-=======
       isGroupable: (mod: IModWithState, t: TFunction) => {
->>>>>>> 7a293f89
         if (mod === undefined) {
           return '';
         }
