--- conflicted
+++ resolved
@@ -159,19 +159,9 @@
       return;
     }
 
-<<<<<<< HEAD
-    const prevLO = util.getSafe(state, ['persistent', 'loadOrder', profile.id], []);
-    try {
-      const loadOrder: LoadOrder = await gameEntry.deserializeLoadOrder();
-      await applyNewLoadOrder(api, profile, prevLO, loadOrder);
-    } catch (err) {
-      // nop - any errors would've been reported by applyNewLoadOrder.
-    }
-=======
   try {
     const loadOrder: LoadOrder = await gameEntry.deserializeLoadOrder();
     api.store.dispatch(setNewLoadOrder(profile.id, loadOrder));
->>>>>>> 9b969fef
   } catch (err) {
     api.showErrorNotification('failed to react to profile change', err);
   }
