--- conflicted
+++ resolved
@@ -18,14 +18,10 @@
 import { clipboard } from 'electron';
 import I18next from 'i18next';
 import * as React from 'react';
-<<<<<<< HEAD
-import { Alert, ControlLabel, FormControl, FormGroup, InputGroup, Modal } from 'react-bootstrap';
-=======
 import { Alert, ControlLabel, FormControl, FormGroup,
          InputGroup,
          ModalBody } from 'react-bootstrap';
 import { findDOMNode } from 'react-dom';
->>>>>>> e4b7361e
 import { WithTranslation } from 'react-i18next';
 import * as Redux from 'redux';
 import { ThunkDispatch } from 'redux-thunk';
@@ -96,11 +92,6 @@
   troubleshoot: boolean;
   apiKeyInput: string;
   requested: boolean;
-<<<<<<< HEAD
-}
-
-class LoginDialog extends ComponentEx<IProps, ILoginDialogState> {
-=======
   context: { x: number, y: number };
 }
 
@@ -108,7 +99,6 @@
   private mKeyValidation = /^[a-zA-Z0-9\-]*$/;
   private mModalRef = React.createRef<ModalBody>();
 
->>>>>>> e4b7361e
   constructor(props: IProps) {
     super(props);
 
@@ -146,11 +136,7 @@
         show={visible || (loginId !== undefined)}
         onHide={this.hide}
       >
-<<<<<<< HEAD
-        <Modal.Body>
-=======
         <Modal.Body ref={this.mModalRef}>
->>>>>>> e4b7361e
           <IconButton
             className='close-button'
             id='btn-close-login'
