--- conflicted
+++ resolved
@@ -17,13 +17,8 @@
 import { calcDuration, prettifyNodeErrorMessage, showError } from '../../util/message';
 import { activeGameId } from '../../util/selectors';
 import { getSafe } from '../../util/storeHelper';
-<<<<<<< HEAD
 import { toPromise, truthy } from '../../util/util';
-import { DownloadIsHTML, RedownloadMode } from '../download_management/DownloadManager';
-=======
-import { truthy } from '../../util/util';
 import { AlreadyDownloaded, DownloadIsHTML, RedownloadMode } from '../download_management/DownloadManager';
->>>>>>> 9b969fef
 import { SITE_ID } from '../gamemode_management/constants';
 import { gameById, knownGames } from '../gamemode_management/selectors';
 import modName from '../mod_management/util/modName';
@@ -142,11 +137,7 @@
             fileInfo,
           },
         },
-<<<<<<< HEAD
-        fileInfo.file_name,
-=======
         fileName ?? nexusFileInfo.file_name,
->>>>>>> 9b969fef
         (err, downloadId) => (truthy(err)
           ? reject(contextify(err))
           : resolve(downloadId)),
