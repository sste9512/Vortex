import { setDownloadModInfo } from '../../actions';
import { IDownload, IModTable, IState, StateChangeCallback } from '../../types/api';
import { IExtensionApi } from '../../types/IExtensionContext';
import { ArgumentInvalid, DataInvalid, ProcessCanceled } from '../../util/CustomErrors';
import Debouncer from '../../util/Debouncer';
import * as fs from '../../util/fs';
import { log } from '../../util/log';
import { showError } from '../../util/message';
import opn from '../../util/opn';
import { activeGameId, gameById } from '../../util/selectors';
import { getSafe } from '../../util/storeHelper';
import { toPromise } from '../../util/util';

import { DownloadIsHTML } from '../download_management/DownloadManager';
import { SITE_ID } from '../gamemode_management/constants';
import {IGameStored} from '../gamemode_management/types/IGameStored';
import { setUpdatingMods } from '../mod_management/actions/session';

import { setUserInfo } from './actions/persistent';
import { findLatestUpdate, retrieveModInfo } from './util/checkModsVersion';
import { nexusGameId, toNXMId } from './util/convertGameId';
import { FULL_COLLECTION_INFO, FULL_REVISION_INFO } from './util/graphQueries';
import submitFeedback from './util/submitFeedback';

import { checkModVersionsImpl, endorseDirectImpl, endorseModImpl, startDownload, updateKey } from './util';

<<<<<<< HEAD
import * as Promise from 'bluebird';
import Nexus, { ICollection, IFeedbackResponse, IIssue, IRevision,
                NexusError, RateLimitError, TimeoutError } from 'nexus-api';
import * as semver from 'semver';
=======
import Nexus, { EndorsedStatus, IFeedbackResponse, IIssue, NexusError,
                RateLimitError, TimeoutError } from '@nexusmods/nexus-api';
import Promise from 'bluebird';
>>>>>>> 0fc9a1bc

export function onChangeDownloads(api: IExtensionApi, nexus: Nexus) {
  const state: IState = api.store.getState();
  // contains the state from before the debouncer last triggered
  let lastDownloadTable = state.persistent.downloads.files;

  const updateDebouncer: Debouncer = new Debouncer(
    (newDownloadTable: { [id: string]: IDownload }) => {
      if (lastDownloadTable !== newDownloadTable) {
        const idsPath = ['modInfo', 'nexus', 'ids'];
        return Promise.map(Object.keys(newDownloadTable), dlId => {
          const download = newDownloadTable[dlId];
          const oldModId = getSafe(lastDownloadTable, [dlId, ...idsPath, 'modId'], undefined);
          const oldFileId = getSafe(lastDownloadTable, [dlId, ...idsPath, 'fileId'], undefined);
          const modId = getSafe(download, [...idsPath, 'modId'], undefined);
          const fileId = getSafe(download, [...idsPath, 'fileId'], undefined);
          let gameId = getSafe(download, [...idsPath, 'gameId'], undefined);
          if (gameId === undefined) {
            gameId = Array.isArray(download.game)
              ? download.game[0]
              : activeGameId(api.store.getState());
          }
          const gameDomain = nexusGameId(gameById(state, gameId), gameId);
          if ((modId !== undefined)
            && ((oldModId !== modId) || (oldFileId !== fileId))) {
            return nexus.getModInfo(modId, gameDomain)
              .then(modInfo => {
                api.store.dispatch(setDownloadModInfo(dlId, 'nexus.modInfo', modInfo));
                return (fileId !== undefined)
                  ? nexus.getFileInfo(modId, fileId, gameDomain)
                    .catch(err => {
                      log('warn', 'failed to query file info', { message: err.message });
                      return Promise.resolve(undefined);
                    })
                  : Promise.resolve(undefined);
              })
              .then(fileInfo => {
                api.store.dispatch(setDownloadModInfo(dlId, 'nexus.fileInfo', fileInfo));
              })
              .catch(err => {
                log('warn', 'failed to query mod info', { message: err.message });
              });
          } else {
            return Promise.resolve();
          }
        })
          .then(() => {
            lastDownloadTable = newDownloadTable;
          });
      }
      return null;
    }, 2000);

  return (oldValue: IModTable, newValue: IModTable) =>
      updateDebouncer.schedule(undefined, newValue);
}

/**
 * callback for when mods are changed
 *
 * @export
 * @param {IExtensionApi} api
 * @param {Nexus} nexus
 * @returns
 */
export function onChangeMods(api: IExtensionApi, nexus: Nexus) {
  // the state from before the debouncer last triggered
  let lastModTable = api.store.getState().persistent.mods;

  const updateDebouncer: Debouncer = new Debouncer(
      (newModTable: IModTable) => {
    if ((lastModTable === undefined) || (newModTable === undefined)) {
      return;
    }
    const state = api.store.getState();
    const gameMode = activeGameId(state);
    // ensure anything changed for the actiave game
    if ((lastModTable[gameMode] !== newModTable[gameMode])
        && (lastModTable[gameMode] !== undefined)
        && (newModTable[gameMode] !== undefined)) {
      // for any mod where modid or download section have been changed,
      // retrieve the new mod info
      return Promise.map(Object.keys(newModTable[gameMode]), modId => {
        const modSource =
          getSafe(newModTable, [gameMode, modId, 'attributes', 'source'], undefined);
        if (modSource !== 'nexus') {
          return Promise.resolve();
        }

        const idPath = [gameMode, modId, 'attributes', 'modId'];
        const dlGamePath = [gameMode, modId, 'attributes', 'downloadGame'];
        if ((getSafe(lastModTable, idPath, undefined)
              !== getSafe(newModTable, idPath, undefined))
            || (getSafe(lastModTable, dlGamePath, undefined)
              !== getSafe(newModTable, dlGamePath, undefined))) {
          return retrieveModInfo(nexus, api,
            gameMode, newModTable[gameMode][modId], api.translate)
            .then(() => {
              lastModTable = newModTable;
            });
        } else {
          return Promise.resolve();
        }
      }).then(() => null);
    } else {
      return Promise.resolve();
    }
  }, 2000);

  // we can't pass oldValue to the debouncer because that would only include the state
  // for the last time the debouncer is triggered, missing all other updates
  return (oldValue: IModTable, newValue: IModTable) =>
      updateDebouncer.schedule(undefined, newValue);
}

export function onOpenModPage(api: IExtensionApi) {
  return (gameId: string, modId: string) => {
    const game = gameById(api.store.getState(), gameId);
    opn(['https://www.nexusmods.com',
      nexusGameId(game) || gameId, 'mods', modId,
    ].join('/')).catch(err => undefined);
  };
}

export function onChangeNXMAssociation(registerFunc: (def: boolean) => void,
                                       api: IExtensionApi): StateChangeCallback {
  return (oldValue: boolean, newValue: boolean) => {
    log('info', 'associate', { oldValue, newValue });
    if (newValue === true) {
      registerFunc(true);
    } else {
      api.deregisterProtocol('nxm');
    }
  };
}

export function onRequestOwnIssues(nexus: Nexus) {
  return (cb: (err: Error, issues?: IIssue[]) => void) => {
    nexus.getOwnIssues()
      .then(issues => {
        cb(null, issues);
      })
      .catch(err => cb(err));
  };
}

function getFileId(download: IDownload): number {
  const res = getSafe(download, ['modInfo', 'nexus', 'ids', 'fileId'], undefined);

  if ((res === undefined)
      && (getSafe(download, ['modInfo', 'source'], undefined) === 'nexus')) {
    return getSafe(download, ['modInfo', 'ids', 'fileId'], undefined);
  } else {
    return res;
  }
}

function downloadFile(api: IExtensionApi, nexus: Nexus,
                      game: IGameStored, modId: number, fileId: number): Promise<string> {
    const state: IState = api.store.getState();
    const gameId = game !== null ? game.id : SITE_ID;
    if ((game !== null)
        && !getSafe(state, ['persistent', 'nexus', 'userInfo', 'isPremium'], false)) {
      // nexusmods can't let users download files directly from client, without
      // showing ads
      return Promise.reject(new ProcessCanceled('Only available to premium users'));
    }
    // TODO: Need some way to identify if this request is actually for a nexus mod
    const url = `nxm://${toNXMId(game, gameId)}/mods/${modId}/files/${fileId}`;

    const downloads = state.persistent.downloads.files;
    // check if the file is already downloaded. If not, download before starting the install
    const existingId = Object.keys(downloads).find(downloadId =>
      downloads[downloadId].game.includes(gameId)
      && (getFileId(downloads[downloadId]) === fileId));
    if (existingId !== undefined) {
      return Promise.resolve(existingId);
    } else {
      // startDownload will report network errors and only reject on usage error
      return startDownload(api, nexus, url);
    }
}

export function onModUpdate(api: IExtensionApi, nexus: Nexus): (...args: any[]) => void {
  return (gameId, modId, fileId) => {
    const game = gameId === SITE_ID ? null : gameById(api.store.getState(), gameId);

    downloadFile(api, nexus, game, modId, fileId)
      .then(downloadId => {
        api.events.emit('start-install-download', downloadId);
      })
      .catch(DownloadIsHTML, err => undefined)
      .catch(DataInvalid, () => {
        const url = `nxm://${toNXMId(game, gameId)}/mods/${modId}/files/${fileId}`;
        api.showErrorNotification('Invalid URL', url, { allowReport: false });
      })
      .catch(ProcessCanceled, () => {
        const url = ['https://www.nexusmods.com', nexusGameId(game), 'mods', modId].join('/');
        const params = `?tab=files&file_id=${fileId}&nmm=1`;
        return opn(url + params)
          .catch(() => undefined);
      })
      .catch(err => {
        api.showErrorNotification('failed to start download', err);
      });
  };
}

export function onNexusDownload(api: IExtensionApi,
                                nexus: Nexus)
                                : (...args: any[]) => Promise<any> {
  return (gameId, modId, fileId): Promise<string> => {
    const game = gameId === SITE_ID ? null : gameById(api.store.getState(), gameId);
    const APIKEY = getSafe(api.store.getState(),
                           ['confidential', 'account', 'nexus', 'APIKey'], '');
    if (APIKEY === '') {
      api.showErrorNotification('Failed to start download',
                                'You are not logged in to Nexus Mods!',
                                { allowReport: false });
      return Promise.resolve(undefined);
    } else {
      return downloadFile(api, nexus, game, modId, fileId)
        .catch(ProcessCanceled, err => {
          api.sendNotification({
            type: 'error',
            message: err.message,
          });
        })
        .catch(err => {
          api.showErrorNotification('Nexus download failed', err);
          return Promise.resolve(undefined);
        });
    }
  };
}

export function onGetNexusCollection(api: IExtensionApi, nexus: Nexus)
    : (collectionId: number) => Promise<ICollection> {
  return (collectionId: number): Promise<ICollection> => {
    return Promise.resolve(nexus.getCollectionGraph(FULL_COLLECTION_INFO, collectionId))
      .catch(err => {
        api.showErrorNotification('Failed to get collection info', err);
        return Promise.resolve(undefined);
      });
  };
}

export function onGetNexusCollections(api: IExtensionApi, nexus: Nexus)
    : (gameId: string) => Promise<ICollection[]> {
  return (gameId: string): Promise<ICollection[]> =>
    Promise.resolve(nexus.getCollectionListGraph(FULL_COLLECTION_INFO, gameId))
      .catch(err => {
        api.showErrorNotification('Failed to get list of collections', err);
        return Promise.resolve(undefined);
      });
}

export function onGetNexusRevision(api: IExtensionApi, nexus: Nexus)
    : (collectionId: number, revisionId: number) => Promise<IRevision> {
  return (collectionId: number, revisionId: number): Promise<IRevision> =>
    Promise.resolve(nexus.getRevisionGraph(FULL_REVISION_INFO, revisionId))
      .catch(err => {
        api.showErrorNotification('Failed to get nexus revision info', err);
        return Promise.resolve(undefined);
      });
}

export function onRateRevision(api: IExtensionApi, nexus: Nexus)
    : (revisionId: number, rating: number) => Promise<boolean> {
  return (revisionId: number, rating: number): Promise<boolean> => {
    return Promise.resolve(nexus.rateRevision(revisionId, rating))
      .then(() => true)
      .catch(err => {
        api.showErrorNotification('Failed to rate collection', err);
        return Promise.resolve(false);
      });
  };
}

export function onDownloadUpdate(api: IExtensionApi,
                                 nexus: Nexus)
                                 : (...args: any[]) => Promise<string> {
  return (source: string, gameId: string, modId: string,
          fileId: string, versionPattern: string): Promise<string> => {
    if (source !== 'nexus') {
      return Promise.resolve(undefined);
    }

    const game = gameById(api.store.getState(), gameId);

    if (game === undefined) {
      return Promise.reject(new ArgumentInvalid(gameId));
    }

    const fileIdNum = parseInt(fileId, 10);

    return Promise.resolve(nexus.getModFiles(parseInt(modId, 10), nexusGameId(game) || gameId))
      .then(files => {
        let updateFileId: number;

        const updateChain = findLatestUpdate(files.file_updates, [], fileIdNum);
        const newestMatching = updateChain
          // sort newest to oldest
          .sort((lhs, rhs) => rhs.uploaded_timestamp - lhs.uploaded_timestamp)
          // find the first update entry that has a version matching the pattern
          .find(update => {
            const file = files.files.find(iter => iter.file_id === update.new_file_id);
            return (versionPattern === '*')
                || semver.satisfies(semver.coerce(file.version), versionPattern);
          });

        if (newestMatching !== undefined) {
          updateFileId = newestMatching.new_file_id;
        } else {
          // no update chain, maybe we're lucky and there is only a single file not marked
          // as old
          const notOld = files.files
            .filter(file => (file.category_id !== 4) && (file.category_id !== 6));
          if ((notOld.length === 1)
              && (semver.satisfies(semver.coerce(notOld[0].version), versionPattern))) {
            updateFileId = notOld[0].file_id;
          }
        }

        if (updateFileId === undefined) {
          updateFileId = fileIdNum;
        }

        const url = `nxm://${toNXMId(game, gameId)}/mods/${modId}/files/${updateFileId}`;
        const state: IState = api.store.getState();
        const downloads = state.persistent.downloads.files;
        // check if the file is already downloaded. If not, download before starting the install
        const existingId = Object.keys(downloads).find(downloadId => {
          return (getFileId(downloads[downloadId]) === fileIdNum)
              && downloads[downloadId].state !== 'failed';
        });

        if (existingId !== undefined) {
          if (downloads[existingId].state === 'paused') {
            return toPromise(cb => api.events.emit('resume-download', existingId, cb))
              .then(() => existingId);
          } else {
            return Promise.resolve(existingId);
          }
        }

        return startDownload(api, nexus, url)
          .catch(err => {
            api.showErrorNotification('Failed to download mod', err, {
              allowReport: false,
            });
            return Promise.resolve(undefined);
          });
      })
      .catch(err => {
        // there is a really good chance that the download will fail
        log('warn', 'failed to fetch mod file list', err.message);
        const url = `nxm://${toNXMId(game, gameId)}/mods/${modId}/files/${fileId}`;
        return startDownload(api, nexus, url);
      });
  };
}

export function onSubmitFeedback(nexus: Nexus): (...args: any[]) => void {
  return (title: string, message: string, hash: string, feedbackFiles: string[],
          anonymous: boolean, callback: (err: Error, response?: IFeedbackResponse) => void) => {
    submitFeedback(nexus, title, message, feedbackFiles, anonymous, hash)
      .then(response => callback(null, response))
      .catch(err => callback(err));
  };
}

function sendCollection(nexus: Nexus, collectionInfo: any, collectionId: number, data: Buffer) {
  if (collectionId === undefined) {
    return nexus.createCollection({
        adultContent: false,
        collectionManifest: collectionInfo,
        assetFile: data.toString('base64'),
        collectionSchemaId: 1,
      });
  } else {
    return nexus.updateCollection({
        adultContent: false,
        collectionManifest: collectionInfo,
        assetFile: data.toString('base64'),
        collectionSchemaId: 1,
    }, collectionId);
  }
}

export function onSubmitCollection(nexus: Nexus): (...args: any[]) => void {
  return (collectionInfo: any,
          assetFilePath: string,
          collectionId: number,
          callback: (err: Error, response?: any) => void) => {
    fs.readFileAsync(assetFilePath)
      .then((data: Buffer) => sendCollection(nexus, collectionInfo, collectionId, data))
      .then(response => callback(null, response))
      .catch(err => callback(err));
  };
}

export function onEndorseMod(api: IExtensionApi, nexus: Nexus): (...args: any[]) => void {
  return (gameId, modId, endorsedStatus) => {
    const APIKEY = getSafe(api.store.getState(),
                           ['confidential', 'account', 'nexus', 'APIKey'], '');
    if (APIKEY === '') {
      api.showErrorNotification('An error occurred endorsing a mod',
                                'You are not logged in to Nexus Mods!',
                                { allowReport: false });
    } else {
      endorseModImpl(api, nexus, gameId, modId, endorsedStatus);
    }
  };
}

export function onEndorseDirect(api: IExtensionApi, nexus: Nexus) {
  return (gameId: string, nexusId: number, version: string,
          endorsedStatus: EndorsedStatus): Promise<EndorsedStatus> => {
    return endorseDirectImpl(api, nexus, gameId, nexusId, version, endorsedStatus);
  };
}

export function onAPIKeyChanged(api: IExtensionApi, nexus: Nexus): StateChangeCallback {
  return (oldValue: string, newValue: string) => {
    api.store.dispatch(setUserInfo(undefined));
    if (newValue !== undefined) {
      updateKey(api, nexus, newValue);
    }
  };
}

export function onCheckModsVersion(api: IExtensionApi,
                                   nexus: Nexus): (...args: any[]) => Promise<void> {
  return (gameId, mods, forceFull) => {
    const APIKEY = getSafe(api.store.getState(),
                           ['confidential', 'account', 'nexus', 'APIKey'],
                           '');
    if (APIKEY === '') {
      api.showErrorNotification('An error occurred checking for mod updates',
                                'You are not logged in to Nexus Mods!',
                                { allowReport: false });
      return Promise.resolve();
    } else {
      api.store.dispatch(setUpdatingMods(gameId, true));
      const start = Date.now();
      return checkModVersionsImpl(api.store, nexus, gameId, mods, forceFull)
        .then((errorMessages: string[]) => {
          if (errorMessages.length !== 0) {
            showError(api.store.dispatch,
                      'Some mods could not be checked for updates',
                      errorMessages.join('[br][/br]'),
                      { allowReport: false, isBBCode: true });
          }
        })
        .catch(NexusError, err => {
          showError(api.store.dispatch, 'An error occurred checking for mod updates', err, {
            allowReport: false,
          });
        })
        .catch(TimeoutError, err => {
          showError(api.store.dispatch, 'An error occurred checking for mod updates', err, {
            allowReport: false,
          });
        })
        .catch(RateLimitError, err => {
          showError(api.store.dispatch, 'Rate limit exceeded, please try again later', err, {
            allowReport: false,
          });
        })
        .catch(err => {
          showError(api.store.dispatch, 'An error occurred checking for mod updates', err);
        })
        .then(() => Promise.delay(2000 - (Date.now() - start)))
        .finally(() => {
          api.store.dispatch(setUpdatingMods(gameId, false));
        });
    }
  };
}<|MERGE_RESOLUTION|>--- conflicted
+++ resolved
@@ -24,16 +24,10 @@
 
 import { checkModVersionsImpl, endorseDirectImpl, endorseModImpl, startDownload, updateKey } from './util';
 
-<<<<<<< HEAD
-import * as Promise from 'bluebird';
-import Nexus, { ICollection, IFeedbackResponse, IIssue, IRevision,
-                NexusError, RateLimitError, TimeoutError } from 'nexus-api';
-import * as semver from 'semver';
-=======
-import Nexus, { EndorsedStatus, IFeedbackResponse, IIssue, NexusError,
+import Nexus, { ICollection, EndorsedStatus, IFeedbackResponse, IIssue, IRevision, NexusError,
                 RateLimitError, TimeoutError } from '@nexusmods/nexus-api';
 import Promise from 'bluebird';
->>>>>>> 0fc9a1bc
+import * as semver from 'semver';
 
 export function onChangeDownloads(api: IExtensionApi, nexus: Nexus) {
   const state: IState = api.store.getState();
