import { setDownloadModInfo } from '../../actions';
import { IDownload, IModTable, IState, StateChangeCallback } from '../../types/api';
import { IExtensionApi } from '../../types/IExtensionContext';
import { ArgumentInvalid, DataInvalid, ProcessCanceled } from '../../util/CustomErrors';
import Debouncer from '../../util/Debouncer';
import * as fs from '../../util/fs';
import { log } from '../../util/log';
import { showError } from '../../util/message';
import opn from '../../util/opn';
import { activeGameId, currentGame, downloadPathForGame, gameById } from '../../util/selectors';
import { getSafe } from '../../util/storeHelper';
import { toPromise } from '../../util/util';

import { AlreadyDownloaded, DownloadIsHTML } from '../download_management/DownloadManager';
import { SITE_ID } from '../gamemode_management/constants';
import {IGameStored} from '../gamemode_management/types/IGameStored';
import { setUpdatingMods } from '../mod_management/actions/session';

import { setUserInfo } from './actions/persistent';
import { findLatestUpdate, retrieveModInfo } from './util/checkModsVersion';
import { nexusGameId, toNXMId } from './util/convertGameId';
import { FULL_COLLECTION_INFO, FULL_REVISION_INFO } from './util/graphQueries';
import submitFeedback from './util/submitFeedback';

import { NEXUS_BASE_URL } from './constants';
import { checkModVersionsImpl, endorseDirectImpl, endorseModImpl, startDownload, updateKey } from './util';

import Nexus, { ICollection, EndorsedStatus, IFeedbackResponse, IIssue, IRevision, NexusError,
                RateLimitError, TimeoutError, IDownloadURL, ICollectionManifest } from '@nexusmods/nexus-api';
import Promise from 'bluebird';
<<<<<<< HEAD
import * as semver from 'semver';
=======
import * as path from 'path';
>>>>>>> 9b969fef

export function onChangeDownloads(api: IExtensionApi, nexus: Nexus) {
  const state: IState = api.store.getState();
  // contains the state from before the debouncer last triggered
  let lastDownloadTable = state.persistent.downloads.files;

  const updateDebouncer: Debouncer = new Debouncer(
    (newDownloadTable: { [id: string]: IDownload }) => {
      if (lastDownloadTable !== newDownloadTable) {
        const idsPath = ['modInfo', 'nexus', 'ids'];
        return Promise.map(Object.keys(newDownloadTable), dlId => {
          const download = newDownloadTable[dlId];
          const oldModId = getSafe(lastDownloadTable, [dlId, ...idsPath, 'modId'], undefined);
          const oldFileId = getSafe(lastDownloadTable, [dlId, ...idsPath, 'fileId'], undefined);
          const modId = getSafe(download, [...idsPath, 'modId'], undefined);
          const fileId = getSafe(download, [...idsPath, 'fileId'], undefined);
          let gameId = getSafe(download, [...idsPath, 'gameId'], undefined);
          if (gameId === undefined) {
            gameId = Array.isArray(download.game)
              ? download.game[0]
              : activeGameId(api.store.getState());
          }
          const gameDomain = nexusGameId(gameById(state, gameId), gameId);
          if ((modId !== undefined)
            && ((oldModId !== modId) || (oldFileId !== fileId))) {
            return nexus.getModInfo(modId, gameDomain)
              .then(modInfo => {
                api.store.dispatch(setDownloadModInfo(dlId, 'nexus.modInfo', modInfo));
                return (fileId !== undefined)
                  ? nexus.getFileInfo(modId, fileId, gameDomain)
                    .catch(err => {
                      log('warn', 'failed to query file info', { message: err.message });
                      return Promise.resolve(undefined);
                    })
                  : Promise.resolve(undefined);
              })
              .then(fileInfo => {
                api.store.dispatch(setDownloadModInfo(dlId, 'nexus.fileInfo', fileInfo));
              })
              .catch(err => {
                log('warn', 'failed to query mod info', { message: err.message });
              });
          } else {
            return Promise.resolve();
          }
        })
          .then(() => {
            lastDownloadTable = newDownloadTable;
          });
      }
      return null;
    }, 2000);

  return (oldValue: IModTable, newValue: IModTable) =>
      updateDebouncer.schedule(undefined, newValue);
}

/**
 * callback for when mods are changed
 *
 * @export
 * @param {IExtensionApi} api
 * @param {Nexus} nexus
 * @returns
 */
export function onChangeMods(api: IExtensionApi, nexus: Nexus) {
  // the state from before the debouncer last triggered
  let lastModTable = api.store.getState().persistent.mods;

  const updateDebouncer: Debouncer = new Debouncer(
      (newModTable: IModTable) => {
    if ((lastModTable === undefined) || (newModTable === undefined)) {
      return;
    }
    const state = api.store.getState();
    const gameMode = activeGameId(state);
    // TODO: this triggers only for the current game but "swallows" all changes
    //   for all games, meaning that if we change the nexus id for a mod of a
    //   different game, it will never be re-fetched
    // ensure anything changed for the active game
    if ((lastModTable[gameMode] !== newModTable[gameMode])
        && (lastModTable[gameMode] !== undefined)
        && (newModTable[gameMode] !== undefined)) {
      // for any mod where modid or download section have been changed,
      // retrieve the new mod info
      return Promise.map(Object.keys(newModTable[gameMode]), modId => {
        const modSource =
          getSafe(newModTable, [gameMode, modId, 'attributes', 'source'], undefined);
        if (modSource !== 'nexus') {
          return Promise.resolve();
        }

        const idPath = [gameMode, modId, 'attributes', 'modId'];
        const dlGamePath = [gameMode, modId, 'attributes', 'downloadGame'];
        if ((getSafe(lastModTable, idPath, undefined)
              !== getSafe(newModTable, idPath, undefined))
            || (getSafe(lastModTable, dlGamePath, undefined)
              !== getSafe(newModTable, dlGamePath, undefined))) {
          return retrieveModInfo(nexus, api,
            gameMode, newModTable[gameMode][modId], api.translate)
            .then(() => {
              lastModTable = newModTable;
            });
        } else {
          return Promise.resolve();
        }
      }).then(() => null);
    } else {
      lastModTable = newModTable;
      return Promise.resolve();
    }
  }, 2000);

  // we can't pass oldValue to the debouncer because that would only include the state
  // for the last time the debouncer is triggered, missing all other updates
  return (oldValue: IModTable, newValue: IModTable) =>
      updateDebouncer.schedule(undefined, newValue);
}

export function onOpenModPage(api: IExtensionApi) {
  return (gameId: string, modId: string, source: string) => {
    if (source !== 'nexus') {
      return;
    }
    const game = gameById(api.store.getState(), gameId);
    opn([NEXUS_BASE_URL,
      nexusGameId(game) || gameId, 'mods', modId,
    ].join('/')).catch(err => undefined);
  };
}

export function onChangeNXMAssociation(registerFunc: (def: boolean) => void,
                                       api: IExtensionApi): StateChangeCallback {
  return (oldValue: boolean, newValue: boolean) => {
    log('info', 'associate', { oldValue, newValue });
    if (newValue === true) {
      registerFunc(true);
    } else {
      api.deregisterProtocol('nxm');
    }
  };
}

export function onRequestOwnIssues(nexus: Nexus) {
  return (cb: (err: Error, issues?: IIssue[]) => void) => {
    nexus.getOwnIssues()
      .then(issues => {
        cb(null, issues);
      })
      .catch(err => cb(err));
  };
}

function getFileId(download: IDownload): number {
  const res = getSafe(download, ['modInfo', 'nexus', 'ids', 'fileId'], undefined);

  if ((res === undefined)
      && (getSafe(download, ['modInfo', 'source'], undefined) === 'nexus')) {
    return getSafe(download, ['modInfo', 'ids', 'fileId'], undefined);
  } else {
    return res;
  }
}

function downloadFile(api: IExtensionApi, nexus: Nexus,
                      game: IGameStored, modId: number, fileId: number,
                      fileName?: string,
                      allowInstall?: boolean): Promise<string> {
    const state: IState = api.getState();
    const gameId = game !== null ? game.id : SITE_ID;
    if ((game !== null)
        && !getSafe(state, ['persistent', 'nexus', 'userInfo', 'isPremium'], false)) {
      // nexusmods can't let users download files directly from client, without
      // showing ads
      return Promise.reject(new ProcessCanceled('Only available to premium users'));
    }
    // TODO: Need some way to identify if this request is actually for a nexus mod
    const url = `nxm://${toNXMId(game, gameId)}/mods/${modId}/files/${fileId}`;
    log('debug', 'downloading from generated nxm link', { url, fileName });

    const downloads = state.persistent.downloads.files;
    // check if the file is already downloaded. If not, download before starting the install
    const existingId = Object.keys(downloads).find(downloadId =>
      (downloads[downloadId]?.game || []).includes(gameId)
      && (downloads[downloadId]?.modInfo?.nexus?.ids?.modId === modId)
      && (downloads[downloadId]?.modInfo?.nexus?.ids?.fileId === fileId));
    if ((existingId !== undefined) && (downloads[existingId]?.localPath !== undefined)) {
      log('debug', 'found an existing matching download',
        { id: existingId, data: JSON.stringify(downloads[existingId]) });
      const downloadPath = downloadPathForGame(state, gameId);
      return fs.statAsync(path.join(downloadPath, downloads[existingId].localPath))
        .then(() => Promise.resolve(existingId))
        .catch((err) => (err.code === 'ENOENT')
          ? startDownload(api, nexus, url,
                          fileName !== undefined ? 'replace' : 'never',
                          fileName, allowInstall)
          : Promise.reject(err));
    } else {
      // startDownload will report network errors and only reject on usage error
      return startDownload(api, nexus, url,
                           fileName !== undefined ? 'replace' : 'never',
                           fileName, allowInstall);
    }
}

export function onModUpdate(api: IExtensionApi, nexus: Nexus): (...args: any[]) => void {
  return (gameId: string, modId, fileId, source: string) => {
    let game = gameId === SITE_ID ? null : gameById(api.store.getState(), gameId);

    if (game === undefined) {
      log('warn', 'mod update requested for unknown game id', gameId);
      game = currentGame(api.getState());
    }

    if (source !== 'nexus') {
      // not a mod from nexus mods
      return;
    }

    downloadFile(api, nexus, game, modId, fileId)
      .then(downloadId => {
        api.events.emit('start-install-download', downloadId);
      })
      .catch(DownloadIsHTML, err => undefined)
      .catch(DataInvalid, () => {
        const url = `nxm://${toNXMId(game, gameId)}/mods/${modId}/files/${fileId}`;
        api.showErrorNotification('Invalid URL', url, { allowReport: false });
      })
      .catch(ProcessCanceled, () => {
        const url = [NEXUS_BASE_URL, nexusGameId(game), 'mods', modId].join('/');
        const params = `?tab=files&file_id=${fileId}&nmm=1`;
        return opn(url + params)
          .catch(() => undefined);
      })
      .catch(err => {
        api.showErrorNotification('Failed to start download', err);
      });
  };
}

export function onNexusDownload(api: IExtensionApi,
                                nexus: Nexus)
                                : (...args: any[]) => Promise<any> {
  return (gameId: string, modId: number, fileId: number,
          fileName?: string, allowInstall?: boolean): Promise<string> => {
    const game = gameId === SITE_ID ? null : gameById(api.store.getState(), gameId);
    const APIKEY = getSafe(api.store.getState(),
                           ['confidential', 'account', 'nexus', 'APIKey'], '');
    if (APIKEY === '') {
      api.showErrorNotification('Failed to start download',
                                'You are not logged in to Nexus Mods!',
                                { allowReport: false });
      return Promise.resolve(undefined);
    } else {
      log('debug', 'on nexus download', fileName);
      return downloadFile(api, nexus, game, modId, fileId, fileName, allowInstall)
        .catch(ProcessCanceled, err => {
          api.sendNotification({
            type: 'error',
            message: err.message,
          });
        })
        .catch(AlreadyDownloaded, err => {
          const { files } = api.getState().persistent.downloads;
          const dlId = Object.keys(files).find(iter => files[iter].localPath === err.fileName);
          return Promise.resolve(dlId);
        })
        .catch(err => {
          api.showErrorNotification('Nexus download failed', err);
          return Promise.resolve(undefined);
        });
    }
  };
}

export function onGetNexusCollection(api: IExtensionApi, nexus: Nexus)
    : (collectionId: number) => Promise<ICollection> {
  return (collectionId: number): Promise<ICollection> => {
    if (!Number.isFinite(collectionId)) {
      return Promise.reject(new Error('invalid parameter, collectionId has to be a number'));
    }
    return Promise.resolve(nexus.getCollectionGraph(FULL_COLLECTION_INFO, collectionId))
      .catch(err => {
        api.showErrorNotification('Failed to get collection info', err);
        return Promise.resolve(undefined);
      });
  };
}

export function onGetNexusCollections(api: IExtensionApi, nexus: Nexus)
    : (gameId: string) => Promise<ICollection[]> {
  return (gameId: string): Promise<ICollection[]> =>
    Promise.resolve(nexus.getCollectionListGraph(FULL_COLLECTION_INFO, gameId))
      .catch(err => {
        api.showErrorNotification('Failed to get list of collections', err);
        return Promise.resolve(undefined);
      });
}

export function onResolveCollectionUrl(api: IExtensionApi, nexus: Nexus)
  : (apiLink: string) => Promise<IDownloadURL[]> {
  return (apiLink: string): Promise<IDownloadURL[]> =>
    Promise.resolve(nexus.getCollectionDownloadLink(apiLink))
      .catch(err => {
        api.showErrorNotification('Failed to get list of collections', err);
        return Promise.resolve([]);
      });
}

export function onGetNexusRevision(api: IExtensionApi, nexus: Nexus)
    : (collectionId: number, revisionId: number) => Promise<IRevision> {
  return (collectionId: number, revisionId: number): Promise<IRevision> => {
    if (!Number.isFinite(collectionId) || !Number.isFinite(revisionId)) {
      return Promise.reject(
        new Error('invalid parameter, collectionId and revisionId have to be numbers'));
    }
    return Promise.resolve(nexus.getRevisionGraph(FULL_REVISION_INFO, revisionId))
      .catch(err => {
        api.showErrorNotification('Failed to get nexus revision info', err);
        return Promise.resolve(undefined);
      });
  }
}

export function onRateRevision(api: IExtensionApi, nexus: Nexus)
    : (revisionId: number, rating: number) => Promise<boolean> {
  return (revisionId: number, rating: number): Promise<boolean> => {
    return Promise.resolve(nexus.rateRevision(revisionId, rating))
      .then(() => true)
      .catch(err => {
        api.showErrorNotification('Failed to rate collection', err);
        return Promise.resolve(false);
      });
  };
}

export function onDownloadUpdate(api: IExtensionApi,
                                 nexus: Nexus)
                                 : (...args: any[]) => Promise<string> {
  return (source: string, gameId: string, modId: string,
          fileId: string, versionPattern: string): Promise<string> => {
    if (source !== 'nexus') {
      return Promise.resolve(undefined);
    }

    const game = gameById(api.store.getState(), gameId);

    if (game === undefined) {
      return Promise.reject(new ArgumentInvalid(gameId));
    }

    const fileIdNum = parseInt(fileId, 10);

    return Promise.resolve(nexus.getModFiles(parseInt(modId, 10), nexusGameId(game) || gameId))
      .then(files => {
        let updateFileId: number;

        const updateChain = findLatestUpdate(files.file_updates, [], fileIdNum);
        const newestMatching = updateChain
          // sort newest to oldest
          .sort((lhs, rhs) => rhs.uploaded_timestamp - lhs.uploaded_timestamp)
          // find the first update entry that has a version matching the pattern
          .find(update => {
            const file = files.files.find(iter => iter.file_id === update.new_file_id);
            return (versionPattern === '*')
                || semver.satisfies(semver.coerce(file.version), versionPattern);
          });

        if (newestMatching !== undefined) {
          updateFileId = newestMatching.new_file_id;
        } else {
          // no update chain, maybe we're lucky and there is only a single file not marked
          // as old
          const notOld = files.files
            .filter(file => (file.category_id !== 4) && (file.category_id !== 6));
          if ((notOld.length === 1)
              && (semver.satisfies(semver.coerce(notOld[0].version), versionPattern))) {
            updateFileId = notOld[0].file_id;
          }
        }

        if (updateFileId === undefined) {
          updateFileId = fileIdNum;
        }

        const url = `nxm://${toNXMId(game, gameId)}/mods/${modId}/files/${updateFileId}`;
        const state: IState = api.store.getState();
        const downloads = state.persistent.downloads.files;
        // check if the file is already downloaded. If not, download before starting the install
        const existingId = Object.keys(downloads).find(downloadId => {
          return (getFileId(downloads[downloadId]) === fileIdNum)
              && downloads[downloadId].state !== 'failed';
        });

        if (existingId !== undefined) {
          if (downloads[existingId].state === 'paused') {
            return toPromise(cb => api.events.emit('resume-download', existingId, cb))
              .then(() => existingId);
          } else {
            return Promise.resolve(existingId);
          }
        }

        return startDownload(api, nexus, url)
          .catch(err => {
            api.showErrorNotification('Failed to download mod', err, {
              allowReport: false,
            });
            return Promise.resolve(undefined);
          });
      })
      .catch(err => {
        // there is a really good chance that the download will fail
        log('warn', 'failed to fetch mod file list', err.message);
        const url = `nxm://${toNXMId(game, gameId)}/mods/${modId}/files/${fileId}`;
        return startDownload(api, nexus, url);
      });
  };
}

export function onSubmitFeedback(nexus: Nexus): (...args: any[]) => void {
  return (title: string, message: string, hash: string, feedbackFiles: string[],
          anonymous: boolean, callback: (err: Error, response?: IFeedbackResponse) => void) => {
    submitFeedback(nexus, title, message, feedbackFiles, anonymous, hash)
      .then(response => callback(null, response))
      .catch(err => callback(err));
  };
}

function sendCollection(nexus: Nexus, collectionInfo: ICollectionManifest, collectionId: number, data: Buffer) {
  if (collectionId === undefined) {
    return nexus.createCollection({
        adultContent: false,
        collectionManifest: collectionInfo,
        assetFile: data.toString('base64'),
        collectionSchemaId: 1,
      });
  } else {
    return nexus.updateCollection({
        adultContent: false,
        collectionManifest: collectionInfo,
        assetFile: data.toString('base64'),
        collectionSchemaId: 1,
    }, collectionId);
  }
}

export function onSubmitCollection(nexus: Nexus): (...args: any[]) => void {
  return (collectionInfo: ICollectionManifest,
          assetFilePath: string,
          collectionId: number,
          callback: (err: Error, response?: any) => void) => {
    fs.readFileAsync(assetFilePath)
      .then((data: Buffer) => sendCollection(nexus, collectionInfo, collectionId, data))
      .then(response => (nexus as any).attachCollectionsToCategory(3, [response.collectionId])
        .then(() => response))
      .then(response => (nexus as any).publishRevision(response.revisionId)
        .then(() => response))
      .then(response => callback(null, response))
      .catch(err => callback(err));
  };
}

export function onEndorseMod(api: IExtensionApi, nexus: Nexus): (...args: any[]) => void {
  return (gameId, modId, endorsedStatus) => {
    const APIKEY = getSafe(api.store.getState(),
                           ['confidential', 'account', 'nexus', 'APIKey'], '');
    if (APIKEY === '') {
      api.showErrorNotification('An error occurred endorsing a mod',
                                'You are not logged in to Nexus Mods!',
                                { allowReport: false });
    } else {
      endorseModImpl(api, nexus, gameId, modId, endorsedStatus);
    }
  };
}

export function onEndorseDirect(api: IExtensionApi, nexus: Nexus) {
  return (gameId: string, nexusId: number, version: string,
          endorsedStatus: EndorsedStatus): Promise<EndorsedStatus> => {
    return endorseDirectImpl(api, nexus, gameId, nexusId, version, endorsedStatus)
      .then(res => res as EndorsedStatus);
  };
}

export function onAPIKeyChanged(api: IExtensionApi, nexus: Nexus): StateChangeCallback {
  return (oldValue: string, newValue: string) => {
    api.store.dispatch(setUserInfo(undefined));
    if (newValue !== undefined) {
      updateKey(api, nexus, newValue);
    }
  };
}

export function onCheckModsVersion(api: IExtensionApi,
                                   nexus: Nexus): (...args: any[]) => Promise<string[]> {
  return (gameId, mods, forceFull) => {
    const APIKEY = getSafe(api.store.getState(),
                           ['confidential', 'account', 'nexus', 'APIKey'],
                           '');
    if (APIKEY === '') {
      api.showErrorNotification('An error occurred checking for mod updates',
                                'You are not logged in to Nexus Mods!',
                                { allowReport: false });
      return Promise.resolve([]);
    } else {
      api.store.dispatch(setUpdatingMods(gameId, true));
      const start = Date.now();
      return checkModVersionsImpl(api.store, nexus, gameId, mods, forceFull)
        .then(({ errors, modIds }) => {
          if (errors.length !== 0) {
            showError(api.store.dispatch,
                      'Some mods could not be checked for updates',
                      errors.join('[br][/br]'),
                      { allowReport: false, isBBCode: true });
          }
          return Promise.resolve(modIds);
        })
        .catch(NexusError, err => {
          showError(api.store.dispatch, 'An error occurred checking for mod updates', err, {
            allowReport: false,
          });
          return Promise.resolve([]);
        })
        .catch(TimeoutError, err => {
          showError(api.store.dispatch, 'An error occurred checking for mod updates', err, {
            allowReport: false,
          });
          return Promise.resolve([]);
        })
        .catch(RateLimitError, err => {
          showError(api.store.dispatch, 'Rate limit exceeded, please try again later', err, {
            allowReport: false,
          });
          return Promise.resolve([]);
        })
        .catch(ProcessCanceled, err => {
          showError(api.store.dispatch, 'An error occurred checking for mod updates', err, {
            allowReport: false,
          });
          return Promise.resolve([]);
        })
        .catch(err => {
          showError(api.store.dispatch, 'An error occurred checking for mod updates', err);
          return Promise.resolve([]);
        })
        .then((modIds: string[]) => Promise.delay(2000 - (Date.now() - start))
          .then(() => modIds))
        .finally(() => {
          api.store.dispatch(setUpdatingMods(gameId, false));
        });
    }
  };
}<|MERGE_RESOLUTION|>--- conflicted
+++ resolved
@@ -28,11 +28,8 @@
 import Nexus, { ICollection, EndorsedStatus, IFeedbackResponse, IIssue, IRevision, NexusError,
                 RateLimitError, TimeoutError, IDownloadURL, ICollectionManifest } from '@nexusmods/nexus-api';
 import Promise from 'bluebird';
-<<<<<<< HEAD
+import * as path from 'path';
 import * as semver from 'semver';
-=======
-import * as path from 'path';
->>>>>>> 9b969fef
 
 export function onChangeDownloads(api: IExtensionApi, nexus: Nexus) {
   const state: IState = api.store.getState();
