import { setDownloadModInfo } from '../../actions';
import { IExtensionApi, StateChangeCallback } from '../../types/IExtensionContext';
import { IDownload, IModTable, IState } from '../../types/IState';
import { ArgumentInvalid, DataInvalid, ProcessCanceled, UserCanceled } from '../../util/CustomErrors';
import Debouncer from '../../util/Debouncer';
import * as fs from '../../util/fs';
import { log } from '../../util/log';
import { calcDuration, showError } from '../../util/message';
import { upload } from '../../util/network';
import opn from '../../util/opn';
import { activeGameId, currentGame, downloadPathForGame, gameById } from '../../util/selectors';
import { getSafe } from '../../util/storeHelper';
import { toPromise, truthy } from '../../util/util';

import { resolveCategoryName } from '../category_management';
import { AlreadyDownloaded, DownloadIsHTML } from '../download_management/DownloadManager';
import { SITE_ID } from '../gamemode_management/constants';
import {IGameStored} from '../gamemode_management/types/IGameStored';
import { setUpdatingMods } from '../mod_management/actions/session';
import { IModListItem } from '../news_dashlet/types';

import { setUserInfo } from './actions/persistent';
import { findLatestUpdate, retrieveModInfo } from './util/checkModsVersion';
import { nexusGameId, toNXMId } from './util/convertGameId';
import { FULL_COLLECTION_INFO, FULL_REVISION_INFO } from './util/graphQueries';
import submitFeedback from './util/submitFeedback';

import { NEXUS_BASE_URL, NEXUS_NEXT_URL } from './constants';
import { checkModVersionsImpl, endorseDirectImpl, endorseThing, processErrorMessage,
         resolveGraphError, startDownload, updateKey } from './util';

import Nexus, { EndorsedStatus, ICollection, ICollectionManifest,
                IDownloadURL, IFeedbackResponse,
                IIssue, IModInfo, IRating, IRevision, NexusError,
                RateLimitError, TimeoutError } from '@nexusmods/nexus-api';
import Promise from 'bluebird';
import * as path from 'path';
import * as semver from 'semver';
import { format as urlFormat } from 'url';

export function onChangeDownloads(api: IExtensionApi, nexus: Nexus) {
  const state: IState = api.store.getState();
  // contains the state from before the debouncer last triggered
  let lastDownloadTable = state.persistent.downloads.files;

  const updateDebouncer: Debouncer = new Debouncer(
    (newDownloadTable: { [id: string]: IDownload }) => {
      if (lastDownloadTable !== newDownloadTable) {
        const idsPath = ['modInfo', 'nexus', 'ids'];
        return Promise.map(Object.keys(newDownloadTable), dlId => {
          const download = newDownloadTable[dlId];
          const oldModId = getSafe(lastDownloadTable, [dlId, ...idsPath, 'modId'], undefined);
          const oldFileId = getSafe(lastDownloadTable, [dlId, ...idsPath, 'fileId'], undefined);
          const modId = getSafe(download, [...idsPath, 'modId'], undefined);
          const fileId = getSafe(download, [...idsPath, 'fileId'], undefined);
          let gameId = getSafe(download, [...idsPath, 'gameId'], undefined);
          if (gameId === undefined) {
            gameId = Array.isArray(download.game)
              ? download.game[0]
              : activeGameId(api.store.getState());
          }
          const gameDomain = nexusGameId(gameById(state, gameId), gameId);
          if ((modId !== undefined)
            && ((oldModId !== modId) || (oldFileId !== fileId))) {
            return nexus.getModInfo(modId, gameDomain)
              .then(modInfo => {
                api.store.dispatch(setDownloadModInfo(dlId, 'nexus.modInfo', modInfo));
                return (fileId !== undefined)
                  ? nexus.getFileInfo(modId, fileId, gameDomain)
                    .catch(err => {
                      log('warn', 'failed to query file info', { message: err.message });
                      return Promise.resolve(undefined);
                    })
                  : Promise.resolve(undefined);
              })
              .then(fileInfo => {
                api.store.dispatch(setDownloadModInfo(dlId, 'nexus.fileInfo', fileInfo));
              })
              .catch(err => {
                log('warn', 'failed to query mod info', { message: err.message });
              });
          } else {
            return Promise.resolve();
          }
        })
          .then(() => {
            lastDownloadTable = newDownloadTable;
          });
      }
      return null;
    }, 2000);

  return (oldValue: IModTable, newValue: IModTable) =>
      updateDebouncer.schedule(undefined, newValue);
}

/**
 * callback for when mods are changed
 *
 * @export
 * @param {IExtensionApi} api
 * @param {Nexus} nexus
 * @returns
 */
export function onChangeMods(api: IExtensionApi, nexus: Nexus) {
  // the state from before the debouncer last triggered
  let lastModTable = api.store.getState().persistent.mods;

  const updateDebouncer: Debouncer = new Debouncer(
      (newModTable: IModTable) => {
    if ((lastModTable === undefined) || (newModTable === undefined)) {
      return;
    }
    const state = api.store.getState();
    const gameMode = activeGameId(state);
    // TODO: this triggers only for the current game but "swallows" all changes
    //   for all games, meaning that if we change the nexus id for a mod of a
    //   different game, it will never be re-fetched
    // ensure anything changed for the active game
    if ((lastModTable[gameMode] !== newModTable[gameMode])
        && (lastModTable[gameMode] !== undefined)
        && (newModTable[gameMode] !== undefined)) {
      // for any mod where modid or download section have been changed,
      // retrieve the new mod info
      return Promise.map(Object.keys(newModTable[gameMode]), modId => {
        const modSource =
          getSafe(newModTable, [gameMode, modId, 'attributes', 'source'], undefined);
        if (modSource !== 'nexus') {
          return Promise.resolve();
        }

        const idPath = [gameMode, modId, 'attributes', 'modId'];
        const dlGamePath = [gameMode, modId, 'attributes', 'downloadGame'];
        if ((getSafe(lastModTable, idPath, undefined)
              !== getSafe(newModTable, idPath, undefined))
            || (getSafe(lastModTable, dlGamePath, undefined)
              !== getSafe(newModTable, dlGamePath, undefined))) {
          return retrieveModInfo(nexus, api,
            gameMode, newModTable[gameMode][modId], api.translate)
            .then(() => {
              lastModTable = newModTable;
            });
        } else {
          return Promise.resolve();
        }
      }).then(() => null);
    } else {
      lastModTable = newModTable;
      return Promise.resolve();
    }
  }, 2000);

  // we can't pass oldValue to the debouncer because that would only include the state
  // for the last time the debouncer is triggered, missing all other updates
  return (oldValue: IModTable, newValue: IModTable) =>
      updateDebouncer.schedule(undefined, newValue);
}

export function onOpenCollectionPage(api: IExtensionApi) {
  return (gameId: string, collectionSlug: string, revisionNumber: number, source: string) => {
    if (source !== 'nexus') {
      return;
    }
    const game = gameById(api.store.getState(), gameId);
    const segments = [NEXUS_NEXT_URL,
      nexusGameId(game) || gameId,
      'collections', collectionSlug,
    ];
    if (revisionNumber !== undefined) {
      segments.push('revisions', revisionNumber.toString());
    }
    opn(segments.join('/')).catch(() => undefined);
  };
}

export function onOpenModPage(api: IExtensionApi) {
  return (gameId: string, modId: string, source: string) => {
    if (source !== 'nexus') {
      return;
    }
    const game = gameById(api.store.getState(), gameId);
    opn([NEXUS_BASE_URL,
      nexusGameId(game) || gameId, 'mods', modId,
    ].join('/')).catch(err => undefined);
  };
}

export function onChangeNXMAssociation(registerFunc: (def: boolean) => void,
                                       api: IExtensionApi): StateChangeCallback {
  return (oldValue: boolean, newValue: boolean) => {
    log('info', 'associate', { oldValue, newValue });
    if (newValue === true) {
      registerFunc(true);
    } else {
      api.deregisterProtocol('nxm');
    }
  };
}

export function onRequestOwnIssues(nexus: Nexus) {
  return (cb: (err: Error, issues?: IIssue[]) => void) => {
    nexus.getOwnIssues()
      .then(issues => {
        cb(null, issues);
      })
      .catch(err => cb(err));
  };
}

function getFileId(download: IDownload): number {
  const res = getSafe(download, ['modInfo', 'nexus', 'ids', 'fileId'], undefined);

  if ((res === undefined)
      && (getSafe(download, ['modInfo', 'source'], undefined) === 'nexus')) {
    return getSafe(download, ['modInfo', 'ids', 'fileId'], undefined);
  } else {
    return res;
  }
}

function downloadFile(api: IExtensionApi, nexus: Nexus,
                      game: IGameStored, modId: number, fileId: number,
                      fileName?: string,
                      allowInstall?: boolean): Promise<string> {
    const state: IState = api.getState();
    const gameId = game !== null ? game.id : SITE_ID;
    if ((game !== null)
        && !getSafe(state, ['persistent', 'nexus', 'userInfo', 'isPremium'], false)) {
      // nexusmods can't let users download files directly from client, without
      // showing ads
      return Promise.reject(new ProcessCanceled('Only available to premium users'));
    }
    // TODO: Need some way to identify if this request is actually for a nexus mod
    const url = `nxm://${toNXMId(game, gameId)}/mods/${modId}/files/${fileId}`;
    log('debug', 'downloading from generated nxm link', { url, fileName });

    const downloads = state.persistent.downloads.files;
    // check if the file is already downloaded. If not, download before starting the install
    const existingId = Object.keys(downloads).find(downloadId =>
      (downloads[downloadId]?.game || []).includes(gameId)
      && (downloads[downloadId]?.modInfo?.nexus?.ids?.modId === modId)
      && (downloads[downloadId]?.modInfo?.nexus?.ids?.fileId === fileId));
    if ((existingId !== undefined)
        && (downloads[existingId]?.localPath !== undefined)
        && (downloads[existingId]?.state !== 'failed')) {
      log('debug', 'found an existing matching download',
        { id: existingId, data: JSON.stringify(downloads[existingId]) });
      const downloadPath = downloadPathForGame(state, gameId);
      return fs.statAsync(path.join(downloadPath, downloads[existingId].localPath))
        .then(() => Promise.resolve(existingId))
        .catch((err) => (err.code === 'ENOENT')
          ? startDownload(api, nexus, url,
                          fileName !== undefined ? 'replace' : 'never',
                          fileName, allowInstall)
          : Promise.reject(err));
    } else {
      // startDownload will report network errors and only reject on usage error
      return startDownload(api, nexus, url,
                           fileName !== undefined ? 'replace' : 'never',
                           fileName, allowInstall);
    }
}

export function onModUpdate(api: IExtensionApi, nexus: Nexus): (...args: any[]) => void {
  return (gameId: string, modId, fileId, source: string) => {
    let game = gameId === SITE_ID ? null : gameById(api.store.getState(), gameId);

    if (game === undefined) {
      log('warn', 'mod update requested for unknown game id', gameId);
      game = currentGame(api.getState());
    }

    if (source !== 'nexus') {
      // not a mod from nexus mods
      return;
    }

    downloadFile(api, nexus, game, modId, fileId, undefined, false)
      .catch(AlreadyDownloaded, err => {
        const state = api.getState();
        const downloads = state.persistent.downloads.files;
        const dlId = Object.keys(downloads).find(iter =>
          downloads[iter].localPath === err.fileName);
        return dlId;
      })
      .then(downloadId => {
        const state = api.getState();
        const downloads = state.persistent.downloads.files;

        if (!truthy(downloadId)) {
          // nop
        } else if (downloads[downloadId]?.state !== 'finished') {
          api.store.dispatch(setDownloadModInfo(downloadId, 'startedAsUpdate', true));
        } else {
          api.events.emit('start-install-download', downloadId);
        }
      })
      .catch(DownloadIsHTML, err => undefined)
      .catch(DataInvalid, () => {
        const url = `nxm://${toNXMId(game, gameId)}/mods/${modId}/files/${fileId}`;
        api.showErrorNotification('Invalid URL', url, { allowReport: false });
      })
      .catch(ProcessCanceled, () => {
        const url = [NEXUS_BASE_URL, nexusGameId(game), 'mods', modId].join('/');
        const params = `?tab=files&file_id=${fileId}&nmm=1`;
        return opn(url + params)
          .catch(() => undefined);
      })
      .catch(err => {
        api.showErrorNotification('Failed to start download', err);
      });
  };
}

export function onNexusDownload(api: IExtensionApi,
                                nexus: Nexus)
                                : (...args: any[]) => Promise<any> {
  return (gameId: string, modId: number, fileId: number,
          fileName?: string, allowInstall?: boolean): Promise<string> => {
    const game = gameId === SITE_ID ? null : gameById(api.store.getState(), gameId);
    const APIKEY = getSafe(api.store.getState(),
                           ['confidential', 'account', 'nexus', 'APIKey'], '');
    if (APIKEY === '') {
      api.showErrorNotification('Failed to start download',
                                'You are not logged in to Nexus Mods!',
                                { allowReport: false });
      return Promise.resolve(undefined);
    } else {
      log('debug', 'on nexus download', fileName);
      return downloadFile(api, nexus, game, modId, fileId, fileName, allowInstall)
        .catch(ProcessCanceled, err => {
          api.sendNotification({
            type: 'error',
            message: err.message,
          });
        })
        .catch(AlreadyDownloaded, err => {
          const { files } = api.getState().persistent.downloads;
          const dlId = Object.keys(files).find(iter => files[iter].localPath === err.fileName);
          return Promise.resolve(dlId);
        })
        .catch(err => {
          api.showErrorNotification('Nexus download failed', err);
          return Promise.resolve(undefined);
        });
    }
  };
}

export function onGetNexusCollection(api: IExtensionApi, nexus: Nexus)
    : (slug: string) => Promise<ICollection> {
  return (slug: string): Promise<ICollection> => {
    if (slug === undefined) {
      return Promise.reject(new Error('invalid parameter, collectionId has to be a number'));
    }

    return Promise.resolve(nexus.getCollectionGraph(FULL_COLLECTION_INFO, slug))
      .catch(err => {
        if (!['COLLECTION_DISCARDED', 'NOT_FOUND'].includes(err.code)) {
          api.showErrorNotification('Failed to get collection info', err, {
            allowReport: !(err instanceof ProcessCanceled),
          });
        }
        return Promise.resolve(undefined);
      });
  };
}

export function onGetNexusCollections(api: IExtensionApi, nexus: Nexus)
    : (gameId: string) => Promise<ICollection[]> {
  return (gameId: string): Promise<ICollection[]> =>
    Promise.resolve(nexus.getCollectionListGraph(FULL_COLLECTION_INFO, gameId))
      .catch(err => {
        api.showErrorNotification('Failed to get list of collections', err);
        return Promise.resolve(undefined);
      });
}

export function onResolveCollectionUrl(api: IExtensionApi, nexus: Nexus)
  : (apiLink: string) => Promise<IDownloadURL[]> {
  return (apiLink: string): Promise<IDownloadURL[]> =>
    Promise.resolve(nexus.getCollectionDownloadLink(apiLink))
      .catch(err => {
        api.showErrorNotification('Failed to get list of collections', err);
        return Promise.resolve([]);
      });
}

export function onGetNexusCollectionRevision(api: IExtensionApi, nexus: Nexus)
    : (collectionSlug: string, revisionNumber: number) => Promise<IRevision> {
  return (collectionSlug: string, revisionNumber: number): Promise<IRevision> => {
    if (collectionSlug === undefined) {
      const err = new Error('invalid parameter, collectionSlug undefined');
      err['attachLogOnReport'] = true;
      api.showErrorNotification('invalid parameter', err);
      return Promise.resolve(undefined);
    } else if (!Number.isFinite(revisionNumber)) {
      return Promise.reject(
        new Error('invalid parameter, revisionNumber has to be a number, '
                  + `got: ${revisionNumber}`));
    }
    return Promise.resolve(nexus.getCollectionRevisionGraph(FULL_REVISION_INFO,
                                                            collectionSlug, revisionNumber))
      .catch(err => {
        const allowReport = !err.message.includes('network disconnected')
          && !err.message.includes('Cannot return null for non-nullable field CollectionRevision.collection')
<<<<<<< HEAD
          && !(err.code === 'COLLECTION_UNDER_MODERATION');
=======
          && (err.code !== 'COLLECTION_UNDER_MODERATION');
>>>>>>> 97236087
        err['collectionSlug'] = collectionSlug;
        err['revisionNumber'] = revisionNumber;
        if (err.code !== 'NOT_FOUND') {
          api.showErrorNotification('Failed to get nexus revision info', err, { allowReport });
        }
        return Promise.resolve(undefined);
      });
  };
}

function reportRateError(api: IExtensionApi, err: Error, revisionId: number) {
  const expectedError = resolveGraphError(api.translate, err);
  if (expectedError !== undefined) {
    api.sendNotification({
      type: 'info',
      message: expectedError,
      replace: {
        waitingTime: api.translate('12 hours'),
      },
    });
  } else if (err instanceof TimeoutError) {
    const message = 'A timeout occurred trying to rate a collection, please try again later.';
    api.sendNotification({
      type: 'error',
      title: 'Timeout',
      message,
      displayMS: calcDuration(message.length),
    });
  } else if ((['ENOENT', 'ECONNRESET', 'ECONNABORTED', 'ESOCKETTIMEDOUT'].includes(err['code']))
      || (err instanceof ProcessCanceled)) {
    api.showErrorNotification('Rating collection failed, please try again later', err, {
      allowReport: false,
    });
  } else {
    const detail = processErrorMessage(err as NexusError);
    detail.Revision = revisionId;
    let allowReport = detail.Servermessage === undefined;
    if (detail.noReport) {
      allowReport = false;
      delete detail.noReport;
    }
    showError(api.store.dispatch, 'An error occurred rating a collection', detail,
      { allowReport });
  }
}

interface IRateRevisionResult {
  success: boolean;
  averageRating?: IRating;
}

export function onRateRevision(api: IExtensionApi, nexus: Nexus)
    : (revisionId: number, rating: number) => Promise<IRateRevisionResult> {
  return (revisionId: number, rating: any): Promise<IRateRevisionResult> => {
    return Promise.resolve(nexus.rateRevision(revisionId, rating))
      .catch(err => {
        reportRateError(api, err, revisionId);
        return Promise.resolve({ success: false });
      });
  };
}

interface IDownloadResult {
  error: Error;
  dlId?: string;
}

export function onDownloadUpdate(api: IExtensionApi,
                                 nexus: Nexus)
                                 : (...args: any[]) => Promise<IDownloadResult> {
  return (source: string, gameId: string, modId: string,
          fileId: string, versionPattern: string,
          campaign: string): Promise<IDownloadResult> => {
    if (source !== 'nexus') {
      return Promise.resolve(undefined);
    }

    const game = (gameId === SITE_ID)
      ? null
      : gameById(api.store.getState(), gameId);

    if (game === undefined) {
      return Promise.reject(new ArgumentInvalid(gameId));
    }

    const fileIdNum = parseInt(fileId, 10);

    return Promise.resolve(nexus.getModFiles(parseInt(modId, 10),
                           nexusGameId(game, gameId) || gameId))
      .then(files => {
        let updateFileId: number;

        const updateChain = findLatestUpdate(files.file_updates, [], fileIdNum);
        const newestMatching = updateChain
          // sort newest to oldest
          .sort((lhs, rhs) => rhs.uploaded_timestamp - lhs.uploaded_timestamp)
          // find the first update entry that has a version matching the pattern
          .find(update => {
            const file = files.files.find(iter => iter.file_id === update.new_file_id);
            if (file === undefined) {
              return false;
            }
            return (versionPattern === '*')
                || semver.satisfies(semver.coerce(file.version), versionPattern);
          });

        if (newestMatching !== undefined) {
          updateFileId = newestMatching.new_file_id;
        } else {
          // no update chain, maybe we're lucky and there is only a single file not marked
          // as old
          const notOld = files.files
            .filter(file => (file.category_id !== 4) && (file.category_id !== 6));
          if ((notOld.length === 1)
              && (semver.satisfies(semver.coerce(notOld[0].version), versionPattern))) {
            updateFileId = notOld[0].file_id;
          }
        }

        if (updateFileId === undefined) {
          updateFileId = fileIdNum;
        }

        const urlParsed = new URL(`nxm://${toNXMId(game, gameId)}/mods/${modId}/files/${updateFileId}`);
        if (campaign !== undefined) {
          urlParsed.searchParams.set('campaign', campaign);
        }
        const state: IState = api.store.getState();
        const downloads = state.persistent.downloads.files;
        // check if the file is already downloaded. If not, download before starting the install
        const existingId = Object.keys(downloads).find(downloadId => {
          return (getFileId(downloads[downloadId]) === fileIdNum)
              && downloads[downloadId].state !== 'failed';
        });

        if (existingId !== undefined) {
          if (downloads[existingId].state === 'paused') {
            return toPromise(cb => api.events.emit('resume-download', existingId, cb))
              .then(() => ({ error: null, dlId: existingId }));
          } else {
            return Promise.resolve({ error: null, dlId: existingId });
          }
        }

        return startDownload(api, nexus, urlFormat(urlParsed), 'never', undefined, false, false)
          .then(dlId => ({ error: null, dlId }))
          .catch(err => {
            return { error: err };
          });
      })
      .catch(err => {
        if (err instanceof UserCanceled) {
          // there is a really good chance that the download will fail
          log('warn', 'failed to fetch mod file list', err.message);
          const urlParsed = new URL(`nxm://${toNXMId(game, gameId)}/mods/${modId}/files/${fileId}`);
          if (campaign !== undefined) {
            urlParsed.searchParams.set('campaign', campaign);
          }
          return startDownload(api, nexus, urlFormat(urlParsed), 'never', undefined, false, false)
            .then(dlId => ({ error: null, dlId }))
            .catch(innerErr => ({ error: innerErr }));
        } else {
          return Promise.resolve({ error: err });
        }
      });
  };
}

export function onSubmitFeedback(nexus: Nexus): (...args: any[]) => void {
  return (title: string, message: string, hash: string, feedbackFiles: string[],
          anonymous: boolean, callback: (err: Error, response?: IFeedbackResponse) => void) => {
    submitFeedback(nexus, title, message, feedbackFiles, anonymous, hash)
      .then(response => callback(null, response))
      .catch(err => callback(err));
  };
}

function sendCollection(nexus: Nexus,
                        collectionInfo: ICollectionManifest,
                        collectionId: number,
                        uuid: string) {
  if (collectionId === undefined) {
    return nexus.createCollection({
        adultContent: false,
        collectionManifest: collectionInfo,
        collectionSchemaId: 1,
      }, uuid);
  } else {
    return nexus.editCollection(collectionId as any, collectionInfo.info.name)
      .then(() => nexus.createOrUpdateRevision({
        adultContent: false,
        collectionManifest: collectionInfo,
        collectionSchemaId: 1,
      }, uuid, collectionId));
  }
}

export function onSubmitCollection(nexus: Nexus): (...args: any[]) => void {
  return (collectionInfo: ICollectionManifest,
          assetFilePath: string,
          collectionId: number,
          callback: (err: Error, response?: any) => void) => {
    nexus.getRevisionUploadUrl()
    .then(({ url, uuid }) => {
      return fs.statAsync(assetFilePath)
        .then(stat => upload(url, fs.createReadStream(assetFilePath), stat.size))
        .then(() => uuid);
    })
    .then((uuid: string) => sendCollection(nexus, collectionInfo, collectionId, uuid))
    .then(response => callback(null, response))
    .catch(err => callback(err));
  };
}

export function onEndorseMod(api: IExtensionApi, nexus: Nexus): (...args: any[]) => void {
  return (gameId, modId, endorsedStatus) => {
    const APIKEY = getSafe(api.store.getState(),
                           ['confidential', 'account', 'nexus', 'APIKey'], '');
    if (APIKEY === '') {
      api.showErrorNotification('An error occurred endorsing a mod',
                                'You are not logged in to Nexus Mods!',
                                { allowReport: false });
    } else {
      endorseThing(api, nexus, gameId, modId, endorsedStatus);
    }
  };
}

export function onEndorseDirect(api: IExtensionApi, nexus: Nexus) {
  return (gameId: string, nexusId: number, version: string,
          endorsedStatus: EndorsedStatus): Promise<EndorsedStatus> => {
    return endorseDirectImpl(api, nexus, gameId, nexusId, version, endorsedStatus)
      .then(res => res as EndorsedStatus);
  };
}

function extractLatestModInfo(state: IState, gameId: string, input: IModInfo): IModListItem {
  return {
    name: input.name,
    author: input.uploaded_by,
    category: resolveCategoryName(input.category_id.toString(), state),
    summary: input.summary,
    imageUrl: input.picture_url,
    link: `${NEXUS_BASE_URL}/${input.domain_name}/mods/${input.mod_id}`,
    extra: [
      { id: 'endorsements', value: input.endorsement_count },
    ],
  };
}

export function onGetLatestMods(api: IExtensionApi, nexus: Nexus) {
  return (gameId: string): Promise<{ id: string, encoding: string, mods: IModListItem[] }> => {
    const state = api.getState();
    const gameDomain = nexusGameId(gameById(state, gameId), gameId);
    return Promise.resolve(nexus.getLatestAdded(gameDomain))
      .then(mods => ({
        id: 'nexus',
        encoding: 'bbcode',
        mods: mods
          .filter(mod => !mod.contains_adult_content && mod.available)
          .map(mod => extractLatestModInfo(state, gameId, mod)),
      }));
  };
}

export function onGetTrendingMods(api: IExtensionApi, nexus: Nexus) {
  return (gameId: string): Promise<{ id: string, encoding: string, mods: IModListItem[] }> => {
    const state = api.getState();
    const gameDomain = nexusGameId(gameById(state, gameId), gameId);
    return Promise.resolve(nexus.getTrending(gameDomain))
      .then(mods => ({
        id: 'nexus',
        encoding: 'bbcode',
        mods: mods
          .filter(mod => !mod.contains_adult_content && mod.available)
          .map(mod => extractLatestModInfo(state, gameId, mod)),
      }));
  };
}

export function onAPIKeyChanged(api: IExtensionApi, nexus: Nexus): StateChangeCallback {
  return (oldValue: string, newValue: string) => {
    api.store.dispatch(setUserInfo(undefined));
    if (newValue !== undefined) {
      updateKey(api, nexus, newValue);
    }
  };
}

export function onCheckModsVersion(api: IExtensionApi,
                                   nexus: Nexus): (...args: any[]) => Promise<string[]> {
  return (gameId, mods, forceFull) => {
    const APIKEY = getSafe(api.store.getState(),
                           ['confidential', 'account', 'nexus', 'APIKey'],
                           '');
    if (APIKEY === '') {
      api.showErrorNotification('An error occurred checking for mod updates',
                                'You are not logged in to Nexus Mods!',
                                { allowReport: false });
      return Promise.resolve([]);
    } else {
      api.store.dispatch(setUpdatingMods(gameId, true));
      const start = Date.now();
      return checkModVersionsImpl(api.store, nexus, gameId, mods, forceFull)
        .then(({ errors, modIds }) => {
          if (errors.length !== 0) {
            showError(api.store.dispatch,
                      'Some mods could not be checked for updates',
                      errors.join('[br][/br]'),
                      { allowReport: false, isBBCode: true });
          }
          return Promise.resolve(modIds);
        })
        .catch(NexusError, err => {
          showError(api.store.dispatch, 'An error occurred checking for mod updates', err, {
            allowReport: false,
          });
          return Promise.resolve([]);
        })
        .catch(TimeoutError, err => {
          showError(api.store.dispatch, 'An error occurred checking for mod updates', err, {
            allowReport: false,
          });
          return Promise.resolve([]);
        })
        .catch(RateLimitError, err => {
          showError(api.store.dispatch, 'Rate limit exceeded, please try again later', err, {
            allowReport: false,
          });
          return Promise.resolve([]);
        })
        .catch(ProcessCanceled, err => {
          showError(api.store.dispatch, 'An error occurred checking for mod updates', err, {
            allowReport: false,
          });
          return Promise.resolve([]);
        })
        .catch(err => {
          showError(api.store.dispatch, 'An error occurred checking for mod updates', err);
          return Promise.resolve([]);
        })
        .then((modIds: string[]) => Promise.delay(2000 - (Date.now() - start))
          .then(() => modIds))
        .finally(() => {
          api.store.dispatch(setUpdatingMods(gameId, false));
        });
    }
  };
}<|MERGE_RESOLUTION|>--- conflicted
+++ resolved
@@ -404,11 +404,7 @@
       .catch(err => {
         const allowReport = !err.message.includes('network disconnected')
           && !err.message.includes('Cannot return null for non-nullable field CollectionRevision.collection')
-<<<<<<< HEAD
-          && !(err.code === 'COLLECTION_UNDER_MODERATION');
-=======
           && (err.code !== 'COLLECTION_UNDER_MODERATION');
->>>>>>> 97236087
         err['collectionSlug'] = collectionSlug;
         err['revisionNumber'] = revisionNumber;
         if (err.code !== 'NOT_FOUND') {
