--- conflicted
+++ resolved
@@ -57,12 +57,7 @@
 import * as React from 'react';
 import { Button } from 'react-bootstrap';
 import {} from 'uuid';
-<<<<<<< HEAD
-import * as WebSocket from 'ws';
-
-=======
 import WebSocket from 'ws';
->>>>>>> 7a293f89
 const app = remote !== undefined ? remote.app : appIn;
 
 let nexus: NexusT;
