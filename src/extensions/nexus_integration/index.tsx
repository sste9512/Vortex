--- conflicted
+++ resolved
@@ -49,11 +49,7 @@
 import * as eh from './eventHandlers';
 import NXMUrl from './NXMUrl';
 import * as sel from './selectors';
-<<<<<<< HEAD
-import { endorseModImpl, getInfo, nexusGames, processErrorMessage,
-=======
-import { endorseModImpl, nexusGames, nexusGamesProm, processErrorMessage,
->>>>>>> c8f32b10
+import { endorseModImpl, getInfo, nexusGames, nexusGamesProm, processErrorMessage,
          startDownload, updateKey } from './util';
 
 import NexusT, { IDownloadURL, IFileInfo,
@@ -348,7 +344,6 @@
     ? fuzz.ratio(modName, fileName)
     : 100;
 
-<<<<<<< HEAD
   let fetchPromise: Promise<{ modInfo: IModInfo, fileInfo: IFileInfo }> =
     Promise.resolve(undefined);
 
@@ -387,6 +382,7 @@
       fileId: getSafe(input, ['download', 'modInfo', 'nexus', 'ids', 'fileId'], undefined),
       author: getSafe(nexusModInfo, ['author'], undefined),
       uploader: getSafe(nexusModInfo, ['uploaded_by'], undefined),
+      uploader_url: getSafe(input, ['download', 'modInfo', 'nexus', 'modInfo', 'uploaded_users_profile_url'], undefined),
       category,
       pictureUrl: getSafe(nexusModInfo, ['picture_url'], undefined),
       description: getSafe(nexusModInfo, ['description'], undefined),
@@ -403,35 +399,6 @@
         undefined),
       customFileName: fuzzRatio < 50 ? `${modName} - ${fileName}` : undefined,
     };
-=======
-  return ({
-    modId: getSafe(input, ['download', 'modInfo', 'nexus', 'ids', 'modId'], undefined),
-    fileId: getSafe(input, ['download', 'modInfo', 'nexus', 'ids', 'fileId'], undefined),
-    author: getSafe(input, ['download', 'modInfo', 'nexus', 'modInfo', 'author'], undefined),
-    uploader: getSafe(input, ['download', 'modInfo', 'nexus', 'modInfo', 'uploaded_by'], undefined),
-    uploader_url: getSafe(input, ['download', 'modInfo', 'nexus', 'modInfo', 'uploaded_users_profile_url'], undefined),
-    category: getSafe(input, ['download', 'modInfo', 'nexus', 'modInfo', 'category_id'], undefined),
-    pictureUrl: getSafe(input, ['download', 'modInfo', 'nexus',
-                                'modInfo', 'picture_url'], undefined),
-    description: getSafe(input, ['download', 'modInfo', 'nexus',
-                                 'modInfo', 'description'], undefined),
-    shortDescription: getSafe(input, ['download', 'modInfo', 'nexus',
-                                      'modInfo', 'summary'], undefined),
-    fileType: getSafe(input, ['download', 'modInfo', 'nexus',
-                              'fileInfo', 'category_name'], undefined),
-    isPrimary: getSafe(input, ['download', 'modInfo', 'nexus',
-                               'fileInfo', 'is_primary'], undefined),
-    modName,
-    logicalFileName: fileName,
-    changelog: truthy(nexusChangelog) ? { format: 'html', content: nexusChangelog } : undefined,
-    uploadedTimestamp: getSafe(input, ['download', 'modInfo', 'nexus',
-                                       'fileInfo', 'uploaded_timestamp'], undefined),
-    version: getSafe(input, ['download', 'modInfo', 'nexus', 'fileInfo', 'version'], undefined),
-    modVersion: getSafe(input, ['download', 'modInfo', 'nexus', 'modInfo', 'version'], undefined),
-    allowRating: getSafe(input, ['download', 'modInfo', 'nexus', 'modInfo', 'allow_rating'],
-                         undefined),
-    customFileName: fuzzRatio < 50 ? `${modName} - ${fileName}` : undefined,
->>>>>>> c8f32b10
   });
 }
 
@@ -641,7 +608,6 @@
   }
 }
 
-<<<<<<< HEAD
 interface IAwaitedLink {
   gameId: string;
   modId: number;
@@ -656,9 +622,20 @@
     let nxmUrl: NXMUrl;
     try {
       nxmUrl = new NXMUrl(url);
-      if ((nxmUrl.gameId === SITE_ID) && install) {
-        return api.emitAndAwait('install-extension',
-          { name: 'Pending', modId: nxmUrl.modId, fileId: nxmUrl.fileId });
+      if (nxmUrl.gameId === SITE_ID) {
+        if (install) {
+          return api.emitAndAwait('install-extension',
+            { name: 'Pending', modId: nxmUrl.modId, fileId: nxmUrl.fileId });
+        } else {
+          api.events.emit('show-extension-page', nxmUrl.modId);
+          bringToFront();
+          return Promise.resolve();
+        }
+      } else {
+        const { foregroundDL } = api.store.getState().settings.interface;
+        if (foregroundDL) {
+          bringToFront();
+        }
       }
     } catch (err) {
       api.showErrorNotification('Invalid URL', err, { allowReport: false });
@@ -681,31 +658,6 @@
       .then(dlId => {
         if ((dlId === undefined) || (dlId === null)) {
           return Promise.resolve(undefined);
-=======
-function once(api: IExtensionApi, callbacks: Array<(nexus: NexusT) => void>) {
-  const registerFunc = (def?: boolean) => {
-    if (def === undefined) {
-      api.store.dispatch(setAssociatedWithNXMURLs(true));
-    }
-
-    if (api.registerProtocol('nxm', def !== false, (url: string, install: boolean) => {
-      try {
-        const nxmUrl = new NXMUrl(url);
-        if (nxmUrl.gameId === SITE_ID) {
-          if (install) {
-            return api.emitAndAwait('install-extension',
-              { name: 'Pending', modId: nxmUrl.modId, fileId: nxmUrl.fileId });
-          } else {
-            api.events.emit('show-extension-page', nxmUrl.modId);
-            bringToFront();
-            return Promise.resolve();
-          }
-        } else {
-          const { foregroundDL } = api.store.getState().settings.interface;
-          if (foregroundDL) {
-            bringToFront();
-          }
->>>>>>> c8f32b10
         }
 
         if (nxmUrl.collectionId !== undefined) {
@@ -795,7 +747,7 @@
   };
 }
 
-function once(api: IExtensionApi) {
+function once(api: IExtensionApi, callbacks: Array<(nexus: NexusT) => void>) {
   const registerFunc = (def?: boolean) => {
     if (def === undefined) {
       api.store.dispatch(setAssociatedWithNXMURLs(true));
@@ -1180,7 +1132,6 @@
       awaitedLinks.push({ gameId, modId, fileId, resolve });
     })));
 
-
   context.registerSettings('Download', LazyComponent(() => require('./views/Settings')));
   context.registerReducer(['confidential', 'account', 'nexus'], accountReducer);
   context.registerReducer(['settings', 'nexus'], settingsReducer);
