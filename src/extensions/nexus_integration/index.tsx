--- conflicted
+++ resolved
@@ -54,26 +54,14 @@
 import Promise from 'bluebird';
 import { app as appIn, remote } from 'electron';
 import * as fuzz from 'fuzzball';
-<<<<<<< HEAD
-import I18next from 'i18next';
-import NexusT, { ICollectionDownloadLink, IDownloadURL, IFileInfo, IModInfo, IRevision, NexusError,
-                 RateLimitError, TimeoutError } from 'nexus-api';
-=======
 import { TFunction } from 'i18next';
 import NexusT, { IDownloadURL, NexusError, RateLimitError, TimeoutError } from '@nexusmods/nexus-api';
->>>>>>> 0fc9a1bc
 import * as path from 'path';
 import * as React from 'react';
 import { Button } from 'react-bootstrap';
 import {} from 'uuid';
-<<<<<<< HEAD
-import * as WebSocket from 'ws';
-
-const NEXUS_DOMAIN = process.env['NEXUS_DOMAIN'] || 'nexusmods.com';
-
-=======
 import WebSocket from 'ws';
->>>>>>> 0fc9a1bc
+
 const app = remote !== undefined ? remote.app : appIn;
 
 let nexus: NexusT;
@@ -788,14 +776,11 @@
 
   api.onAsync('check-mods-version', eh.onCheckModsVersion(api, nexus));
   api.onAsync('nexus-download', eh.onNexusDownload(api, nexus));
-<<<<<<< HEAD
   api.onAsync('get-nexus-collection', eh.onGetNexusCollection(api, nexus));
   api.onAsync('get-nexus-collections', eh.onGetNexusCollections(api, nexus));
   api.onAsync('get-nexus-collection-revision', eh.onGetNexusRevision(api, nexus));
   api.onAsync('rate-nexus-collection-revision', eh.onRateRevision(api, nexus));
-=======
   api.onAsync('endorse-nexus-mod', eh.onEndorseDirect(api, nexus));
->>>>>>> 0fc9a1bc
   api.events.on('endorse-mod', eh.onEndorseMod(api, nexus));
   api.events.on('submit-feedback', eh.onSubmitFeedback(nexus));
   api.events.on('submit-collection', eh.onSubmitCollection(nexus));
@@ -847,11 +832,7 @@
 }
 
 function goBuyPremium() {
-<<<<<<< HEAD
-  opn(`https://www.${NEXUS_DOMAIN}/register/premium`).catch(err => undefined);
-=======
   opn(NEXUS_MEMBERSHIP_URL).catch(err => undefined);
->>>>>>> 0fc9a1bc
 }
 
 function queryInfo(api: IExtensionApi, instanceIds: string[]) {
