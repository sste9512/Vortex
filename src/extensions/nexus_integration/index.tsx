--- conflicted
+++ resolved
@@ -1035,10 +1035,6 @@
   api.onAsync('get-latest-mods', eh.onGetLatestMods(api, nexus));
   api.onAsync('get-trending-mods', eh.onGetTrendingMods(api, nexus));
   api.events.on('refresh-user-info', eh.onRefreshUserInfo(nexus, api));
-<<<<<<< HEAD
-  //api.events.on('force-token-refresh', eh.onForceTokenRefresh(api, nexus));
-=======
->>>>>>> 3252b69a
   api.events.on('endorse-mod', eh.onEndorseMod(api, nexus));
   api.events.on('submit-feedback', eh.onSubmitFeedback(nexus));
   api.events.on('submit-collection', eh.onSubmitCollection(nexus));
@@ -1541,11 +1537,6 @@
     context.api.store.dispatch(clearOAuthCredentials(null));
   });*/
 
-<<<<<<< HEAD
-  context.registerAction('global-icons', 100, 'nexus', {}, 'Refresh User Info', () => {
-    log('info', 'Refresh User Info');
-    context.api.events.emit('refresh-user-info');
-=======
   
   userInfoDebouncer = new Debouncer(() => {
     console.log('debouncer');
@@ -1556,7 +1547,6 @@
   context.registerAction('global-icons', 100, 'nexus', {}, 'Refresh User Info', () => {
     log('info', 'Refresh User Info');
     userInfoDebouncer.schedule();    
->>>>>>> 3252b69a
   });
 
   context.registerAction('mods-action-icons', 300, 'smart', {}, 'Fix missing IDs',
