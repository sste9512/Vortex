import { setDownloadModInfo, setModAttribute } from '../../actions';
import { IDialogResult, showDialog } from '../../actions/notifications';
import { IExtensionApi, IExtensionContext, ILookupResult } from '../../types/IExtensionContext';
import { IState } from '../../types/IState';
import { DataInvalid, HTTPError, ProcessCanceled,
         ServiceTemporarilyUnavailable, UserCanceled } from '../../util/CustomErrors';
import Debouncer from '../../util/Debouncer';
import * as fs from '../../util/fs';
import LazyComponent from '../../util/LazyComponent';
import { log } from '../../util/log';
import { prettifyNodeErrorMessage, showError } from '../../util/message';
import opn from '../../util/opn';
import { activeGameId, downloadPathForGame, gameById, knownGames } from '../../util/selectors';
import { currentGame, getSafe } from '../../util/storeHelper';
import { decodeHTML, truthy } from '../../util/util';

import { ICategoryDictionary } from '../category_management/types/ICategoryDictionary';
import { DownloadIsHTML } from '../download_management/DownloadManager';
import { IGameStored } from '../gamemode_management/types/IGameStored';
import { IMod } from '../mod_management/types/IMod';

import { IResolvedURL } from '../download_management';
import { DownloadState } from '../download_management/types/IDownload';

import { SITE_ID } from '../gamemode_management/constants';

import { setUserAPIKey } from './actions/account';
import { setNewestVersion } from './actions/persistent';
import { setLoginError, setLoginId } from './actions/session';
import { setAssociatedWithNXMURLs } from './actions/settings';
import { accountReducer } from './reducers/account';
import { persistentReducer } from './reducers/persistent';
import { sessionReducer } from './reducers/session';
import { settingsReducer } from './reducers/settings';
import { convertNXMIdReverse, nexusGameId } from './util/convertGameId';
import { guessFromFileName } from './util/guessModID';
import retrieveCategoryList from './util/retrieveCategories';
import { getPageURL } from './util/sso';
import DashboardBanner from './views/DashboardBanner';
import GoPremiumDashlet from './views/GoPremiumDashlet';
import LoginDialog from './views/LoginDialog';
import LoginIcon from './views/LoginIcon';
import { } from './views/Settings';

import { genEndorsedAttribute, genGameAttribute, genModIdAttribute } from './attributes';
import * as eh from './eventHandlers';
import NXMUrl from './NXMUrl';
import * as sel from './selectors';
import { endorseModImpl, getInfo, nexusGames, processErrorMessage,
         startDownload, updateKey } from './util';

import * as Promise from 'bluebird';
import { app as appIn, remote } from 'electron';
import * as fuzz from 'fuzzball';
import I18next from 'i18next';
import NexusT, { IDownloadURL, IFileInfo, IModInfo, NexusError,
                 RateLimitError, TimeoutError } from 'nexus-api';
import * as path from 'path';
import * as React from 'react';
import { Button } from 'react-bootstrap';
import {} from 'uuid';
import * as WebSocket from 'ws';

const app = remote !== undefined ? remote.app : appIn;

let nexus: NexusT;

export class APIDisabled extends Error {
  constructor(instruction: string) {
    super(`Network functionality disabled "${instruction}"`);
    this.name = this.constructor.name;
  }
}

// functions in the nexus api that don't trigger requests but instead are
// management functions to control the our api connection
const mgmtFuncs = new Set(['setGame', 'getValidationResult', 'getRateLimits']);

class Disableable {
  private mDisabled = false;
  private mApi: IExtensionApi;

  constructor(api: IExtensionApi) {
    this.mApi = api;
  }

  public get(obj, prop) {
    if (prop === 'disable') {
      return () => this.mDisabled = true;
    } else if ((!this.mDisabled)
               || mgmtFuncs.has(prop)
               || (typeof obj[prop] !== 'function')) {
      if (prop === 'getFileByMD5') {
        return (hash: string, gameId: string) => {
          if (gameId.toLowerCase() === 'skyrimse') {
            this.mApi.showErrorNotification(
              'Attempt to send invalid API request, please report this (once)',
              new Error(`getFileByMD5 called with game id ${gameId}`),
                        { id: 'api-invalid-gameid' });
            gameId = 'skyrimspecialedition';
          }
          return obj[prop](hash, gameId);
        };
      }
      return obj[prop];
    } else {
      return () => Promise.reject(new APIDisabled(prop));
    }
  }
}

function getCaller() {
  // save original values
  const origLimit = Error.stackTraceLimit;
  const origHandler = Error.prepareStackTrace;

  // set up error to return the vanilla v8 stack trace
  const dummyObject: { stack?: any } = {};
  Error.stackTraceLimit = Infinity;
  Error.prepareStackTrace = (dummyObject, trace) => trace;
  Error.captureStackTrace(dummyObject, getCaller);
  const v8StackTrace = dummyObject.stack;

  // restore original values
  Error.prepareStackTrace = origHandler;
  Error.stackTraceLimit = origLimit;

  return v8StackTrace;
}

function framePos(frame: any) {
  return `${frame.getFileName()}:${frame.getLineNumber()}:${frame.getColumnNumber()}`;
}

const requestLog = {
  requests: [],
  logPath: path.join(app.getPath('userData'), 'network.log'),
  debouncer: new Debouncer(() => {
    // TODO: why does "this" not point to the right object here?
    const reqs = requestLog.requests;
    requestLog.requests = [];
    return fs.writeFileAsync(requestLog.logPath, reqs.join('\n') + '\n', { flag: 'a' });
  }, 500),
  log(prop: string, args: any[], caller: string) {
    this.requests.push(`success - (${Date.now()}) ${prop} (${args.join(', ')}) from ${caller}`);
    this.debouncer.schedule();
  },
  logErr(prop: string, args: any[], caller: string, err: Error) {
    this.requests.push(
      `failed - (${Date.now()}) ${prop} (${args.join(', ')}) from ${caller}: ${err.message}`);
    this.debouncer.schedule();
  },
  get(obj, prop) {
    if (mgmtFuncs.has(prop)
        || (typeof obj[prop] !== 'function')) {
          return obj[prop];
    } else {
      return (...args) => {
        const prom = obj[prop](...args);
        if (prom.then !== undefined) {
          const stack = getCaller();
          let caller = stack[1].getFunctionName();
          if (caller === null) {
            caller = framePos(stack[1]);
          }
          return prom.then(res => {
            if (prop === 'setKey') {
              // don't log sensitive data
              this.log(prop, [], caller);
            } else {
              this.log(prop, args || [], caller);
            }
            return Promise.resolve(res);
          })
          .catch(err => {
            if (prop === 'setKey') {
              // don't log sensitive data
              this.logErr(prop, [], caller, err);
            } else {
              this.logErr(prop, args || [], caller, err);
            }
            err.stack += '\n\nCalled from:\n\n'
              + stack.map(frame =>
                `  at ${frame.getFunctionName()} (${framePos(frame)})`)
                .join('\n');
            return Promise.reject(err);
          });
        } else {
          return prom;
        }
      };
    }
  },
};

export interface IExtensionContextExt extends IExtensionContext {
  registerDownloadProtocol: (
    schema: string,
    handler: (inputUrl: string) => Promise<{ urls: string[], meta: any }>) => void;
}

function retrieveCategories(api: IExtensionApi, isUpdate: boolean) {
  let askUser: Promise<boolean>;
  if (isUpdate) {
    askUser = api.store.dispatch(
      showDialog('question', 'Retrieve Categories', {
        text: 'Clicking RETRIEVE you will lose all your changes',
      }, [ { label: 'Cancel' }, { label: 'Retrieve' } ]))
      .then((result: IDialogResult) => {
        return result.action === 'Retrieve';
      });
  } else {
    askUser = Promise.resolve(true);
  }

  askUser.then((userContinue: boolean) => {
    if (!userContinue) {
      return;
    }

    const APIKEY = getSafe(api.store.getState(),
      ['confidential', 'account', 'nexus', 'APIKey'], '');
    if (!truthy(APIKEY)) {
      showError(api.store.dispatch,
        'An error occurred retrieving categories',
        'You are not logged in to Nexus Mods!', { allowReport: false });
    } else {
      let gameId;
      currentGame(api.store)
        .then((game: IGameStored) => {
          gameId = game.id;
          const nexusId = nexusGameId(game);
          if (nexusGames().find(ngame => ngame.domain_name === nexusId) === undefined) {
            // for all we know there could be another extension providing categories for this game
            // so we can't really display an error message or anything
            log('debug', 'game unknown on nexus', { gameId: nexusId });
            return Promise.reject(new ProcessCanceled('unsupported game'));
          }
          log('info', 'retrieve categories for game', gameId);
          return retrieveCategoryList(nexusId, nexus);
        })
        .then((categories: ICategoryDictionary) => {
          api.events.emit('update-categories', gameId, categories, isUpdate);
        })
        .catch(ProcessCanceled, () => null)
        .catch(TimeoutError, () => {
          api.sendNotification({
            type: 'warning',
            message: 'Timeout retrieving categories from server, please try again later.',
          });
        })
        .catch(err => {
          if (err.code === 'ESOCKETTIMEDOUT') {
            api.sendNotification({
              type: 'warning',
              message: 'Timeout retrieving categories from server, please try again later.',
            });
            return;
          } else if (err.syscall === 'getaddrinfo') {
            api.sendNotification({
              type: 'warning',
              message: 'Failed to retrieve categories from server because network address '
                     + '"{{host}}" could not be resolved. This is often a temporary error, '
                     + 'please try again later.',
              replace: { host: err.host || err.hostname },
            });
          } else if (['ENOTFOUND', 'ENOENT'].includes(err.code)) {
            api.sendNotification({
              type: 'warning',
              message: 'Failed to resolve address of server. This is probably a temporary problem '
                      + 'with your own internet connection.',
            });
            return;
          } else if (['ENETUNREACH'].includes(err.code)) {
            api.sendNotification({
              type: 'warning',
              message: 'Server can\'t be reached, please check your internet connection.',
            });
            return;
          } else if (['ECONNRESET', 'ECONNREFUSED', 'ECONNABORTED'].includes(err.code)) {
            api.sendNotification({
              type: 'warning',
              message: 'The server refused the connection, please try again later.',
            });
            return;
          }

          const detail = processErrorMessage(err);
          let allowReport = detail.Servermessage === undefined;
          if (detail.noReport) {
            allowReport = false;
            delete detail.noReport;
          }
          showError(api.store.dispatch, 'Failed to retrieve categories', detail,
                    { allowReport });
        });
    }
  });
}

function openNexusPage(state: IState, gameIds: string[]) {
  const game = gameById(state, gameIds[0]);
  opn(`https://www.nexusmods.com/${nexusGameId(game)}`).catch(err => undefined);
}

function remapCategory(state: IState, category: number, fromGame: string, toGame: string) {
  if ((fromGame === toGame) || (fromGame === undefined)) {
    // should be the default case: we're installing the mod for the game it's intended for
    return category;
  }

  const fromCategory =
    getSafe(state, ['persistent', 'categories', fromGame, category, 'name'], undefined);
  const toGameCategories: Array<{ name: string }> =
    getSafe(state, ['persistent', 'categories', toGame], undefined);

  if ((fromCategory === undefined) || (toGameCategories === undefined)) {
    return category;
  }

  const sorted = Object.keys(toGameCategories).sort((lhs, rhs) =>
    fuzz.ratio(toGameCategories[rhs].name, fromCategory)
    - fuzz.ratio(toGameCategories[lhs].name, fromCategory));

  return sorted[0];
}

function processAttributes(state: IState, input: any, quick: boolean): Promise<any> {
  const nexusChangelog = getSafe(input.nexus, ['fileInfo', 'changelog_html'], undefined);

  const modName = decodeHTML(getSafe(input, ['download', 'modInfo', 'nexus',
                                                'modInfo', 'name'], undefined));
  const fileName = decodeHTML(getSafe(input, ['download', 'modInfo', 'nexus',
                                                'fileInfo', 'name'], undefined));
  const fuzzRatio = ((modName !== undefined) && (fileName !== undefined))
    ? fuzz.ratio(modName, fileName)
    : 100;

<<<<<<< HEAD
  let fetchPromise: Promise<{ modInfo: IModInfo, fileInfo: IFileInfo }> =
    Promise.resolve(undefined);

  const gameId = getSafe(input, ['download', 'modInfo', 'game'], undefined);
  if ((getSafe(input, ['download', 'modInfo', 'nexus'], undefined) === undefined)
      && (getSafe(input, ['download', 'modInfo', 'source'], undefined) === 'nexus')) {
    const modId = getSafe(input, ['download', 'modInfo', 'ids', 'modId'], undefined);
    const fileId = getSafe(input, ['download', 'modInfo', 'ids', 'fileId'], undefined);

    if (!quick && truthy(gameId) && truthy(modId) && truthy(fileId)) {
      const domain = nexusGameId(gameById(state, gameId), gameId);
      fetchPromise = getInfo(nexus, domain, parseInt(modId, 10), parseInt(fileId, 10))
        .catch(err => {
          log('error', 'failed to fetch nexus info during mod install',
            { gameId, modId, fileId, error: err.message });
          return undefined;
        });
    }
  }

  return fetchPromise.then((info: { modInfo: IModInfo, fileInfo: IFileInfo }) => {
    const nexusModInfo = info !== undefined
      ? info.modInfo
      : getSafe(input, ['download', 'modInfo', 'nexus', 'modInfo'], undefined);
    const nexusFileInfo = info !== undefined
      ? info.fileInfo
      : getSafe(input, ['download', 'modInfo', 'nexus', 'fileInfo'], undefined);

    const gameMode = activeGameId(state);
    const category = remapCategory(state,
                                   getSafe(nexusModInfo, ['category_id'], undefined),
                                   gameId, gameMode);

    return {
      modId: getSafe(input, ['download', 'modInfo', 'nexus', 'ids', 'modId'], undefined),
      fileId: getSafe(input, ['download', 'modInfo', 'nexus', 'ids', 'fileId'], undefined),
      author: getSafe(nexusModInfo, ['author'], undefined),
      category,
      pictureUrl: getSafe(nexusModInfo, ['picture_url'], undefined),
      description: getSafe(nexusModInfo, ['description'], undefined),
      shortDescription: getSafe(nexusModInfo, ['summary'], undefined),
      fileType: getSafe(nexusFileInfo, ['category_name'], undefined),
      isPrimary: getSafe(nexusFileInfo, ['is_primary'], undefined),
      modName,
      logicalFileName: fileName,
      changelog: truthy(nexusChangelog) ? { format: 'html', content: nexusChangelog } : undefined,
      uploadedTimestamp: getSafe(nexusFileInfo, ['uploaded_timestamp'], undefined),
      version: getSafe(nexusFileInfo, ['version'], undefined),
      modVersion: getSafe(nexusModInfo, ['version'], undefined),
      customFileName: fuzzRatio < 50 ? `${modName} - ${fileName}` : undefined,
    };
=======
  return ({
    modId: getSafe(input, ['download', 'modInfo', 'nexus', 'ids', 'modId'], undefined),
    fileId: getSafe(input, ['download', 'modInfo', 'nexus', 'ids', 'fileId'], undefined),
    author: getSafe(input, ['download', 'modInfo', 'nexus', 'modInfo', 'author'], undefined),
    category: getSafe(input, ['download', 'modInfo', 'nexus', 'modInfo', 'category_id'], undefined),
    pictureUrl: getSafe(input, ['download', 'modInfo', 'nexus',
                                'modInfo', 'picture_url'], undefined),
    description: getSafe(input, ['download', 'modInfo', 'nexus',
                                 'modInfo', 'description'], undefined),
    shortDescription: getSafe(input, ['download', 'modInfo', 'nexus',
                                      'modInfo', 'summary'], undefined),
    fileType: getSafe(input, ['download', 'modInfo', 'nexus',
                              'fileInfo', 'category_name'], undefined),
    isPrimary: getSafe(input, ['download', 'modInfo', 'nexus',
                               'fileInfo', 'is_primary'], undefined),
    modName,
    logicalFileName: fileName,
    changelog: truthy(nexusChangelog) ? { format: 'html', content: nexusChangelog } : undefined,
    uploadedTimestamp: getSafe(input, ['download', 'modInfo', 'nexus',
                                       'fileInfo', 'uploaded_timestamp'], undefined),
    version: getSafe(input, ['download', 'modInfo', 'nexus', 'fileInfo', 'version'], undefined),
    modVersion: getSafe(input, ['download', 'modInfo', 'nexus', 'modInfo', 'version'], undefined),
    allowRating: getSafe(input, ['download', 'modInfo', 'nexus', 'modInfo', 'allow_rating'],
                         undefined),
    customFileName: fuzzRatio < 50 ? `${modName} - ${fileName}` : undefined,
>>>>>>> e4b7361e
  });
}

function bringToFront() {
  remote.getCurrentWindow().setAlwaysOnTop(true);
  remote.getCurrentWindow().show();
  remote.getCurrentWindow().setAlwaysOnTop(false);
}

let cancelLogin: () => void;

function genId() {
  try {
    const uuid = require('uuid');
    return uuid.v4();
  } catch (err) {
    // odd, still unidentified bugs where bundled modules fail to load.
    log('warn', 'failed to import uuid module', err.message);
    const chars = 'abcdefghijklmnopqrstuvwxyzABCDEFGHIJKLMNOPQRSTUVWXYZ0123456789';
    return Array.apply(null, Array(10))
      .map(() => chars[Math.floor(Math.random() * chars.length)]).join('');
    // the probability that this fails for another user at exactly the same time
    // and they both get the same random number is practically 0
  }
}

interface INexusLoginMessage {
  id: string;
  appid: string;
  protocol: number;
  token?: string;
}

function requestLogin(api: IExtensionApi, callback: (err: Error) => void) {
  const stackErr = new Error();

  let connection: WebSocket;

  const loginMessage: INexusLoginMessage = {
    id: genId(),
    appid: 'Vortex',
    protocol: 2,
  };

  let keyReceived: boolean = false;
  let connectionAlive: boolean = true;
  let error: Error;
  let attempts = 5;

  const connect = () => {
    connection = new WebSocket('wss://sso.nexusmods.com')
      .on('open', () => {
        cancelLogin = () => {
          connection.close();
        };
        connection.send(JSON.stringify(loginMessage), err => {
          api.store.dispatch(setLoginId(loginMessage.id));
          if (err) {
            api.showErrorNotification('Failed to start login', err);
            connection.close();
          }
        });
        // open the authorization page - but not on reconnects!
        if (loginMessage.token === undefined) {
          opn(getPageURL(loginMessage.id)).catch(err => undefined);
        }
        const keepAlive = setInterval(() => {
          if (!connectionAlive) {
            connection.terminate();
            clearInterval(keepAlive);
          } else if (connection.readyState === WebSocket.OPEN) {
            connection.ping();
          } else {
            clearInterval(keepAlive);
          }
        }, 30000);
      })
      .on('close', (code: number, reason: string) => {
        if (!keyReceived) {
          if (code === 1005) {
            api.store.dispatch(setLoginId(undefined));
            cancelLogin = undefined;
            bringToFront();
            callback(new UserCanceled());
          } else if (attempts-- > 0) {
            // automatic reconnect
            connect();
          } else {
            cancelLogin = undefined;
            bringToFront();
            api.store.dispatch(setLoginId('__failed'));
            api.store.dispatch(setLoginError((error !== undefined)
              ? prettifyNodeErrorMessage(error).message
              : 'Log-in connection closed prematurely'));

            let err = error;
            if (err === undefined) {
              err = new ProcessCanceled(
                `Log-in connection closed prematurely (Code ${code})`);
              err.stack = stackErr.stack;
            }
            callback(err);
          }
        }
      })
      .on('pong', () => {
        connectionAlive = true;
        attempts = 5;
      })
      .on('message', data => {
        try {
          const response = JSON.parse(data.toString());

          if (response.success) {
              if (response.data.connection_token !== undefined) {
                loginMessage.token = response.data.connection_token;
              } else if (response.data.api_key !== undefined) {
                connection.close();
                api.store.dispatch(setLoginId(undefined));
                api.store.dispatch(setUserAPIKey(response.data.api_key));
                bringToFront();
                keyReceived = true;
                callback(null);
              }
          } else {
            const err = new Error(response.error);
            err.stack = stackErr.stack;
            callback(err);
          }
        } catch (err) {
          err.stack = stackErr.stack;
          callback(err);
        }
      })
      .on('error', err => {
        // Cloudflare will serve 503 service unavailable errors when/if
        //  it is unable to reach the SSO server.
        error = err.message.startsWith('Unexpected server response')
          ? new ServiceTemporarilyUnavailable('Login')
          : err;

        connection.close();
      });
  };

  try {
    connect();
  } catch (err) {
    callback(err);
  }
}

function doDownload(api: IExtensionApi, url: string): Promise<string> {
  return startDownload(api, nexus, url)
  .catch(DownloadIsHTML, () => undefined)
  // DataInvalid is used here to indicate invalid user input or invalid
  // data from remote, so it's presumably not a bug in Vortex
  .catch(DataInvalid, () => {
    api.showErrorNotification('Failed to start download', url, { allowReport: false });
    return Promise.resolve(undefined);
  })
  .catch(err => {
    api.showErrorNotification('Failed to start download', err);
    return Promise.resolve(undefined);
  });
}

function ensureLoggedIn(api: IExtensionApi): Promise<void> {
  if (sel.apiKey(api.store.getState()) === undefined) {
    return new Promise((resolve, reject) => {
      api.sendNotification({
        type: 'info',
        title: 'Not logged in',
        message: 'Nexus Mods requires Vortex to be logged in for downloading',
        actions: [
          {
            title: 'Log in',
            action: (dismiss: () => void) => {
              requestLogin(api, (err) => {
                if (err !== null) {
                  return reject(err);
                } else {
                  dismiss();
                  return resolve();
                }
              });
            },
          },
        ],
      });
    });
  } else {
    return Promise.resolve();
  }
}

function onceMain(api: IExtensionApi) {
  try {
    const stat = fs.statSync(requestLog.logPath);
    const now = new Date();
    if (stat.mtime.getUTCDate() !== now.getUTCDate()) {
      fs.removeSync(requestLog.logPath);
    }
  } catch (err) {
    // nop
  }
}

function once(api: IExtensionApi) {
  const registerFunc = (def?: boolean) => {
    if (def === undefined) {
      api.store.dispatch(setAssociatedWithNXMURLs(true));
    }

    if (api.registerProtocol('nxm', def !== false, (url: string, install: boolean) => {
      const nxmUrl = new NXMUrl(url);
      if ((nxmUrl.gameId === SITE_ID) && install) {
        return api.emitAndAwait('install-extension',
              { name: 'Pending', modId: nxmUrl.modId, fileId: nxmUrl.fileId });
      }

      ensureLoggedIn(api)
        .then(() => doDownload(api, url))
        .then(dlId => {
          if (dlId === undefined) {
            return Promise.resolve(undefined);
          }
          return new Promise((resolve, reject) => {
            const state: IState = api.store.getState();
            const download = state.persistent.downloads.files[dlId];
            if (download === undefined) {
              return reject(new ProcessCanceled(`Download not found "${dlId}"`));
            }
            if (install) {
              api.events.emit('start-install-download', dlId, (err: Error, id: string) => {
                if (err !== null) {
                  reject(err);
                } else {
                  resolve();
                }
              });
            }
          });
        })
        // doDownload handles all download errors so the catches below are
        //  only for log in errors
        .catch(UserCanceled, () => null)
        .catch(ProcessCanceled, err => {
          api.showErrorNotification('Log-in failed', err, {
            id: 'failed-get-nexus-key',
            allowReport: false,
          });
        })
        .catch(ServiceTemporarilyUnavailable, err => {
          api.showErrorNotification('Service temporarily unavailable', err, {
            id: 'failed-get-nexus-key',
            allowReport: false,
          });
        })
        .catch(err => {
          api.showErrorNotification('Failed to get access key', err, {
            id: 'failed-get-nexus-key',
          });
        });
    })) {
      api.sendNotification({
        type: 'info',
        message: 'Vortex will now handle Nexus Download links',
        actions: [
          { title: 'More', action: () => {
            api.showDialog('info', 'Download link handling', {
              text: 'Only one application can be set up to handle Nexus "Mod Manager Download" '
                  + 'links, Vortex is now registered to do that.\n\n'
                  + 'To use a different application for these links, please go to '
                  + 'Settings->Downloads, disable the "Handle Nexus Links" option, then go to '
                  + 'the application you do want to handle the links and enable the corresponding '
                  + 'option there.',
            }, [
              { label: 'Close' },
            ]);
          } },
        ],
      });
    }
  };

  { // limit lifetime of state
    const state = api.store.getState();

    const Nexus: typeof NexusT = require('nexus-api').default;
    const apiKey = getSafe(state, ['confidential', 'account', 'nexus', 'APIKey'], undefined);
    const gameMode = activeGameId(state);

    nexus = new Proxy(
      new Proxy(
        new Nexus('Vortex', remote.app.getVersion(), gameMode, 30000),
        requestLog),
      new Disableable(api));

    updateKey(api, nexus, apiKey);

    registerFunc(getSafe(state, ['settings', 'nexus', 'associateNXM'], undefined));
  }

  api.onAsync('check-mods-version', eh.onCheckModsVersion(api, nexus));
  api.onAsync('nexus-download', eh.onNexusDownload(api, nexus));
  api.events.on('endorse-mod', eh.onEndorseMod(api, nexus));
  api.events.on('submit-feedback', eh.onSubmitFeedback(nexus));
  api.events.on('submit-collection', eh.onSubmitCollection(nexus));
  api.events.on('mod-update', eh.onModUpdate(api, nexus));
  api.events.on('open-mod-page', eh.onOpenModPage(api));
  api.events.on('request-nexus-login', callback => requestLogin(api, callback));
  api.events.on('request-own-issues', eh.onRequestOwnIssues(nexus));
  api.events.on('retrieve-category-list', (isUpdate: boolean) => {
    retrieveCategories(api, isUpdate);
  });
  api.events.on('gamemode-activated', (gameId: string) => { nexus.setGame(gameId); });
  api.events.on('did-import-downloads', (dlIds: string[]) => { queryInfo(api, dlIds); });

  api.onAsync('start-download-update', eh.onDownloadUpdate(api, nexus));

  api.onStateChange(['settings', 'nexus', 'associateNXM'],
    eh.onChangeNXMAssociation(registerFunc, api));
  api.onStateChange(['confidential', 'account', 'nexus', 'APIKey'],
    eh.onAPIKeyChanged(api, nexus));
  api.onStateChange(['persistent', 'mods'], eh.onChangeMods(api, nexus));
  api.onStateChange(['persistent', 'downloads', 'files'], eh.onChangeDownloads(api, nexus));

  api.addMetaServer('nexus_api',
                    { nexus, url: 'https://api.nexusmods.com', cacheDurationSec: 86400 });

  nexus.getModInfo(1, SITE_ID)
    .then(info => {
      api.store.dispatch(setNewestVersion(info.version));
    })
    .catch(err => {
      // typically just missing the api key or a downtime
      log('info', 'failed to determine newest Vortex version', { error: err.message });
    });
}

function toolbarBanner(t: I18next.TFunction): React.StatelessComponent<any> {
  return () => {
    return (
      <div className='nexus-main-banner' style={{ background: 'url(assets/images/ad-banner.png)' }}>
        <div>{t('Go Premium')}</div>
        <div>{t('Uncapped downloads, no adverts')}</div>
        <div>{t('Support Nexus Mods')}</div>
        <div className='right-center'>
          <Button bsStyle='ad' onClick={goBuyPremium}>{t('Go Premium')}</Button>
        </div>
      </div>);
  };
}

function goBuyPremium() {
  opn('https://www.nexusmods.com/register/premium').catch(err => undefined);
}

function queryInfo(api: IExtensionApi, instanceIds: string[]) {
  if (instanceIds === undefined) {
    return;
  }

  const state: IState = api.store.getState();

  Promise.map(instanceIds, dlId => {
    const dl = state.persistent.downloads.files[dlId];
    const gameId = Array.isArray(dl.game) ? dl.game[0] : dl.game;
    const downloadPath = downloadPathForGame(state, gameId);
    if ((downloadPath === undefined) || (dl.localPath === undefined) || (dl.state !== 'finished')) {
      // almost certainly dl.localPath is undefined with a bugged download
      return;
    }
    return api.lookupModMeta({
      fileMD5: dl.fileMD5,
      filePath: path.join(downloadPath, dl.localPath),
      gameId,
      fileSize: dl.size,
    })
    .then((modInfo: ILookupResult[]) => {
      if (modInfo.length > 0) {
        const info = modInfo[0].value;
        try {
          const nxmUrl = new NXMUrl(info.sourceURI);
          api.store.dispatch(setDownloadModInfo(dlId, 'source', 'nexus'));
          api.store.dispatch(setDownloadModInfo(dlId, 'nexus.ids.gameId', nxmUrl.gameId));
          api.store.dispatch(setDownloadModInfo(dlId, 'nexus.ids.fileId', nxmUrl.fileId));
          api.store.dispatch(setDownloadModInfo(dlId, 'nexus.ids.modId', nxmUrl.modId));

          api.store.dispatch(setDownloadModInfo(dlId, 'version', info.fileVersion));
          api.store.dispatch(setDownloadModInfo(dlId, 'game', info.gameId));
          api.store.dispatch(setDownloadModInfo(dlId, 'name',
                                                info.logicalFileName || info.fileName));
        } catch (err) {
          // failed to parse the uri as an nxm link - that's not an error in this case, if
          // the meta server wasn't nexus mods this is to be expected
        }
      }
    })
    .catch(err => {
      log('warn', 'failed to look up mod meta info', { message: err.message });
    });
  })
  .then(() => {
    log('debug', 'done querying info', { archiveIds: instanceIds });
  });
}

function guessIds(api: IExtensionApi, instanceIds: string[]) {
  const { store } = api;
  const state: IState = store.getState();
  const gameMode = activeGameId(state);
  const mods = state.persistent.mods[gameMode];
  const downloads = state.persistent.downloads.files;
  instanceIds.forEach(id => {
    let fileName: string;

    let isDownload = false;
    if (getSafe(mods, [id], undefined) !== undefined) {
      const mod = mods[id];
      fileName = getSafe(mod.attributes, ['fileName'],
        getSafe(mod.attributes, ['name'], undefined));
    } else if (getSafe(downloads, [id], undefined) !== undefined) {
      isDownload = true;
      const download = downloads[id];
      fileName = download.localPath;
    }

    if (fileName === undefined) {
      return;
    }

    const guessed = guessFromFileName(fileName);
    if (guessed !== undefined) {
      if (isDownload) {
        store.dispatch(setDownloadModInfo(id, 'nexus.ids.modId', guessed));
      } else {
        store.dispatch(setModAttribute(gameMode, id, 'source', 'nexus'));
        store.dispatch(setModAttribute(gameMode, id, 'modId', guessed));
      }
    }
  });
}

function init(context: IExtensionContextExt): boolean {
  context.registerAction('application-icons', 200, LoginIcon, {}, () => ({ nexus }));
  context.registerAction('mods-action-icons', 999, 'open-ext', {}, 'Open on Nexus Mods',
                         instanceIds => {
    const state: IState = context.api.store.getState();
    const gameMode = activeGameId(state);
    const mod: IMod = getSafe(state.persistent.mods, [gameMode, instanceIds[0]], undefined);
    if (mod !== undefined) {
      const gameId = mod.attributes.downloadGame !== undefined
        ? mod.attributes.downloadGame
        : gameMode;
      context.api.events.emit('open-mod-page', gameId, mod.attributes.modId);
    } else {
      const ids = getSafe(state.persistent.downloads,
                          ['files', instanceIds[0], 'modInfo', 'nexus', 'ids'],
                          undefined);
      if (ids !== undefined) {
        context.api.events.emit('open-mod-page', ids.gameId || gameMode, ids.modId);
      }
    }
  }, instanceIds => {
    const state: IState = context.api.store.getState();
    const gameMode = activeGameId(state);

    let modSource = getSafe(state.persistent.mods,
                            [gameMode, instanceIds[0], 'attributes', 'source'],
                            undefined);
    if (modSource === undefined) {
      modSource = getSafe(state.persistent.downloads,
                          ['files', instanceIds[0], 'modInfo', 'source'],
                          undefined);
    }

    return modSource === 'nexus';
  });

  context.registerAction('mods-action-icons', 300, 'smart', {}, 'Guess ID',
                         instanceIds => guessIds(context.api, instanceIds));
  context.registerAction('mods-multirow-actions', 300, 'smart', {}, 'Guess IDs',
                         instanceIds => guessIds(context.api, instanceIds));

  const queryCondition = (instanceIds: string[]) => {
    const state: IState = context.api.store.getState();
    const incomplete = instanceIds.find(instanceId =>
      getSafe<DownloadState>(state.persistent.downloads.files, [instanceId, 'state'], 'init')
      !== 'finished');
    return incomplete === undefined
      ? true
      : context.api.translate('Can only query finished downloads') as string;
  };
  context.registerAction('downloads-action-icons', 100, 'refresh', {}, 'Query Info',
    (instanceIds: string[]) => queryInfo(context.api, instanceIds), queryCondition);
  context.registerAction('downloads-multirow-actions', 100, 'refresh', {}, 'Query Info',
    (instanceIds: string[]) => queryInfo(context.api, instanceIds), queryCondition);

  // this makes it so the download manager can use nxm urls as download urls
  context.registerDownloadProtocol('nxm', (input: string): Promise<IResolvedURL> => {
    const state = context.api.store.getState();

    let url: NXMUrl;
    try {
      url = new NXMUrl(input);
    } catch (err) {
      return Promise.reject(err);
    }

    const userId: number = getSafe(state, ['persistent', 'nexus', 'userInfo', 'userId'], undefined);
    if ((url.userId !== undefined) && (url.userId !== userId)) {
      const userName: string =
        getSafe(state, ['persistent', 'nexus', 'userInfo', 'name'], undefined);
      context.api.showErrorNotification('Invalid download links',
        'The link was not created for this account ({{userName}}). '
        + 'You have to be logged into nexusmods.com with the same account that you use in Vortex.',
        { allowReport: false, replace: { userName } });
      return Promise.reject(new ProcessCanceled('Wrong user id'));
    }

    const games = knownGames(state);
    const gameId = convertNXMIdReverse(games, url.gameId);
    const pageId = nexusGameId(gameById(state, gameId), url.gameId);
    return Promise.resolve()
      .then(() => nexus.getDownloadURLs(url.modId, url.fileId, url.key, url.expires, pageId))
      .then((res: IDownloadURL[]) => ({ urls: res.map(u => u.URI), meta: {} }))
      .catch(NexusError, err => {
        const newError = new HTTPError(err.statusCode, err.message, err.request);
        newError.stack = err.stack;
        return Promise.reject(newError);
      })
      .catch(RateLimitError, err => {
        context.api.showErrorNotification('Rate limit exceeded', err, { allowReport: false });
        return Promise.reject(err);
      });
  });

  context.registerSettings('Download', LazyComponent(() => require('./views/Settings')));
  context.registerReducer(['confidential', 'account', 'nexus'], accountReducer);
  context.registerReducer(['settings', 'nexus'], settingsReducer);
  context.registerReducer(['persistent', 'nexus'], persistentReducer);
  context.registerReducer(['session', 'nexus'], sessionReducer);
  context.registerDialog('login-dialog', LoginDialog, () => ({
    onCancelLogin: () => {
      if (cancelLogin !== undefined) {
        try {
          cancelLogin();
        } catch (err) {
          // the only time we ever see this happen is a case where the websocket connection
          // wasn't established yet so the cancelation failed because it wasn't necessary.
          log('info', 'login not canceled', err.message);
        }
      }
      context.api.store.dispatch(setLoginId(undefined));
    },
  }));
  context.registerBanner('downloads', () => {
    const t = context.api.translate;
    return (
      <div className='nexus-download-banner'>
        {t('Nexus downloads are capped at 1-2MB/s - '
          + 'Go Premium for uncapped download speeds')}
        <Button bsStyle='ad' onClick={goBuyPremium}>{t('Go Premium')}</Button>
      </div>);
  }, {
    props: {
      isPremium: state => getSafe(state, ['persistent', 'nexus', 'userInfo', 'isPremium'], false),
    },
    condition: (props: any): boolean => !props.isPremium,
  });

  context.registerBanner('main-toolbar', toolbarBanner(context.api.translate), {
    props: {
      isPremium: state => getSafe(state, ['persistent', 'nexus', 'userInfo', 'isPremium'], false),
      isSupporter: state =>
        getSafe(state, ['persistent', 'nexus', 'userInfo', 'isSupporter'], false),
    },
    condition: (props: any): boolean => !props.isPremium && !props.isSupporter,
  });

  context.registerModSource('nexus', 'Nexus Mods', () => {
    currentGame(context.api.store)
      .then(game => {
        opn(`https://www.nexusmods.com/${nexusGameId(game)}`).catch(err => undefined);
      });
  }, {
    icon: 'nexus',
  });

  context.registerAction('categories-icons', 100, 'download', {}, 'Retrieve categories',
    () => retrieveCategories(context.api, true));

  context.registerTableAttribute('mods', genEndorsedAttribute(context.api,
    (gameId: string, modId: string, endorseStatus: string) =>
      endorseModImpl(context.api, nexus, gameId, modId, endorseStatus)));
  context.registerTableAttribute('mods', genGameAttribute(context.api));
  context.registerTableAttribute('mods', genModIdAttribute(context.api));

  context.registerDashlet('Nexus Mods Account Banner', 3, 1, 0, DashboardBanner,
                          undefined, undefined, {
    fixed: true,
    closable: true,
  });

  context.registerDashlet('Go Premium', 1, 2, 200, GoPremiumDashlet, (state: IState) =>
    (getSafe(state, ['persistent', 'nexus', 'userInfo', 'isPremium'], undefined) !== true)
    && (getSafe(state, ['persistent', 'nexus', 'userInfo', 'isSupporter'], undefined) !== true),
    undefined, {
    fixed: false,
    closable: false,
  });

  context.registerAttributeExtractor(50, (input: any, modPath: string) => {
    return processAttributes(context.api.store.getState(), input, modPath === undefined);
  });

  context.registerAction('game-discovered-buttons', 120, 'nexus', {},
                         context.api.translate('Open Nexus Page'),
                         (games: string[]) => openNexusPage(context.api.store.getState(), games));

  context.registerAction('game-managed-buttons', 120, 'nexus', {},
                         context.api.translate('Open Nexus Page'),
                         (games: string[]) => openNexusPage(context.api.store.getState(), games));

  context.registerAction('game-undiscovered-buttons', 120, 'nexus', {},
                         context.api.translate('Open Nexus Page'),
                         (games: string[]) => openNexusPage(context.api.store.getState(), games));

  context.once(() => once(context.api));
  context.onceMain(() => onceMain(context.api));

  return true;
}

export default init;<|MERGE_RESOLUTION|>--- conflicted
+++ resolved
@@ -336,7 +336,6 @@
     ? fuzz.ratio(modName, fileName)
     : 100;
 
-<<<<<<< HEAD
   let fetchPromise: Promise<{ modInfo: IModInfo, fileInfo: IFileInfo }> =
     Promise.resolve(undefined);
 
@@ -386,35 +385,10 @@
       uploadedTimestamp: getSafe(nexusFileInfo, ['uploaded_timestamp'], undefined),
       version: getSafe(nexusFileInfo, ['version'], undefined),
       modVersion: getSafe(nexusModInfo, ['version'], undefined),
+      allowRating: getSafe(input, ['download', 'modInfo', 'nexus', 'modInfo', 'allow_rating'],
+        undefined),
       customFileName: fuzzRatio < 50 ? `${modName} - ${fileName}` : undefined,
     };
-=======
-  return ({
-    modId: getSafe(input, ['download', 'modInfo', 'nexus', 'ids', 'modId'], undefined),
-    fileId: getSafe(input, ['download', 'modInfo', 'nexus', 'ids', 'fileId'], undefined),
-    author: getSafe(input, ['download', 'modInfo', 'nexus', 'modInfo', 'author'], undefined),
-    category: getSafe(input, ['download', 'modInfo', 'nexus', 'modInfo', 'category_id'], undefined),
-    pictureUrl: getSafe(input, ['download', 'modInfo', 'nexus',
-                                'modInfo', 'picture_url'], undefined),
-    description: getSafe(input, ['download', 'modInfo', 'nexus',
-                                 'modInfo', 'description'], undefined),
-    shortDescription: getSafe(input, ['download', 'modInfo', 'nexus',
-                                      'modInfo', 'summary'], undefined),
-    fileType: getSafe(input, ['download', 'modInfo', 'nexus',
-                              'fileInfo', 'category_name'], undefined),
-    isPrimary: getSafe(input, ['download', 'modInfo', 'nexus',
-                               'fileInfo', 'is_primary'], undefined),
-    modName,
-    logicalFileName: fileName,
-    changelog: truthy(nexusChangelog) ? { format: 'html', content: nexusChangelog } : undefined,
-    uploadedTimestamp: getSafe(input, ['download', 'modInfo', 'nexus',
-                                       'fileInfo', 'uploaded_timestamp'], undefined),
-    version: getSafe(input, ['download', 'modInfo', 'nexus', 'fileInfo', 'version'], undefined),
-    modVersion: getSafe(input, ['download', 'modInfo', 'nexus', 'modInfo', 'version'], undefined),
-    allowRating: getSafe(input, ['download', 'modInfo', 'nexus', 'modInfo', 'allow_rating'],
-                         undefined),
-    customFileName: fuzzRatio < 50 ? `${modName} - ${fileName}` : undefined,
->>>>>>> e4b7361e
   });
 }
 
