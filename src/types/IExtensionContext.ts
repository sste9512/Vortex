import { IExtension } from '../extensions/extension_manager/types';
import {
  IDeployedFile,
  IDeploymentMethod,
  IFileChange,
} from '../extensions/mod_management/types/IDeploymentMethod';
import {
  IInstallResult,
  IInstruction,
  InstructionType,
} from '../extensions/mod_management/types/IInstallResult';
import {
  InstallFunc,
  ProgressDelegate,
} from '../extensions/mod_management/types/InstallFunc';
import {
  ISupportedResult,
  TestSupported,
} from '../extensions/mod_management/types/TestSupported';
import { Archive } from '../util/archives';
import { i18n, TFunction } from '../util/i18n';
import ReduxProp from '../util/ReduxProp';
import { SanityCheck } from '../util/reduxSanity';

import { DialogActions, IDialogContent, IModReference, IModRepoId } from './api';
import { IActionOptions } from './IActionDefinition';
import { IBannerOptions } from './IBannerOptions';
import { DialogType, IDialogResult } from './IDialog';
import { IGame } from './IGame';
import { IGameStore } from './IGameStore';
import { INotification } from './INotification';
import { IDiscoveryResult, IState } from './IState';
import { ITableAttribute } from './ITableAttribute';
import { ITestResult } from './ITestResult';

import Promise from 'bluebird';
import { ILookupResult, IModInfo, IReference } from 'modmeta-db';
import * as React from 'react';
import * as Redux from 'redux';
import { ThunkDispatch } from 'redux-thunk';
<<<<<<< HEAD
import { IModLookupResult, ILookupOptions } from './IModLookupResult';
=======
import { IRegisteredExtension } from '../util/ExtensionManager';
>>>>>>> 0fc9a1bc

export { TestSupported, IInstallResult, IInstruction, IDeployedFile, IDeploymentMethod,
         IFileChange, ILookupResult, IModInfo, InstructionType, IReference, InstallFunc,
         ISupportedResult, ProgressDelegate };

// tslint:disable-next-line:interface-name
export interface ThunkStore<S> extends Redux.Store<S> {
  dispatch: ThunkDispatch<S, null, Redux.Action>;
}

export type PropsCallback = () => any;

/**
 * determines where persisted state is stored and when it gets loaded.
 * global: global Vortex state, loaded on startup
 * game: state regarding the managed game. Will be swapped out when the game mode changes
 * profile: state regarding the managed profile. Will be swapped out when the profile changes
 */
export type PersistingType = 'global' | 'game' | 'profile';

export type CheckFunction = () => Promise<ITestResult>;

export type RegisterSettings =
  (title: string,
   element: React.ComponentClass<any> | React.StatelessComponent<any>,
   props?: PropsCallback,
   visible?: () => boolean,
   priority?: number) => void;

export type RegisterAction =
  (group: string,
   position: number,
   iconOrComponent: string | React.ComponentClass<any> | React.StatelessComponent<any>,
   options: IActionOptions,
   titleOrProps?: string | PropsCallback,
   actionOrCondition?: (instanceIds?: string[]) => void | boolean,
   condition?: (instanceIds?: string[]) => boolean | string) => void;

export type RegisterFooter =
  (id: string, element: React.ComponentClass<any>, props?: PropsCallback) => void;

export type RegisterBanner =
  (group: string, component: React.ComponentClass<any> | React.StatelessComponent<any>,
   options: IBannerOptions) => void;

export interface IModSourceOptions {
  /**
   * condition for this source to show up. Please make sure this returns quickly, cache if
   * necessary.
   */
  condition?: () => boolean;
  icon?: string;
}

export interface IMainPageOptions {
  /**
   * id for this page. If none is specified the page title is used. Use the id to avoid
   * name collisions if another extension is already using the same title.
   */
  id?: string;
  /**
   * A hotkey to be pressed together with Ctrl+Shift to open that page
   */
  hotkey?: string;
  /**
   * A hotkey to be pressed to open that page. In this case the caller has to specify any modifiers
   * in the format required by electron
   */
  hotkeyRaw?: string;
  visible?: () => boolean;
  group: 'dashboard' | 'global' | 'per-game' | 'support' | 'hidden';
  priority?: number;
  props?: () => any;
  badge?: ReduxProp<any>;
  activity?: ReduxProp<boolean>;
}

export type RegisterMainPage =
  (icon: string, title: string, element: React.ComponentClass<any> | React.StatelessComponent<any>,
   options: IMainPageOptions) => void;

export interface IDashletOptions {
  fixed?: boolean;
  closable?: boolean;
}

/**
 * @param height Height of the dashlet in rows. Please note that 1 row is very slim, it's not
 *               commonly used in practice
 */
export type RegisterDashlet =
  (title: string, width: 1 | 2 | 3, height: 1 | 2 | 3 | 4 | 5 | 6, position: number,
   component: React.ComponentClass<any> | React.FunctionComponent<any>,
   isVisible: (state) => boolean,
   props: PropsCallback, options: IDashletOptions) => void;

export type RegisterDialog =
  (id: string,
   element: React.ComponentClass<any> | React.StatelessComponent<any>,
   props?: PropsCallback) => void;

export type ToDoType = 'settings' | 'search' | 'workaround' | 'more';

export interface IToDoButton {
  text: string;
  icon: string;
  onClick: () => void;
}

export type RegisterToDo =
    (id: string,
     type: ToDoType,
     props: (state: any) => any,
     icon: ((props: any) => JSX.Element) | string,
     text: ((t: TFunction, props: any) => JSX.Element) | string,
     action: (props: any) => void,
     condition: (props: any) => boolean,
     value: ((t: TFunction, props: any) => JSX.Element) | string,
     priority: number) => void;

export interface IRegisterProtocol {
  (protocol: string, def: boolean, callback: (url: string, install: boolean) => void);
}

export interface IRegisterRepositoryLookup {
  (repositoryId: string, preferOverMD5: boolean, callback: (id: IModRepoId) => Promise<IModLookupResult[]>);
}

export interface IFileFilter {
  name: string;
  extensions: string[];
}

export interface IOpenOptions {
  title?: string;
  defaultPath?: string;
  filters?: IFileFilter[];
  create?: boolean;
}

export type StateChangeCallback =
  (previous: any, current: any) => void;

/**
 * additional detail to further narrow down which file is meant
 * in a lookup
 *
 * @export
 * @interface ILookupDetails
 */
export interface ILookupDetails {
  filePath?: string;
  // name of the file. Used only for caching purposes if filePath is undefined
  fileName?: string;
  fileMD5?: string;
  fileSize?: number;
  gameId?: string;
}

export type PersistorKey = string[];

/**
 * a persistor is used to hook a data file into the store.
 * This way any data file can be made available through the store and
 * updated through actions, as long as it can be represented in json
 *
 * @export
 * @interface IPersistor
 */
export interface IPersistor {
  setResetCallback(cb: () => Promise<void>): void;
  getItem(key: PersistorKey): Promise<string>;
  setItem(key: PersistorKey, value: string): Promise<void>;
  removeItem(key: PersistorKey): Promise<void>;
  getAllKeys(): Promise<PersistorKey[]>;
  getAllKVs?(prefix?: string): Promise<Array<{ key: PersistorKey, value: string }>>;
}

/**
 * options that can be passed to archive handler on opening
 */
export interface IArchiveOptions {
  // if set, the archive should be integrity-checked on loading (i.e. crc checks) if possible
  // whether this is supported and how much it slows down loading depends on the file type.
  verify?: boolean;
  // if set, give a hint to the archive handler what game this archive is of. This is useful
  // when similar formats are used in different games with differences in format.
  gameId?: string;
  // give a hint to the archive handler what format the archive is. Usually a file should identify
  // its format but you can never know. Can also be very useful when creating a new archive
  version?: string;
  // if set, (re-)create the archive
  create?: boolean;
}

/**
 * interface for archive handlers, exposing files inside archives to to other extensions
 *
 * @export
 * @interface IArchiveHandler
 */
export interface IArchiveHandler {
  readDir(archPath: string): Promise<string[]>;
  readFile?(filePath: string): NodeJS.ReadableStream;
  extractFile?(filePath: string, outputPath: string): Promise<void>;
  extractAll(outputPath: string): Promise<void>;
  addFile?(filePath: string, sourcePath: string): Promise<void>;
  create?(sourcePath: string): Promise<void>;
  write?(): Promise<void>;
}

export type ArchiveHandlerCreator =
  (fileName: string, options: IArchiveOptions) => Promise<IArchiveHandler>;

/**
 * callback used to extract download information into mod info.
 * This also gets called a lot when displaying uninstalled mods in the mod list
 * (the modPath is going to be undefined) so when that flag is set, the extractor should
 * not be accessing the disk or network or do any complex coomputation
 */
export type AttributeExtractor = (modInfo: any, modPath: string) =>
  Promise<{ [key: string]: any }>;

export interface IGameDetail {
  title: string;
  value: any;
  type?: string;
}

export interface IAttachment {
  type: 'file' | 'data';
  data: any;
  id: string;
  description: string;
}

export interface IErrorOptions {
  id?: string;
  message?: string;
  isBBCode?: boolean;
  isHTML?: boolean;
  allowReport?: boolean;
  allowSuppress?: boolean;
  hideDetails?: boolean;
  replace?: { [key: string]: string };
  attachments?: IAttachment[];
  extension?: IExtension;
}

/**
 * a query function that will be called to retrieve information about a game.
 * The game object passed in in a union of the IGameStored and IDiscoveryResult data
 * structures for the game but keep in mind that the game may not be discovered or
 * it may be a custom-added game so either structure may be empty. When accessing any
 * field that doesn't exist in both IGameStored and IDiscoveryResult, please assume
 * it may be undefined.
 */
export type GameInfoQuery = (game: any) => Promise<{ [key: string]: IGameDetail }>;

export interface IMergeFilter {
  // files to use as basis for merge, will be copied to the merge
  // directory during deployment (from in (absolute) to out (relative to working directory)
  baseFiles: (deployedFiles: IDeployedFile[]) => Array<{ in: string, out: string }>;
  // filter function, needs to match all files (relative paths) in the mod to consider
  // for merging
  filter: (fileName: string) => boolean;
}

/**
 * callback to determine if a merge function applies to a game. If so, return an
 * object that describes what files to merge, otherwise return undefined
 */
export type MergeTest = (game: IGame, gameDiscovery: IDiscoveryResult) => IMergeFilter;
/**
 * callback to do the actual merging
 */
export type MergeFunc = (filePath: string, mergeDir: string) => Promise<void>;

/**
 * options used when starting an external application through runExecutable
 */
export interface IRunOptions {
  cwd?: string;
  env?: { [key: string]: string };
  suggestDeploy?: boolean;
  shell?: boolean;
  detach?: boolean;
  // if true, a non-zero exit code will be treated as an error. default is false
  //   because too many windows applications don't report proper exit codes
  expectSuccess?: boolean;
  // called after the process has been spawned. If possible the pid of the spawned process
  // is set but in some cases (e.g. when the target process is run elevated) we don't know
  // the pid so this will be undefined.
  onSpawned?: (pid?: number) => void;
}

/**
 * all parameters passed to runExecutable. This is used to support interpreters
 * changing the parameters
 */
export interface IRunParameters {
  executable: string;
  args: string[];
  options: IRunOptions;
}

/**
 * interface for convenience functions made available to extensions
 *
 * @export
 * @interface IExtensionApi
 */
export interface IExtensionApi {
  /**
   * name of the extension to use this api with
   */
  extension?: string;

  /**
   * show a notification to the user.
   * This is not available in the call to registerReducer
   *
   * @return the notification id
   *
   * @type {INotification}
   * @memberOf IExtensionApi
   */
  sendNotification?: (notification: INotification) => string;

  /**
   * show an error message to the user.
   * This is a convenience wrapper for sendNotification.
   * This is not available in the call to registerReducer
   *
   * @memberOf IExtensionApi
   */
  showErrorNotification?: (message: string, detail: string | Error | any,
                           options?: IErrorOptions) => void;

  /**
   * show a dialog
   */
  showDialog?: (type: DialogType, title: string, content: IDialogContent,
                actions: DialogActions, id?: string) => Promise<IDialogResult>;

  /**
   * close a dialog
   */
  closeDialog?: (id: string, actionKey?: string, input?: any) => void;

  /**
   * hides a notification by its id
   *
   * @memberOf IExtensionApi
   */
  dismissNotification?: (id: string) => void;

  /**
   * hides a notification and don't show it again
   * if this is called with the second parameter set to false, it re-enables the notification
   * instead
   */
  suppressNotification?: (id: string, suppress?: boolean) => void;

  /**
   * show a system dialog to open a single file
   *
   * @memberOf IExtensionApi
   */
  selectFile: (options: IOpenOptions) => Promise<string>;

  /**
   * show a system dialog to select an executable file
   *
   * @memberOf IExtensionApi
   */
  selectExecutable: (options: IOpenOptions) => Promise<string>;

  /**
   * show a system dialog to open a single directory
   *
   * @memberOf IExtensionApi
   */
  selectDir: (options: IOpenOptions) => Promise<string>;

  /**
   * the redux store containing all application state & data
   *
   * Please note: this store object will remain valid for the whole
   *   application runtime so you can store it, bind it to functions
   *   and so on. The state object (store.getState()) is immutable and
   *   will be a different object whenever the state is changed.
   *   Thus you should *not* store/bind the state directly unless you
   *   actually want a "snapshot" of the state.
   *
   * @type {Redux.Store<any>}
   * @memberOf IExtensionApi
   */
  store?: ThunkStore<any>;

  /**
   * event emitter
   *
   * @type {NodeJS.EventEmitter}
   * @memberOf IExtensionApi
   */
  events: NodeJS.EventEmitter;

  /**
   * translation function
   */
  translate: TFunction;

  /**
   * active locale
   */
  locale: () => string;

  /**
   * get direct access to the i18next object managing localisation.
   * This is only needed to influence how localisation works in general,
   * to just translate a text, use "translate"
   */
  getI18n: () => i18n;

  /**
   * retrieve path for a known directory location.
   *
   * Note: This uses electrons ids for known folder locations.
   * Please write your extensions to always use the appropriate
   * folder location returned from this function, especially
   * 'userData' should be used for all settings/state/temporary data
   * if you don't want to/can't use the store.
   * If Vortex introduces a way for users to customise storage locations
   * then getPath will return the customised path so you don't have to
   * adjust your extension.
   *
   * @type {Electron.AppPathName}
   * @memberOf IExtensionApi
   */
  getPath: (name: string) => string;

  /**
   * register a callback for changes to the state
   *
   * @param {string[]} path path in the state-tree to watch for changes,
   *                   i.e. [ 'settings', 'interface', 'language' ] would call the callback
   *                   for all changes to the interface language
   *
   * @memberOf IExtensionApi
   */
  onStateChange?: (path: string[], callback: StateChangeCallback) => void;

  /**
   * registers an uri protocol to be handled by this application. If the "def"ault parameter
   * is set to true, this application will also be inserted as the system wide default handler
   * for the protocol. Use with caution, as this will overwrite the previous value, which
   * can't be undone automatically
   *
   * @type {IRegisterProtocol}
   * @memberOf IExtensionContext
   */
  registerProtocol: IRegisterProtocol;

  /**
   * registers a lookup mechanism that can be used to look up information about a mod based on ids.
   * This will either work as a fallback or as a replacement to the md5 based lookup for
   * applicable mods.
   * The "repositoryId" should be the same as the "source" used.
   * It's possible to return multiple results if the input data doesn't definitively identify a single
   * item but this might be a bit of a mess to figure out later.
   */
  registerRepositoryLookup: IRegisterRepositoryLookup;

  /**
   * deregister an uri protocol currently being handled by us
   *
   * @memberOf IExtensionApi
   */
  deregisterProtocol: (protocol: string) => void;

  /**
   * find meta information about a mod
   *
   * @memberOf IExtensionApi
   */
  lookupModReference: (ref: IModReference, options?: ILookupOptions) => Promise<IModLookupResult[]>;

  /**
   * add a meta server
   * Please note that setting a server with the same id again will replace the existing one
   * with that id and setting it to undefined removes it
   */
  addMetaServer: (id: string, server?: any) => void;

  /**
   * find meta information about a mod
   * this will calculate a hash and the file size of the specified file
   * for the lookup unless those details are already provided.
   * Please note that it's still possible for the file to get multiple
   * matches, i.e. if it has been re-uploaded, potentially for a different
   * game.
   *
   * @memberOf IExtensionApi
   */
  lookupModMeta: (details: ILookupDetails) => Promise<IModLookupResult[]>;

  /**
   * save meta information about a mod
   *
   * @memberOf IExtensionApi
   */
  saveModMeta: (modInfo: IModInfo) => Promise<void>;

  /**
   * opens an archive
   */
  openArchive: (archivePath: string, options?: IArchiveOptions,
                extension?: string) => Promise<Archive>;

  /**
   * insert or replace a sass-stylesheet. It gets integrated into the existing sheets based
   * on the key:
   * By default, the sheets "variables", "details" and "style" are intended to customize the
   * look of the application.
   * - "variables" is a set of variables representing colors, sizes and
   *   margins that will be used throughout the application.
   * - "details" applies these variables to different generic controls (like tabs, lists, ...)
   * - "style" is where you should customize individual controls with css rules
   *
   * If your extension sets a sheet that didn't exist before then that sheet will be inserted
   * before the "style" sheet but after everything else. This allows themes to affect extension
   * styles.
   *
   * @param {string} key identify the key to set. If this is an existing sheet, that sheet will be
   *                     replaced
   * @param {string} filePath path of the corresponding stylesheet file
   *
   * @memberOf IExtensionContext
   */
  setStylesheet: (key: string, filePath: string) => void;

  /**
   * run an executable. This is comparable to node.js child_process.spawn but it allows us to add
   * extensions, like support interpreters and hooks.
   * It will also automatically ask the user to authorize elevation if the executable requires it
   * The returned promise is resolved when the started process has run to completion.
   * IRunOptions.onSpawned can be used to react to react to when the process has been started.
   */
  runExecutable: (executable: string, args: string[], options: IRunOptions) => Promise<void>;

  /**
   * emit an event and allow every receiver to return a Promise. This call will only return
   * after all these Promises are resolved.
   */
  emitAndAwait: (eventName: string, ...args: any[]) => Promise<any>;

  /**
   * handle an event emitted with emitAndAwait. The listener can return a promise and the emitter
   * will only return after all promises from handlers are returned.
   * Note that listeners should report all errors themselves, it is considered a bug if the listener
   * returns a rejected promise.
   */
  onAsync: (eventName: string, listener: (...args: any[]) => PromiseLike<any>) => void;

  /**
   * returns true if the running version of Vortex is considered outdated. This is mostly used
   * to determine if feedback should be sent to Nexus Mods.
   */
  isOutdated: () => boolean;

  /**
   * highlight a control for a short time to direct the users attention to it.
   * The control (or controls) is identified by a css selector.
   * A text can be added, but no promise that it actually looks good in practice
   */
  highlightControl: (selector: string, durationMS: number, text?: string) => void;

  /**
   * returns a promise that resolves once the ui has been displayed.
   * This is useful if you have a callback that may be triggered before the ui is
   * displayed but may require the UI to be processed.
   * Specifically events can only be sent once this event has been triggered
   */
  awaitUI: () => Promise<void>;

  /**
   * wrapper for api.store.getState() with the benefit that it automatically assigns a type
   */
  getState: <T extends IState = IState>() => T;

  /**
   * get a list of extensions currently loaded into Vortex
   */
  getLoadedExtensions: () => IRegisteredExtension[];
}

export interface IStateVerifier {
  // Human readable description of the problem, emitted if this verifier detects a problem
  description: (input: any) => string;
  // the expected datatype
  type?: 'map' | 'string' | 'boolean' | 'number' | 'object' | 'array';
  // if set, can't be undefined
  noUndefined?: boolean;
  // if set, can't be null
  noNull?: boolean;
  // if set, look at the object elements inside
  elements?: { [key: string]: IStateVerifier };
  // if set, this entry has to exist
  required?: boolean;
  // if set, delete this element or an ancestor element if this one doesn't
  // match the verifier.
  deleteBroken?: boolean | 'parent';
  // if set, this function is called to generate the "repaired" value
  repair?: (input: any, def: any) => any;
}

/**
 * The repair function can't fix a value so delete it instead
 */
export class VerifierDrop extends Error {
  constructor() {
    super('verifier drop');
    this.name = this.constructor.name;
  }
}

/**
 * The repair function can't fix a value so delete the parent object instead
 */
export class VerifierDropParent extends Error {
  constructor() {
    super('verifier drop parent');
    this.name = this.constructor.name;
  }
}

/**
 * specification a reducer registration has to follow.
 * defaults must be an object with the same keys as
 * reducers
 *
 * @export
 * @interface IReducerSpec
 */
export interface IReducerSpec {
  reducers: { [key: string]: (state: any, payload: any) => any };
  defaults: { [key: string]: any };
  verifiers?: { [key: string]: IStateVerifier };
}

export interface IModTypeOptions {
  // if set, the merge behavior specified here overrides the one specified for the game
  mergeMods?: boolean;
<<<<<<< HEAD
  // if set, may be used as a user-readable name for the mod type
  name?: string;
  // if set, the default mechanism to install dependencies for mods of this mod type is disabled.
  // Vortex will show that dependencies are unfulfilled but not act upon it.
  // I have to admit this is fairly specific to collections, not sure if this flag is useful in
  // any other context
  customDependencyManagement?: boolean;
=======
  deploymentEssential?: boolean;
>>>>>>> 0fc9a1bc
}

/**
 * The extension context is an object passed into all extensions during initialisation.
 *
 * There are three main parts to this object:
 * a) api. This is an object that contains various functions and objects to interact with the
 *    main application. During runtime of the application (that is: after the startup phase)
 *    this will be the only part of the context object you need.
 *    Most importantly it gives you access to the application store (maintaining all state)
 *    and a bunch of "stateful" convenience functions (stuff like displaying notifications/
 *    dialogs in a way consistent with the remaining application).
 * b) register functions. These must be called immediately inside the init function and they
 *    "inject" your extension functionality into the main function. That is: you register ui
 *    controls, callbacks, ... and the main function will then use that as necessary.
 *    Please note that a call to a register function has no immediate effect, those calls are
 *    stored and evaluated once all extensions have been initialised.
 *    An extension can add new register functions by simply assigning to the context object.
 *    There is one limitation though: Due to the way those functions are called you can't have
 *    optional parameters in register functions, the caller always have to provide the exact number
 *    of arguments to get the function to be called correctly.
 *    These functions are then available to all other extensions, the order in which extensions
 *    are loaded is irrelevant (and can't be controlled).
 *    If an extension uses a register function from another extension it becomes implicitly
 *    dependent on it. If the register function isn't available (because that other extension
 *    isn't installed) the dependent extension isn't loaded either.
 *    To avoid this, call context.optional.registerXYZ(). Such a call will be evaluated if possible
 *    but won't cause an error if it isn't.
 *    Please note that context is a "Proxy" object that will accept calls to any "registerXYZ"
 *    function no matter if it's available or not. You can't "introspect" this object reliably,
 *    it will not show the available register functions.
 * c) once-callback. This is a callback that will be run after all extensions have been initialized
 *    and all register functions have been evaluated. This is still *before* a gamemode has been
 *    activated so you can't access game-specific data immediately inside once.
 *    It will be called only once at application startup whereas init is called once per process
 *    (that is: twice in total). It should be used for all your extension setup except for the
 *    register calls (i.e. installing event handlers, doing startup calculations).
 *    This is because at the time once is called, the context.api
 *    object is fully initialised and once is only caused if your extension should really load
 *    (as in: it's compatible with the current api).
 */
export interface IExtensionContext {
  /**
   * register a settings page
   *
   * @type {IRegisterSettings}
   * @memberOf IExtensionContext
   */
  registerSettings: RegisterSettings;

  /**
   * register a mod deployment method
   *
   * @memberof IExtensionContext
   */
  registerDeploymentMethod: (method: IDeploymentMethod) => void;

  /**
   * register an installer
   * @param {string} id id for the installer. currently only used for logging
   * @param {number} priority the priority of the installer. The supported installer with the
   *                          highest priority gets to handle the mod
   * @param {TestSupported} testSupported function called to determine if the handler can deal
   *                                      with a mod
   * @param {InstallFunc} install function called to actually install a mod
   */
  registerInstaller: (id: string, priority: number,
                      testSupported: TestSupported, install: InstallFunc) => void;

  /**
   * register an action (can be a button or a menu item)
   *
   * @type {IRegisterIcon}
   * @memberOf IExtensionContext
   */
  registerAction: RegisterAction;

  /**
   * registers a page for the main content area
   *
   * @type {IRegisterMainPage}
   * @memberOf IExtensionContext
   */
  registerMainPage: RegisterMainPage;

  /**
   * register a dashlet to be displayed on the welcome screen
   */
  registerDashlet: RegisterDashlet;

  /**
   * register a dialog (or any control that is rendered independent of the main content area
   * really)
   * This dialog has to control its own visibility
   */
  registerDialog: RegisterDialog;

  /**
   * registers a element to be displayed in the footer
   *
   * @type {IRegisterFooter}
   * @memberOf IExtensionContext
   */
  registerFooter: RegisterFooter;

  /**
   * register an todo message that will be shown to new users until they
   * dismiss it. You can provide a condition under which it will appear.
   * Please don't overuse this as to not intimidate the user. Also keep in mind that the
   * user can dismiss any todo message without taking action and it will never appear
   * again.
   */
  registerToDo: RegisterToDo;

  /**
   * registers a banner, which is a control that will show in a fixed location with fixed
   * size (determined by the group). If there are multiple banners in the same spot,
   * they will cycle.
   */
  registerBanner: RegisterBanner;

  /**
   * register a source (usually a website) that the mod was retrieved from and that will
   * be used as the reference for features like checking for updates and such.
   * Please note that registering this source has no other effect than adding an option
   * to the selection of mod sources, the corresponding extension has to implement
   * actual features
   * The source can also be used to browse for further mods
   */
  registerModSource: (id: string,
                      name: string,
                      onBrowse: () => void,
                      options?: IModSourceOptions) => void;

  /**
   * register a reducer to introduce new set-operations on the application
   * state.
   * Note: For obvious reasons this is executed before the store is set up so
   * many api operations are not possible during this call
   *
   * The first part of the path decides how and if state persisted:
   *   * window, settings, persistent are always persisted and automatically restored
   *   * session and all other will not be persisted at all. Although session is not
   *     treated different than any other path, please use this path  for all
   *     ephemeral state
   *
   * Another word on the path: You can introduce additional reducers for any "leaf" of
   *   the settings tree and you can introduce new "subnodes" in the tree at any depth.
   *   For technical reasons it is however not possible to introduce subnodes to a leaf
   *   or vice-versa.
   *   I.e. settings.interface contains all settings regarding the ui. Your extension
   *   can register a reducer with path ['settings', 'interface'] and ['settings', 'whatever']
   *   but not ['settings'] and not ['settings', 'interface', 'somethingelse']
   *
   * And one more thing about the spec: All things you store inside the store need to be
   *   serializable. This means: strings, numbers, booleans, arrays, objects are fine but
   *   functions are not. If you absolutely need to store a callback or something then create
   *   a "registry" or factory and store just an id that allows you to retrieve or generate
   *   the function on demand.
   *
   * @param {string[]} path The path within the settings store
   * @param {IReducerSpec} spec a IReducerSpec object that contains reducer functions and defaults
   *        for the newly introduced settings
   *
   * @memberOf IExtensionContext
   */
  registerReducer: (path: string[], spec: IReducerSpec) => void;

  /**
   * register a hive in the store to be persisted. A hive is a top-level branch in the state,
   * like "settings", "state", ...
   * You must not register a hive that is already being persisted or you get data inconsistency.
   * Do not use this on a hive that is registered with "registerPersistor". With this function,
   * Vortex takes care of storing/restoring the data, with registerPersistor you can customize the
   * file format.
   *
   * @param {PersistingType} type controls where the state is stored and when it is loaded
   * @param {string} hive the top-level key inside the state.
   *
   * @memberOf IExtensionContext
   */
  registerSettingsHive: (type: PersistingType, hive: string) => void;

  /**
   * register a new persistor that will hook a data file into the application store.
   * @param {string} hive the top-level key inside the state that this persistor will add
   *                      it's data to. We can't add persistors inside an existing node (
   *                      technical reasons) but you can implement an aggregator-persistor
   *                      that syncs sub-nodes with different files
   * @param {IPersistor} persistor the persistor. Adhere to the interface and it should be fine
   * @param {number} debounce this value (in milliseconds) determins how frequent the file will
   *                          be updated on disk. Higher values reduce load and disk activity
   *                          but more data could be lost in case of an application crash.
   *                          Defaults to 200 ms
   *
   * @memberOf IExtensionContext
   */
  registerPersistor: (hive: string, persistor: IPersistor, debounce?: number) => void;

  /**
   * add an attribute to a table. An attribute can appear as a column inside the table or as a
   * detail field in the side panel.
   * The tableId identifies, obviously, the table to which the attribute should be added. Please
   * find the right id in the documentation of the corresponding extension
   */
  registerTableAttribute: (tableId: string, attribute: ITableAttribute) => void;

  /**
   * add a check that will automatically be run on the specified event.
   * Such checks can be used by extensions to check the integrity of their own data, of the
   * application setup or that of the game and present them to the user in a common way.
   *
   * @memberOf IExtensionContext
   */
  registerTest: (id: string, event: string, check: CheckFunction) => void;

  /**
   * register a handler for archive types so the content of such archives is exposed to
   * the application (especially other extensions)
   *
   * @memberOf IExtensionContext
   */
  registerArchiveType: (extension: string, handler: ArchiveHandlerCreator) => void;

  /**
   * registers support for a game
   *
   * @param {IGame} game
   */
  registerGame: (game: IGame) => void;

  /**
   * registers support for a game store.
   *
   * @param {IGameStore} gameStore
   */
  registerGameStore: (gameStore: IGameStore) => void;

  /**
   * registers a provider for general information about a game
   * @param {string} id unique id identifying the provider
   * @param {number} priority if two providers provide the same info (same key) the one with the
   *                          higher priority ends up providing that piece of info
   * @param {number} expireMS the time (in milliseconds) before the info "expires". After expiry it
   *                          will be re-requested. You usually want this to be several days, not
   *                          seconds or milliseconds
   * @param {string[]} keys the keys this provider will provide. If the query function doesn't
   *                        return a value for one of these keys, a null is stored. If the query
   *                        returns keys that aren't listed here they will still be stored, but
   *                        the query will only be run if a listed key is missing or the expiry time
   *                        runs out
   * @param {Function} query the query function
   */
  registerGameInfoProvider: (id: string, priority: number, expireMS: number,
                             keys: string[], query: GameInfoQuery) => void;

  /**
   * register an extractor that can access all information known about a downloaded archive and
   * tranfer them into the modInfo data structure so it can be accessed when rendering/managing
   * the mod
   *
   * @param {number} priority determins the order in which the attributes are combined.
   *                          if two extractors produce the same attribute, the one with the higher
   *                          priority wins. The default attributes retrieved from the meta database
   *                          have priority 100.
   * @param {AttributeExtractor} extractor the function producing mod attributes
   */
  registerAttributeExtractor: (priority: number, extractor: AttributeExtractor) => void;

  /**
   * register a mod type
   * @param {string} id internal identifier for this mod type. can't be the empty string ''!
   * @param {number} priority if there is difficulty differentiating between two mod types, the
   *                          higher priority one wins. Otherwise please use 100 so there is
   *                          room for other extensions with lower and higher priority
   * @param {(gameId) => boolean} isSupported return true if the mod type is supported for this
   *                                          game
   * @param {(game: IGame) => string} getPath given the specified game, return the absolute path to
   *                                          where games of this type should be installed.
   * @param {(instructions) => Promise<boolean>} test given the list of install instructions,
   *                                                  determine if the installed mod is of this type
   * @param {IModTypeOptions} options options controlling the mod type
   */
  registerModType: (id: string,
                    priority: number,
                    isSupported: (gameId: string) => boolean,
                    getPath: (game: IGame) => string,
                    test: (installInstructions: IInstruction[]) => Promise<boolean>,
                    options?: IModTypeOptions) => void;

  /**
   * register an action sanity check
   * a sanity check like this is called before any redux-action of the specified type and gets
   * an opportunity to reject it with an error message.
   * This is more powerful than checking inside the reducer as you can access the entire state
   * for the check and it's more robust than checking before dispatching the action, because actions
   * may be dispatched from many places.
   * Please don't overdo this for high-frequency actions as that may affect performance. Also
   * be aware of side effects from stopping an action as all other code is still run.
   * I.e. if you'd reject the addition of a downloaded file, the file itself is still there.
   * In extreme cases you could instead throw an exception from the check (which would bubble up
   * through the dispatch call) which will likely crash Vortex.
   * That might be preferrable to corrupting state
   * @param {string} actionType type of the action (like STORE_WINDOW_SIZE)
   * @param {SanityCheck} check the check to run for the specified action
   */
  registerActionCheck: (actionType: string, check: SanityCheck) => void;

  /**
   * register a file merge that needs to happen during deployment.
   * modType is the type with which the merged file(s) should be deployed. This needs to be an
   * existing mod type (see registerModType), otherwise the merged file won't be used. Use an empty
   * string for the default mod type
   */
  registerMerge: (test: MergeTest, merge: MergeFunc, modType: string) => void;

  /**
   * register an interpreter to be used to run files of the specified type when starting with
   * IExtensionApi.runExecutable
   * @param {string} extension File extension to handle
   * @param {string} apply A filter function that will receive the run parameters as provided by
   *                       the user (with the script as the executable) and should return adjusted
   *                       parameters that will actually invoke the right interpreter.
   *                       If the interpreter is not installed/found, please throw a
   *                       "MissingInterpreter" exception so Vortex can show a nicer error message
   */
  registerInterpreter:
    (extension: string, apply: (call: IRunParameters) => IRunParameters) => void;

  /**
   * register a hook to be called before Vortex starts any tool and is allowed to replace parameter
   * or cancel the start by rejecting with ProcessCanceled or UserCanceled.
   * This could be used as a more powerful replacement for registerInterpreter.
   * Interpreters registered with registerInterpreter will be processed before any hooks are applied
   * @param {number} priority Hooks are applied in ascending priority order. Please choose
   *                          priorities with a bit of space between hooks you know about so that
   *                          other extension developers can insert their own hooks between.
   *                          Non-extension hooks will be applied in steps of 100
   * @param {string} id identifier for the hook. This will only be used for logging
   * @param {function} hook the hook to be called
   */
  registerStartHook: (priority: number, id: string,
                      hook: (call: IRunParameters) => Promise<IRunParameters>) => void;

  /**
   * register a migration step. This migration is always called when the loaded extension has
   * a different version from the one that was used last.
   * This way when the new version requires any form of migration (upgrading state for example)
   * it can be done from there. The version that was previously run is being passed to the migration
   * function so the extension can determine if the upgrade is actually necessary and if so, which
   * (if there are multiple).
   * IMPORTANT: Use the old version only to save time, your migration must not cause break anything
   *   if this version is inaccurate. E.g. if state was manipulated/damaged, Vortex may send 0.0.0
   *   for the old version even when the current version was run before.
   * If the extension was never loaded before, the version "0.0.0" is passed in.
   * Please note: Vortex will continue running, with the extension loaded, after migrate is called,
   *   it is not currently possible to delay loading an extension until the migration is complete.
   *   This means one of these must be true:
   *     - the extension is functional without the migration, at least so much so that it doesn't
   *       cause "damage"
   *     - the extension disables/blocks itself until the migration is done
   *     - the migration is synchronous so that the migrate function doesn't return until it's done.
   * Important: Migration happens in the *main process*, not in the renderer process.
   * @param {function} migrate called if the running extension version differs from the old one.
   *                           As soon as the promise returned from this is resolved, the stored
   *                           version number is updated.
   */
  registerMigration: (migrate: (oldVersion: string) => Promise<void>) => void;

  /**
   * register a file to be stored with the profile. It will always be synchronised with the current
   * profile, so when users switch to a different profile, this file will be copied to the
   * profile they're switching away from, then the corresponding file from the profile they're
   * switching to is copied to filePath.
   * Right now this only supports static file paths, no patterns (glob or regular expressions) and
   * no way to dynamically find the file to synchronize
   */
  registerProfileFile?: (gameId: string, filePath: string) => void;

  /**
   * register a profile feature that can be toggled/configured on the profiles screen.
   * The configured value can be queried at
   * state.persistent.profiles.<profile id>.features.<feature id>
   */
  registerProfileFeature?: (featureId: string, type: string, icon: string, label: string,
                            description: string, supported: () => boolean) => void;

  /**
   * specify that a certain range of versions of vortex is required
   * (see https://www.npmjs.com/package/semver for syntax documentation).
   * If you call this multiple times, all ranges have to match so that makes little sense
   */
  requireVersion: (versionRange: string) => void;

  /**
   * register a dependency on a different extension
   * @param {string} extId id of the extension that this one depends on
   */
  requireExtension: (extId: string) => void;

  /**
   * called once after the store has been set up and after all extensions have been initialized
   * This means that if your extension registers its own extension function
   * (@see registerExtensionFunction) then those registrations happen before once is called.
   *
   * You shouldn't make assumptions on the order in which extensions are loaded and on them to be
   * loaded synchronously, so if you have initialization code that requires another extension to
   * be initialized first, you should check if that happened already in your "once" call and react
   * to some sort of event that would indicate that other initialization to be finished (usually
   * a state change)
   *
   * @memberOf IExtensionContext
   */
  once: (callback: () => void | Promise<void>) => void;

  /**
   * similar to once but this callback will be run (only) on the electron "main" process.
   * Use this only if you absolutely must (if you don't know what electron main process means, it's
   * almost certain you don't want this).
   * While almost all program logic of Vortex runs in the renderer process, some libraries will not
   * work correctly on that process so you have to run on the main process.
   */
  onceMain: (callback: () => void) => void;

  /**
   * contains various utility functions. It's valid to store this object inside
   * the extension for later use.
   *
   * @type {IExtensionApi}
   * @memberOf IExtensionContext
   */
  api: IExtensionApi;

  /**
   * proxy to make optional register calls (if such calls are invalid in the api the extension
   * will not be unloaded)
   */
  optional: any;
}<|MERGE_RESOLUTION|>--- conflicted
+++ resolved
@@ -38,11 +38,9 @@
 import * as React from 'react';
 import * as Redux from 'redux';
 import { ThunkDispatch } from 'redux-thunk';
-<<<<<<< HEAD
-import { IModLookupResult, ILookupOptions } from './IModLookupResult';
-=======
+
 import { IRegisteredExtension } from '../util/ExtensionManager';
->>>>>>> 0fc9a1bc
+import { ILookupOptions, IModLookupResult } from './IModLookupResult';
 
 export { TestSupported, IInstallResult, IInstruction, IDeployedFile, IDeploymentMethod,
          IFileChange, ILookupResult, IModInfo, InstructionType, IReference, InstallFunc,
@@ -697,7 +695,6 @@
 export interface IModTypeOptions {
   // if set, the merge behavior specified here overrides the one specified for the game
   mergeMods?: boolean;
-<<<<<<< HEAD
   // if set, may be used as a user-readable name for the mod type
   name?: string;
   // if set, the default mechanism to install dependencies for mods of this mod type is disabled.
@@ -705,9 +702,7 @@
   // I have to admit this is fairly specific to collections, not sure if this flag is useful in
   // any other context
   customDependencyManagement?: boolean;
-=======
   deploymentEssential?: boolean;
->>>>>>> 0fc9a1bc
 }
 
 /**
