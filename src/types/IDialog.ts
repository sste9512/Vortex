import { IBBCodeContext } from '../util/bbcode';

export type DialogType =
  'success' | 'info' | 'error' | 'question';

export interface IDialogAction {
  label: string;
  default?: boolean;
  action?: (label: string) => void;
}

export interface IConditionResult {
  // Array of actions that should be disabled
  //  as part of this error result.
  actions: string[];

  // The error/reason string why the actions
  //  should be disabled.
  errorText: string;

  // The id of the control which is reporting
  //  this error.
  id: string;
}

export type ConditionResults = IConditionResult[];

export type DialogActions = IDialogAction[];

export type Condition = (content: IDialogContent) => ConditionResults;

export interface IDialog {
  id: string;
  type: DialogType;
  title: string;
  content: IDialogContent;
  defaultAction: string;
  actions: string[];
}

export interface IControlBase {
  id: string;
}

export interface ICheckbox extends IControlBase {
  text: string;
  value: boolean;
  disabled?: boolean;
}

export interface IInput extends IControlBase {
<<<<<<< HEAD
  type?: 'text' | 'password' | 'number' | 'date' | 'time' | 'email' | 'url' | 'textarea';
=======
  type?: 'text' | 'password' | 'number' | 'date' | 'time' | 'email' | 'url' | 'multiline';
>>>>>>> 9b969fef
  value?: string;
  label?: string;
  placeholder?: string;
}

export interface ILink {
  label: string;
  id?: string;
  action?: (dismiss: () => void, id: string) => void;
}

export interface IDialogContent {
  htmlFile?: string;
  /**
   * displays a message as html.
   * NOTE: this will be inserted directy
   * into the dom so it must never be html from
   * an external source!
   *
   * @type {string}
   * @memberOf IDialogContent
   */
  htmlText?: string;
  /**
   * regular text. This will be wrapped, not selectable for the user,
   * not scrollable and not maintain any kind of predefined linebreaks.
   */
  text?: string;
  /**
   * regular text. This will be put into a scrollable, selectable textbox.
   * Whether the text wraps or not is determined by options.wrap
   */
  message?: string;
  bbcode?: string;
  md?: string;
  checkboxes?: ICheckbox[];
  choices?: ICheckbox[];
  input?: IInput[];
  /**
   * list of clickable entries that don't (necessarily) cause the dialog to close
   */
  links?: ILink[];
  parameters?: any;
  options?: {
    translated?: boolean;
    wrap?: boolean;
    hideMessage?: boolean;
    // context made available to bbcode tags
    bbcodeContext?: IBBCodeContext;
  };

  condition?: Condition;
}

export interface IDialogResult {
  action: string;
  input: any;
}<|MERGE_RESOLUTION|>--- conflicted
+++ resolved
@@ -49,11 +49,7 @@
 }
 
 export interface IInput extends IControlBase {
-<<<<<<< HEAD
-  type?: 'text' | 'password' | 'number' | 'date' | 'time' | 'email' | 'url' | 'textarea';
-=======
   type?: 'text' | 'password' | 'number' | 'date' | 'time' | 'email' | 'url' | 'multiline';
->>>>>>> 9b969fef
   value?: string;
   label?: string;
   placeholder?: string;
