--- conflicted
+++ resolved
@@ -266,19 +266,18 @@
     },
     {
       "type": "build-copy",
-<<<<<<< HEAD
       "name": "modpack",
       "path": "extensions/modpack",
       "removeModules": ["vortex-api"],
       "sources": ["src/**/*.ts", "src/**/*.tsx", "*.json", "webpack.config.js"],
       "copyTo": "{BUILD_DIR}/bundledPlugins/modpack"
-=======
+    },
+    {
       "name": "script-extender-error-check",
       "path": "extensions/script-extender-error-check",
       "removeModules": ["vortex-api"],
       "sources": ["src/**/*.ts", "src/**/*.tsx", "*.json", "webpack.config.js", "src/**/*.scss"],
       "copyTo": "{BUILD_DIR}/bundledPlugins/script-extender-error-check"
->>>>>>> e798398d
     }
   ], [
     {
