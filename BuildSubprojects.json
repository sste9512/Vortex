--- conflicted
+++ resolved
@@ -306,13 +306,14 @@
     },
     {
       "type": "build-copy",
-<<<<<<< HEAD
       "name": "modpack",
       "path": "extensions/modpack",
       "removeModules": ["vortex-api"],
       "sources": ["src/**/*.ts", "src/**/*.tsx", "**/*.scss", "*.json", "webpack.config.js"],
       "copyTo": "{BUILD_DIR}/bundledPlugins/modpack"
-=======
+    },
+    {
+      "type": "build-copy",
       "name": "new-file-monitor",
       "path": "extensions/new-file-monitor",
       "removeModules": ["vortex-api"],
@@ -334,7 +335,6 @@
       "removeModules": ["vortex-api"],
       "sources": ["src/**/*.ts", "src/**/*.tsx", "*.json", "webpack.config.js", "src/**/*.scss"],
       "copyTo": "{BUILD_DIR}/bundledPlugins/test-setup"
->>>>>>> 0fc9a1bc
     },
     {
       "type": "build-copy",
