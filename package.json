{
  "private": true,
  "name": "vortex_devel",
  "version": "0.0.1",
  "main": "out/main.js",
  "author": "Black Tree Gaming Ltd.",
  "repository": {
    "type": "git",
    "url": "https://github.com/Nexus-Mods/Vortex"
  },
  "vortex": {
<<<<<<< HEAD
    "electron": "3.1.8"
=======
    "electron": "2.0.18"
>>>>>>> aa407c86
  },
  "scripts": {
    "_assets_out": "node InstallAssets.js out",
    "_assets_app": "node InstallAssets.js app",
    "_install_app": "cd app && rm-local-modules && yarn install --non-interactive --check-files",
    "subprojects": "node BuildSubprojects.js out",
    "subprojects_app": "node BuildSubprojects.js app",
    "build_api": "cd api && yarn run build",
    "build_rest": "yarn run _assets_out && yarn run build_api && yarn run subprojects",
    "build_dist": "webpack --config webpack.main.config.js && webpack --config webpack.renderer.config.js",
    "extract_sourcemaps": "node copy_sourcemaps.js",
    "package": "electron-builder --config electron-builder-oneclick.json && electron-builder --config electron-builder-advanced.json",
    "predist": "yarn run --non-interactive build_api && yarn run --non-interactive _install_app && yarn run --non-interactive subprojects_app && yarn run --non-interactive _assets_app",
    "dist": "yarn run build_dist && yarn run package && yarn run extract_sourcemaps",
    "ci": "node checkPackages.js && yarn run predist && yarn run build_dist && electron-builder --config electron-builder-ci.json --publish never",
    "start": "cross-env NODE_ENV=development electron .",
    "clean": "yarn add rm-local-modules && rm-local-modules && yarn install --check-files",
    "preinstall": "git submodule update --init --recursive",
    "test": "jest --no-cache",
    "build": "yarn run build_rest && tsc -p .",
    "buildwatch": "yarn run build_rest && tsc -p . -w"
  },
  "jest": {
    "transform": {
      "^.+\\.(ts|tsx)$": "<rootDir>/node_modules/ts-jest",
      "^.+\\.(js|jsx)$": "<rootDir>/node_modules/babel-jest"
    },
    "testRegex": "(/__tests__/.*|\\.(test|spec))\\.(js|jsx|ts|tsx)$",
    "testPathIgnorePatterns": [
      "/node_modules/",
      "/dist/",
      "/app/"
    ],
    "moduleFileExtensions": [
      "js",
      "json",
      "jsx",
      "ts",
      "tsx"
    ],
    "collectCoverage": true,
    "setupTestFrameworkScriptFile": "<rootDir>setupTests.js"
  },
  "parserOptions": {
    "ecmaFeatures": {
      "jsx": true,
      "modules": true
    }
  },
  "publish": {
    "provider": "github"
  },
  "devDependencies": {
    "@types/babel-core": "^6.25.6",
    "@types/babel-template": "^6.25.2",
    "@types/babel-traverse": "^6.25.5",
    "@types/babel-types": "^7.0.6",
    "@types/babylon": "^6.16.5",
    "@types/classnames": "^2.2.7",
    "@types/content-disposition": "^0.5.2",
    "@types/content-type": "^1.1.3",
    "@types/d3": "^5.7.1",
    "@types/debug": "^4.1.2",
    "@types/enzyme": "^3.9.0",
    "@types/ffi": "^0.2.2",
    "@types/form-data": "^2.2.1",
    "@types/fs-extra-promise": "^1.0.7",
    "@types/graphlib": "^2.1.4",
    "@types/immutability-helper": "^2.6.3",
    "@types/jest": "^24.0.9",
    "@types/levelup": "^3.1.0",
    "@types/libxmljs": "^0.18.3",
    "@types/lodash": "^4.14.122",
    "@types/minimatch": "^3.0.3",
    "@types/node": "^11.10.5",
    "@types/node-ipc": "^9.1.1",
    "@types/node-uuid": "^0.0.28",
    "@types/opn": "^5.1.0",
    "@types/react": "^16.8.7",
    "@types/react-bootstrap": "^0.32.11",
    "@types/react-datepicker": "^2.0.3",
    "@types/react-dom": "^16.8.2",
    "@types/react-i18next": "^8.1.0",
    "@types/react-redux": "^7.0.2",
    "@types/react-router": "^4.4.5",
    "@types/react-sortable-tree": "^0.3.5",
    "@types/react-test-renderer": "^16.8.1",
    "@types/react-transition-group": "^2.0.16",
    "@types/redux": "^3.6.0",
    "@types/redux-devtools": "^3.0.46",
    "@types/redux-devtools-log-monitor": "^1.0.34",
    "@types/ref": "^0.0.28",
    "@types/ref-struct": "^0.0.29",
    "@types/ref-union": "^0.0.28",
<<<<<<< HEAD
    "@types/request": "^2.48.1",
=======
    "@types/relaxed-json": "^1.0.0",
    "@types/request": "^2.0.6",
>>>>>>> aa407c86
    "@types/reselect": "^2.2.0",
    "@types/resolve": "^0.0.8",
    "@types/rimraf": "^2.0.2",
    "@types/semver": "^5.5.0",
    "@types/shortid": "^0.0.29",
    "@types/tmp": "^0.0.34",
    "@types/uuid": "^3.4.4",
    "@types/webpack": "^4.4.25",
    "@types/winreg": "^1.2.30",
    "@types/winston": "^2.4.4",
    "@types/ws": "^6.0.1",
    "@yarnpkg/lockfile": "*",
    "babel-core": "^6.26.3",
    "babel-jest": "^24.3.1",
    "babel-preset-es2015": "^6.24.1",
    "babel-preset-react": "^6.24.1",
    "babel-preset-stage-0": "^6.24.1",
    "bootswatch": "^4.3.1",
    "concurrently": "^4.1.0",
    "copyfiles": "^2.1.0",
    "cross-env": "^5.2.0",
    "devtron": "^1.4.0",
<<<<<<< HEAD
    "electron": "^3.1.8",
    "electron-builder": "^20.38.5",
    "electron-devtools-installer": "^2.2.4",
=======
    "electron": "2.0.18",
    "electron-builder": "20.15.0",
    "electron-devtools-installer": "^2.2.1",
>>>>>>> aa407c86
    "electron-download-tf": "^4.3.4",
    "electron-rebuild": "^1.8.4",
    "enzyme": "^3.9.0",
    "enzyme-adapter-react-16": "^1.10.0",
    "jest": "^24.3.1",
    "jest-cli": "^24.3.1",
    "json-loader": "^0.5.7",
    "license-checker": "^25.0.1",
    "minimist": "^1.2.0",
    "react-shallow-testutils": "^3.0.1",
    "react-test-renderer": "^16.8.4",
    "redux-devtools": "^3.5.0",
    "redux-devtools-dispatch": "^2.2.1",
    "redux-devtools-log-monitor": "^1.4.0",
    "redux-freeze": "^0.1.7",
    "rm-local-modules": "^0.0.2",
    "source-map-support": "^0.5.10",
    "terser-webpack-plugin": "^1.2.3",
    "ts-jest": "^24.0.0",
    "ts-loader": "^5.3.3",
    "tslint": "^5.13.1",
    "tslint-eslint-rules": "^5.4.0",
    "tslint-react": "^3.6.0",
    "typescript": "^3.3.3333",
    "webpack": "^4.29.6",
    "webpack-cli": "^3.2.3",
    "webpack-node-externals": "^1.7.2",
    "xml2js": "^0.4.19"
  },
  "dependencies": {
    "bbcode-to-react": "TanninOne/bbcode-to-react",
<<<<<<< HEAD
    "bluebird": "^3.5.3",
=======
    "big.js": "^5.2.2",
    "bluebird": "^3.5.1",
>>>>>>> aa407c86
    "bootstrap-sass": "^3.4.1",
    "classnames": "^2.2.6",
    "commander": "^2.19.0",
    "content-disposition": "^0.5.3",
    "content-type": "^1.0.4",
    "crash-dump": "Nexus-Mods/node-crash-dump",
    "d3": "^5.9.1",
    "diskusage": "^1.0.0",
    "dnd-core": "^7.2.0",
    "draggabilly": "^2.2.0",
    "drivelist": "^8.0.2",
    "electron-edge-js": "^10.11.1",
    "electron-redux": "TanninOne/electron-redux",
    "electron-updater": "^4.0.6",
    "encoding-down": "^6.0.1",
    "exe-version": "Nexus-Mods/node-exe-version",
    "feedparser": "^2.2.9",
    "fomod-installer": "Nexus-Mods/fomod-installer",
    "fs-extra-promise": "^1.0.1",
    "fuzzball": "^1.2.0",
    "graphlib": "^2.1.7",
    "i18next": "^15.0.6",
    "i18next-node-fs-backend": "^2.1.1",
    "icon-extract": "Nexus-Mods/node-icon-extract",
    "iconv-lite": "^0.4.24",
    "immutability-helper": "^3.0.0",
    "is-admin": "^2.1.1",
    "leveldown": "^4.0.2",
    "levelup": "^4.0.0",
    "libxmljs": "^0.19.5",
    "lodash": "^4.17.11",
    "minimatch": "^3.0.4",
    "modmeta-db": "Nexus-Mods/modmeta-db",
    "moment": "^2.24.0",
    "nbind": "^0.3.15",
    "nexus-api": "Nexus-Mods/node-nexus-api",
    "node-7z": "Nexus-Mods/node-7z",
    "node-ipc": "^9.1.1",
    "node-sass": "^4.11.0",
    "opn": "TanninOne/opn",
    "packery": "^2.1.2",
    "permissions": "Nexus-Mods/node-permissions",
    "prop-types": "^15.7.2",
    "re-reselect": "^3.0.0",
    "react": "^16.8.4",
    "react-bootstrap": "^0.32.1",
    "react-datepicker": "^2.1.0",
    "react-dnd": "^7.3.1",
    "react-dnd-html5-backend": "^7.2.0",
    "react-dom": "^16.8.4",
    "react-i18next": "^10.4.0",
    "react-markdown": "^4.0.6",
    "react-overlays": "^1.2.0",
    "react-redux": "^6.0.1",
    "react-resize-detector": "^4.0.2",
    "react-safe-html": "^0.6.1",
    "react-select": "^1.2.1",
    "react-sortable-tree": "^2.6.0",
    "recharts": "^1.5.0",
    "redux": "^4.0.1",
    "redux-act": "^1.7.4",
    "redux-thunk": "^2.3.0",
    "redux-watcher": "^1.0.1",
    "relaxed-json": "^1.0.3",
    "request": "^2.88.0",
    "reselect": "^4.0.0",
    "resolve": "^1.10.0",
    "rimraf": "TanninOne/rimraf",
    "semver": "^5.6.0",
    "semvish": "^1.1.0",
    "shortid": "^2.2.14",
    "simple-vdf": "^1.1.1",
    "string-template": "^1.0.0",
    "tmp": "^0.0.33",
    "turbowalk": "Nexus-Mods/node-turbowalk",
    "uuid": "^3.3.2",
    "vortex-parse-ini": "Nexus-Mods/vortex-parse-ini",
    "vortex-run": "file:src/util/vortex-run",
    "wholocks": "Nexus-Mods/node-wholocks",
    "winapi-bindings": "Nexus-Mods/node-winapi-bindings",
    "winston": "^2.4.3",
    "ws": "^6.2.0"
  }
}<|MERGE_RESOLUTION|>--- conflicted
+++ resolved
@@ -9,11 +9,7 @@
     "url": "https://github.com/Nexus-Mods/Vortex"
   },
   "vortex": {
-<<<<<<< HEAD
     "electron": "3.1.8"
-=======
-    "electron": "2.0.18"
->>>>>>> aa407c86
   },
   "scripts": {
     "_assets_out": "node InstallAssets.js out",
@@ -108,12 +104,8 @@
     "@types/ref": "^0.0.28",
     "@types/ref-struct": "^0.0.29",
     "@types/ref-union": "^0.0.28",
-<<<<<<< HEAD
     "@types/request": "^2.48.1",
-=======
     "@types/relaxed-json": "^1.0.0",
-    "@types/request": "^2.0.6",
->>>>>>> aa407c86
     "@types/reselect": "^2.2.0",
     "@types/resolve": "^0.0.8",
     "@types/rimraf": "^2.0.2",
@@ -136,15 +128,9 @@
     "copyfiles": "^2.1.0",
     "cross-env": "^5.2.0",
     "devtron": "^1.4.0",
-<<<<<<< HEAD
     "electron": "^3.1.8",
     "electron-builder": "^20.38.5",
     "electron-devtools-installer": "^2.2.4",
-=======
-    "electron": "2.0.18",
-    "electron-builder": "20.15.0",
-    "electron-devtools-installer": "^2.2.1",
->>>>>>> aa407c86
     "electron-download-tf": "^4.3.4",
     "electron-rebuild": "^1.8.4",
     "enzyme": "^3.9.0",
@@ -176,12 +162,8 @@
   },
   "dependencies": {
     "bbcode-to-react": "TanninOne/bbcode-to-react",
-<<<<<<< HEAD
     "bluebird": "^3.5.3",
-=======
     "big.js": "^5.2.2",
-    "bluebird": "^3.5.1",
->>>>>>> aa407c86
     "bootstrap-sass": "^3.4.1",
     "classnames": "^2.2.6",
     "commander": "^2.19.0",
