--- conflicted
+++ resolved
@@ -1,517 +1,506 @@
-# Changelog
-
-All notable changes to this project will be documented in this file.
-
-The format is based on [Common Changelog](https://common-changelog.org/) and this project adheres to [Semantic Versioning](https://semver.org/spec/v2.0.0.html).
-
-<<<<<<< HEAD
-## [x.x.x] - 2024-xx-xx
-
-- Changed 'mods' nav title to game name
-- Added open website context menu button for externally sourced mods. ([#16137](https://github.com/Nexus-Mods/Vortex/issues/16137)) 
-- Fixed analytics consent notification being raised multiple times. ([#16145](https://github.com/Nexus-Mods/Vortex/issues/16145))
-- **witcher3:** Fixed DLC entries displayed on Load Order page
-- **witcher3:** Text on Load Order entries changed to contain mod and folder name 
-- **gameversion-hash:** Fixed hashmap location to point to dist file
-=======
-## [1.12.1] - 2024-08-12
-
-- Fixed extension installation not executing from downloads page. ([#16197](https://github.com/Nexus-Mods/Vortex/issues/16197))
-- Fixed inability to download from mega.nz as part of collection. ([#16176](https://github.com/Nexus-Mods/Vortex/issues/16176))
-- **plugin-management**: Improved error handling for lootAsync api calls. ([#16181](https://github.com/Nexus-Mods/Vortex/issues/16181))
-- **plugin-management**: Fixed inability to filter loot messages by "relevant messages"
-- **mod-dependency-manager**: Swapped default dependency icon drag actions to "after" to aid UX
-
-## [1.12.0] - 2024-08-06
-
-_Stable release based on [1.12.0-beta.5]_
-
-- Set Inter as new default font to align with site design system
-- Added Mods of the Month to Dashboard. ([#15930](https://github.com/Nexus-Mods/Vortex/issues/15930))
-- Fixed build issues with node 18.20 and above. ([#15950](https://github.com/Nexus-Mods/Vortex/issues/15950))
-- Fixed inability to download files from Google Drive. ([#15893](https://github.com/Nexus-Mods/Vortex/issues/15893))
-- Fixed redundant mod metadata lookup. ([#15934](https://github.com/Nexus-Mods/Vortex/issues/15934))
-- Fixed error when attempting to untrack mods. ([#15935](https://github.com/Nexus-Mods/Vortex/issues/15935))
-- Fixed symlink elevation scripts for Node.
-- Fixed overrides ignored when deploying single mods. ([#15917](https://github.com/Nexus-Mods/Vortex/issues/15917))
-- Fixed deployment flag not set when purging/deploying. ([#15925](https://github.com/Nexus-Mods/Vortex/issues/15925))
-- Added extension version to the global error context. ([#15833](https://github.com/Nexus-Mods/Vortex/issues/15833))
-- Added ability to select game store when manually choosing game folder. ([#15371](https://github.com/Nexus-Mods/Vortex/issues/15371))
-- Fixes broken Xbox launcher for Pillars of Eternity 2. ([#15409](https://github.com/Nexus-Mods/Vortex/issues/15409))
-- Adding support for EnderalSE on GOG. ([#15369](https://github.com/Nexus-Mods/Vortex/issues/15369))
-- Added status pill to collection overview.
-- Fixes warning when potentially downgrading.
-- Changed how community game extensions are highlighted.
-- Fixes potential crash when queryPath functor returns function. ([#15648](https://github.com/Nexus-Mods/Vortex/issues/15648)) 
-- Added stricter diff check on skippable properties. ([#15721](https://github.com/Nexus-Mods/Vortex/issues/15721))
-- Fixes crash when attempting to untrack (untracked) mods. ([#15801](https://github.com/Nexus-Mods/Vortex/issues/15801))
-- Fixes error being missing if dotnet check fails
-- libxmljs is being deprecated in 1.13
-- Fixes excessive logging when testing mod references. ([#15884](https://github.com/Nexus-Mods/Vortex/issues/15884))
-- Fixed deploy event on batch install/re-install. ([#16109](https://github.com/Nexus-Mods/Vortex/issues/16109))
-- **api**: IRemoveModOptions is now being exported as part of the API
-- **collections**: Added stricter collection checks before refreshing. ([#15414](https://github.com/Nexus-Mods/Vortex/issues/15414))
-- **collections**: Fixed crash if mods/downloads become unavailable. ([#15979](https://github.com/Nexus-Mods/Vortex/issues/15979))
-- **gamebryo**: Updates to better support Starfield. ([#15918](https://github.com/Nexus-Mods/Vortex/issues/15918))
-- **plugin-management**: Improve UI\UX for LOOT-enabled games. ([#15929 ](https://github.com/Nexus-Mods/Vortex/issues/15929))
-- **plugin-management:** Fixed inability to sort through FBLO for Starfield
-- **plugin-management:** Fixed plugin list not being updated on startup
-- **plugin-management:** Fixed incorrect missing masters notification when using fblo
-- **plugin-management**: Fixed parsing of light plugins for non-Starfield gamebryo games
-- **baldursgate3**: Fixed LSLib not executing with whitespace in path. ([#15679](https://github.com/Nexus-Mods/Vortex/issues/15679))
-- **baldursgate3:** Fixed inability to deserialize manually added mod entries. ([#16106](https://github.com/Nexus-Mods/Vortex/issues/16106))
-- **bannerlord**: Game support has been moved to a new [community extension](https://www.nexusmods.com/site/mods/875) by [Aragas](https://github.com/Aragas) and the [BUTR team](https://github.com/BUTR). ([#15436](https://github.com/Nexus-Mods/Vortex/issues/15436))
-- **bladeandsorcery**: Removed legacy mod support. ([#16000](https://github.com/Nexus-Mods/Vortex/issues/16000))
-- **fallout4:** Adding Fallout: London game domain support
-- **witcher3**: Fixed crash if user has insufficient permissions. ([#15793](https://github.com/Nexus-Mods/Vortex/issues/15793))
-- **witcher3:** Fixed DLC entries displayed on Load Order page 
->>>>>>> 924ac7f7
-
-## [1.12.0-beta.5] - 2024-07-29
-
-- Fixed deploy event on batch install/re-install. ([#16109](https://github.com/Nexus-Mods/Vortex/issues/16109))
-- **plugin-management:** Fixed inability to sort through FBLO for Starfield
-- **baldursgate3:** Fixed inability to deserialize manually added mod entries. ([#16106](https://github.com/Nexus-Mods/Vortex/issues/16106))
-- **fallout4:** Adding Fallout: London game domain support
-
-## [1.12.0-beta.4] - 2024-07-24
-
-- **plugin-management:** Fixed plugin list not being updated on startup
-
-## [1.12.0-beta.3] - 2024-07-22
-
-- **plugin-management:** Fixed incorrect missing masters notification when using fblo
-
-## [1.12.0-beta.2] - 2024-07-17
-
-- Removed old hardcoded font names
-- **plugin-management**: Fixed parsing of light plugins for non-Starfield gamebryo games
-
-## [1.12.0-beta.1] - 2024-07-16
-
-- Set Inter as new default font to align with site design system
-- Added Mods of the Month to Dashboard. ([#15930](https://github.com/Nexus-Mods/Vortex/issues/15930))
-- Fixed build issues with node 18.20 and above. ([#15950](https://github.com/Nexus-Mods/Vortex/issues/15950))
-- Fixed inability to download files from Google Drive. ([#15893](https://github.com/Nexus-Mods/Vortex/issues/15893))
-- Fixed redundant mod metadata lookup. ([#15934](https://github.com/Nexus-Mods/Vortex/issues/15934))
-- Fixed error when attempting to untrack mods. ([#15935](https://github.com/Nexus-Mods/Vortex/issues/15935))
-- Fixed symlink elevation scripts for Node.
-- Fixed overrides ignored when deploying single mods. ([#15917](https://github.com/Nexus-Mods/Vortex/issues/15917))
-- Fixed deployment flag not set when purging/deploying. ([#15925](https://github.com/Nexus-Mods/Vortex/issues/15925))
-- Added extension version to the global error context. ([#15833](https://github.com/Nexus-Mods/Vortex/issues/15833))
-- Added ability to select game store when manually choosing game folder. ([#15371](https://github.com/Nexus-Mods/Vortex/issues/15371))
-- Fixes broken Xbox launcher for Pillars of Eternity 2. ([#15409](https://github.com/Nexus-Mods/Vortex/issues/15409))
-- Adding support for EnderalSE on GOG. ([#15369](https://github.com/Nexus-Mods/Vortex/issues/15369))
-- Added status pill to collection overview.
-- Fixes warning when potentially downgrading.
-- Changed how community game extensions are highlighted.
-- Fixes potential crash when queryPath functor returns function. ([#15648](https://github.com/Nexus-Mods/Vortex/issues/15648)) 
-- Added stricter diff check on skippable properties. ([#15721](https://github.com/Nexus-Mods/Vortex/issues/15721))
-- Fixes crash when attempting to untrack (untracked) mods. ([#15801](https://github.com/Nexus-Mods/Vortex/issues/15801))
-- Fixes error being missing if dotnet check fails
-- libxmljs is being deprecated in 1.13
-- Fixes excessive logging when testing mod references. ([#15884](https://github.com/Nexus-Mods/Vortex/issues/15884))
-- **gamebryo**: Updates to better support Starfield. ([#15918](https://github.com/Nexus-Mods/Vortex/issues/15918))
-- **api**: IRemoveModOptions is now being exported as part of the API
-- **baldursgate3**: Fixed LSLib not executing with whitespace in path. ([#15679](https://github.com/Nexus-Mods/Vortex/issues/15679))
-- **bannerlord**: Game support has been moved to a new [community extension](https://www.nexusmods.com/site/mods/875) by [Aragas](https://github.com/Aragas) and the [BUTR team](https://github.com/BUTR). ([#15436](https://github.com/Nexus-Mods/Vortex/issues/15436))
-- **bladeandsorcery**: Removed legacy mod support. ([#16000](https://github.com/Nexus-Mods/Vortex/issues/16000))
-- **witcher3**: Fixed crash if user has insufficient permissions. ([#15793](https://github.com/Nexus-Mods/Vortex/issues/15793))
-- **collections**: Added stricter collection checks before refreshing. ([#15414](https://github.com/Nexus-Mods/Vortex/issues/15414))
-- **collections**: Fixed crash if mods/downloads become unavailable. ([#15979](https://github.com/Nexus-Mods/Vortex/issues/15979))
-- **plugin-management**: Improve UI\UX for LOOT-enabled games. ([#15929 ](https://github.com/Nexus-Mods/Vortex/issues/15929))
-
-## [1.11.7] - 2024-06-11 
- 
-- Fixed excessive logging when downloading collections. ([#15883](https://github.com/Nexus-Mods/Vortex/issues/15883))  
-- **modtype-bepinex**: Fixed installation error for BepInEX 5.4.23 or higher. ([#15670](https://github.com/Nexus-Mods/Vortex/issues/15670))  
-- **mod-dependencies**: Added workaround setting for disabling modtype conflicts. 
-- **witcher3**: Fixed installer for mixed mods (both dlc and regular). 
-
-## [1.11.6] - 2024-05-22
-
-- **collections**: Fixed dependency installation errors if no extra metadata available. ([#15746](https://github.com/Nexus-Mods/Vortex/issues/15746))
-- **witcher3**: fixed error when raising script merger notification. ([#15743](https://github.com/Nexus-Mods/Vortex/issues/15743))
-
-## [1.11.5] - 2024-05-21
-
-- **collections**: Fixed installer options of mods with changed FOMOD structures not publishing correctly. ([#15679](https://github.com/Nexus-Mods/Vortex/issues/15679))
-- **collections**: Added status pill to collection overview
-- **witcher3**: Added Epic Game Store discovery. ([#15362](https://github.com/Nexus-Mods/Vortex/issues/15362))
-- **witcher3**: Version information now displaying correctly
-- **witcher3**: Migrated load ordering system to use new FBLO API. ([#15362](https://github.com/Nexus-Mods/Vortex/issues/15362))
-- **witcher3**: Bug fixes and code cleanup
-
-## [1.11.4] - 2024-05-14
-
-- **collections**: Fixed re-install dialog showing when installing in unattended mode.
-- **baldursgate3**: Fixed LSLib not executing with whitespace in path. ([#15679](https://github.com/Nexus-Mods/Vortex/issues/15679)) 
-
-## [1.11.3] - 2024-05-13
-
-_Stable release based on [1.11.2-beta]._
-
-- Fixed re-render issue when enabling/disabling mod entries in the file-based load order
-- libloot updated to 0.22.4
-- Add support for Fallout 4 on Epic ([#15580](https://github.com/Nexus-Mods/Vortex/issues/15580))
-- Add support for new BA2 archive headers in Gamebryo games 
-- New update workflow to better communicate What's New, minimize auto downloading (unless critical hotfixes) and more information when swapping update channels. ([#15363](https://github.com/Nexus-Mods/Vortex/issues/15363))
-- **vortex-api**: Fixed performance degradation when downloading collections for games that use the file based load order system. ([#15395](https://github.com/Nexus-Mods/Vortex/issues/15395))
-- **stardewvalley**: Fixed SMAPI update notification appearing while managing other games
-- **collections**: Added comparison of patches, installer choices, hashes when installing. ([#15396](https://github.com/Nexus-Mods/Vortex/issues/15396))
-- **collections**: Updated styles to fix update changelog bounds
-- **collections**: Better logging when profile switching
-- **collections**: Fixed rare crash where game version was being compared 
-- **collections**: Improved error handling when displaying instructions. ([#14570](https://github.com/Nexus-Mods/Vortex/issues/14570))
-- **collections**: Instructions textarea now fills available space. ([#15394](https://github.com/Nexus-Mods/Vortex/issues/15394))
-- **collections**: Override overflow now scrolls vertically.
-- **modtype-bepinex**: Fixed download issues caused by package resolution applying the new archive format to 5.x.x versions of BepInEx
-- **mod-dependencies**: Suppress error report when user cancels purge
-- **mod-dependencies**: Fixed file overrides being cleared when switching to an empty profile 
-- **mod-dependencies**: Fixed rare issue where it was possible for mods to fail deploying certain types 
-- **plugin-management**: Fixed long delays when ascertaining if a plugin is marked light
-- **baldursgate3**: Performance improvements when installing collections and using LSLib
-- **baldursgate3**: Added caching to PAK reading
-- **baldursgate3**: Added a better .NET error catch and shows a fix dialog. ([#15391](https://github.com/Nexus-Mods/Vortex/issues/15391))
-- Restyled announcement dashlet
-- Underscores in archive names no longer cause installation issues. ([#15334](https://github.com/Nexus-Mods/Vortex/issues/15334))
-- Fixed layout issues with Contrast and Compact theme
-- Added a Classic theme that uses the old colors
-- Updated Logging format
-- Updated dev bootstrap script
-- Bump Electron from 25.8.4 to 28.2.0
-- Bump Node from 18.15.0 to 18.18.2
-
-## [1.11.2-beta] - 2024-05-07
-
-- Hotfix for BA2 archive check
-- Loot updated to 0.22.4
-
-## [1.11.1-beta] - 2024-04-17
-
-- (FBLO) Fixed re-render issue when enabling/disabling mod entries
-- Loot updated to 0.22.3-14
-- Fallout 4 now supported on Epic ([#15580](https://github.com/Nexus-Mods/Vortex/issues/15580))
-
-## [1.11.0-beta] - 2024-04-02
-
-- New update workflow to better communicate What's New, minimize auto downloading (unless critical hotfixes) and more information when swapping update channels. ([#15363](https://github.com/Nexus-Mods/Vortex/issues/15363))
-- (API) Fixed performance degradation when downloading collections for games that use the file based load order system. ([#15395](https://github.com/Nexus-Mods/Vortex/issues/15395))
-- (Stardew) Fixed SMAPI update notification appearing while managing other games
-- (Collections) Added comparison of patches, installer choices, hashes when installing. ([#15396](https://github.com/Nexus-Mods/Vortex/issues/15396))
-- (Collections) Updated styles to fix update changelog bounds
-- (Collections) Better logging when profile switching
-- (Collections) Fixed rare crash where game version was being compared 
-- (Collections) Improved error handling when displaying instructions. ([#14570](https://github.com/Nexus-Mods/Vortex/issues/14570))
-- (Collections) Instructions textarea now fills available space. ([#15394](https://github.com/Nexus-Mods/Vortex/issues/15394))
-- (Collections) Override overflow now scrolls vertically.
-- (BepInEx) Fixed download issues caused by package resolution applying the new archive format to 5.x.x versions of BepInEx
-- (Dependency Management) Suppress error report when user cancels purge
-- (Dependency Management) Fixed file overrides being cleared when switching to an empty profile 
-- (Dependency Management) Fixed rare issue where it was possible for mods to fail deploying certain types 
-- (Plugin Management) Fixed long delays when ascertaining if a plugin is marked light
-- (Baldur's Gate 3) Performance improvements when installing collections and using LSLib
-- (Baldur's Gate 3) Added caching to PAK reading
-- (Baldur's Gate 3) Added a better .NET error catch and shows a fix dialog. ([#15391](https://github.com/Nexus-Mods/Vortex/issues/15391))
-- (Announcements) Restyled announcement dashlet
-- (Mod Management) Underscores in archive names no longer cause installation issues. ([#15334](https://github.com/Nexus-Mods/Vortex/issues/15334))
-- (Theme) Fixed layout issues with Contrast and Compact theme
-- (Theme) Added a Classic theme that uses the old colors
-- Updated Log format
-- Updated dev bootstrap script
-- Updated Electron and Node
-
-## [1.10.8] - 2024-03-13
-
-- Fixed error when accessing conflicts before conflict calculation completed
-- Fixed another instance where redundant file overrides were *not* being removed
-- Fixed preview not working in override editor
-
-## [1.10.7] - 2024-03-12
-
-- Fixed redundant mods notification raised incorrectly
-- Fixed redundant file override test removing entries incorrectly (or not removing them at all)
-- Fixed manually created file overrides not saved upon restart
-- Fixed purge event executed needlessly when no mod type conflicts are detected
-
-## [1.10.6] - 2024-02-28
-
-- Fixed inability to determine conflicts on startup (race condition)
-
-## [1.10.5] - 2024-02-27
-
-- Fixed erroneously attempting to add fileOverrides to a disabled mod
-- Fixed attempts to iterate through invalid fileOverrides (causing the .includes error)
-
-## [1.10.4] - 2024-02-26
-
-- Fixed crash if fileOverrides are undefined for a mod instance
-
-## 1.10.3 - 2024-02-21
-
-_Yanked due to critical issue found with file overrides_
-
-- Sorting algorithm is now memoized
-- Fixed file overrides not applied/removed from all affected mods
-- Fixed overrides being applied to all mods regardless of modType conflict
-- Fixed overrides not being removed when mod is disabled
-- Protection against writing non-strings to file override state
-- Beta and version information now shown on toolbar
-
-## [1.10.2] - 2024-02-19
-
-- Fixed conflict editor rendering when game not discovered
-
-
-## [1.10.1] - 2024-01-25
-
-- Fixed styles throughout
-- Fixed hanging renderer thread when executing inter-thread actions (#15185)
-- (BG3) Fixed info.json conflicts
-
-## [1.10.0] - 2024-01-24
-
-- (Collections) Improved styles for button states
-- (Collections) Improved version mismatch dialog
-- (Collections) Improved collection health downvote dialog
-- (Collections) Allow curator to recommend using new profile on collection install
-- (Collections) 12-hour delay from installing to voting is now based on install being finished
-- (Collections) Game Version displayed in health rating
-- (Dependency Manager) Fixed file conflicts not being detected across modtypes
-- Fixed styles on table multi row select
-- Fixed sorting on Add Mods to Collection dialog
-- Updated styles for modals
-- (SkyVR) Fixed error when attempting to find EslEnabler
-- (Xbox) Fixed crash when attempting to detect xbox manifests during game installation and/or when xbox game store did not clear the game folders correctly.
-- .NET check fail has updated text to match Microsoft's naming scheme as well as more accurately reflect what is needed and why
-- (Script Extender) Fixed premium download journey
-- (Palworld) Game stub added
-- (Gamebryo) Zlib updated to 1.3.1
-
-## [1.9.13] - 2024-01-08
-
-- (API) Enhanced FBLO extension to maintain load order on purge 
-- (Baldur's Gate 3) Fix for modfixer notification not able to be supressed  
-- Updated remote URLs for announcements, extensions and changelog 
-- Updated layout for dashlets
-- Updated default theme colors
-- Updated notification colors to increase text legibility 
-- Updated uninstall feedback URL  
-
-## [1.9.12] - 2023-12-14
-
-- (BepInEx) Fixed unsafe attempt to query the existence of the BepInEx package
-- (Plugin Management) Modified ESL support detection to support game extension defined predicates
-- (X4) fixed installation error if mod info is missing
-- (Skyrim VR) Adding ESL support using [SKSEVR plugin](https://www.nexusmods.com/skyrimspecialedition/mods/106712)
-
-## [1.9.11] - 2023-12-07
-
-### Added
-
-- (API) Added Save File dialog
-
-### Changed
-
-- (Baldur's Gate 3) Load Order Export to File now uses System Save Dialog
-- (BepInEx) Improved API support
-- Updated libxmljs dependency
-
-### Fixed
-
-- (Xbox Gamestore) Fixed file system error dialog being raised for encrypted drives
-- Drag handles correctly show on all draggable entries on the Load Order page 
-
-## [1.9.10] - 2023-11-22
-
-### Added
-
-- Support for future code signing certificate
-
-### Changed
-
-- Updated design and styles for load order pages.
-- More detailed log data when updating
-
-## [1.9.9] - 2023-11-20
-
-### Added
-
-- Added deep merge to Vortex API 
-
-### Fixed
-
-- Fixed crash when managing Game Pass games
-
-## [1.9.8] - 2023-11-13
-
-### Added
-
-- (Cyberpunk 2077) Added as a game stub
-
-### Changed
-
-- Improved analytics (for those that have opted in)
-
-### Fixed
-
-- Fixed game discovery for XBox Game Pass games
-- (Starfield) Fixed crash when attempting to create directory junction 
-
-## [1.9.7] - 2023-10-26
-
-### Added
-
-- (Starfield) Added as a game stub
-
-### Changed
-
-- Bump babel/traverse to 7.23.2
-- (Baldur's Gate 3) Bumped to 1.3.7
-
-### Fixed
-
-- Fix for CLI args crashing Vortex on startup
-
-## [1.9.6] - 2023-10-12
-
-### Changed
-
-- Bump electron to 25.8.4
-- Bump postcss to 8.4.31
-- Update 7zip to 23.01
-- Updated masterlist revision for LOOT to 0.22.1
-
-## [1.9.5] - 2023-09-25
-
-### Changed
-
-- Bump Electron from 25.3.1 to 25.8.1
-
-### Fixed
-
-- More consistent refreshing of OAuth tokens
-
-## [1.9.4] - 2023-08-30
-
-### Added
-
-- (Fallout 4) Support for GOTY edition on GOG
-- (7 Days to Die) Support for Version 2 of ModInfo.xml
-
-### Changed
-
-- (Stardew Valley) Removal of recommendations 
-- Clearer error messages for startup problems and crashes
-- Game thumbnails scale better on Games page
-
-### Fixed
-
-- OAuth token refreshing causing 401 errors
-- (Baldur's Gate 3) Support for full release
-
-## [1.9.3] - 2023-07-31
-
-### Added
-
-- Packaged builds now created on CI
-
-### Changed
-
-- Updated Electron to 25.3.0
-
-### Fixed
-
-- Tweaks to reduce OAuth errors
-
-## [1.9.2] - 2023-07-20
-
-### Fixed
-
-- User info endpoint checks
-
-## [1.9.1] - 2023-07-13
-
-### Changed
-
-- More information when handling 401/403 errors
-
-## [1.9.0] - 2023-07-12
-
-### Added
-
-- New splash image to match branding
-- Pill to show membership status next to name
-- Changed default games order to 'Most Popular'
-
-### Changed
-
-- Replaced some older spinner icons
-- Rewording of Edit Collections help text
-- Reworded some error messages when installing dependencies and collections
-
-### Fixed
-
-- Some game extensions had incorrectly scaled background images
-- About page changelog was showing raw markdown
-- Incorrect revision number shown on collection thumbnail when updating
-- OAuth scopes updated
-
-## [1.8.5] - 2023-06-05
-
-### Added
-
-- Branded installer (custom installer only)
-- Font rendering improved and all font weights are now supported
-
-### Changed
-
-- More robust check if VC++ Runtime is installed
-- Updated site links for new campaign tracking
-- Performance optimisations
-
-### Fixed
-
-- (Witcher 3) don't report user cancellation as error
-- (Blade & Sorcery) fixed 0.2.12 migration
-- When providing feedback, users are treated as logged out if using OAuth
-- Changelog dashlet was incorrectly displaying markdown
-
-[1.12.1]: https://github.com/Nexus-Mods/Vortex/releases/tag/v1.12.1
-[1.12.0]: https://github.com/Nexus-Mods/Vortex/releases/tag/v1.12.0
-[1.12.0-beta.5]: https://github.com/Nexus-Mods/Vortex/releases/tag/v1.12.0-beta.5
-[1.12.0-beta.4]: https://github.com/Nexus-Mods/Vortex/releases/tag/v1.12.0-beta.4
-[1.12.0-beta.3]: https://github.com/Nexus-Mods/Vortex/releases/tag/v1.12.0-beta.3
-[1.12.0-beta.2]: https://github.com/Nexus-Mods/Vortex/releases/tag/v1.12.0-beta.2
-[1.12.0-beta.1]: https://github.com/Nexus-Mods/Vortex/releases/tag/v1.12.0-beta.1
-[1.11.7]: https://github.com/Nexus-Mods/Vortex/releases/tag/v1.11.7
-[1.11.6]: https://github.com/Nexus-Mods/Vortex/releases/tag/v1.11.6
-[1.11.5]: https://github.com/Nexus-Mods/Vortex/releases/tag/v1.11.5
-[1.11.4]: https://github.com/Nexus-Mods/Vortex/releases/tag/v1.11.4
-[1.11.3]: https://github.com/Nexus-Mods/Vortex/releases/tag/v1.11.3
-[1.11.2-beta]: https://github.com/Nexus-Mods/Vortex/releases/tag/v1.11.2-beta
-[1.11.1-beta]: https://github.com/Nexus-Mods/Vortex/releases/tag/v1.11.1-beta
-[1.11.0-beta]: https://github.com/Nexus-Mods/Vortex/releases/tag/v1.11.0-beta
-[1.10.8]: https://github.com/Nexus-Mods/Vortex/releases/tag/v1.10.8
-[1.10.7]: https://github.com/Nexus-Mods/Vortex/releases/tag/v1.10.7
-[1.10.6]: https://github.com/Nexus-Mods/Vortex/releases/tag/v1.10.6
-[1.10.5]: https://github.com/Nexus-Mods/Vortex/releases/tag/v1.10.5
-[1.10.4]: https://github.com/Nexus-Mods/Vortex/releases/tag/v1.10.4
-[1.10.2]: https://github.com/Nexus-Mods/Vortex/releases/tag/v1.10.2
-[1.10.1]: https://github.com/Nexus-Mods/Vortex/releases/tag/v1.10.1
-[1.10.0]: https://github.com/Nexus-Mods/Vortex/releases/tag/v1.10.2
-[1.9.13]: https://github.com/Nexus-Mods/Vortex/releases/tag/v1.9.13
-[1.9.12]: https://github.com/Nexus-Mods/Vortex/releases/tag/v1.9.12
-[1.9.11]: https://github.com/Nexus-Mods/Vortex/releases/tag/v1.9.11
-[1.9.10]: https://github.com/Nexus-Mods/Vortex/releases/tag/v1.9.10
-[1.9.9]: https://github.com/Nexus-Mods/Vortex/releases/tag/v1.9.9
-[1.9.8]: https://github.com/Nexus-Mods/Vortex/releases/tag/v1.9.8
-[1.9.7]: https://github.com/Nexus-Mods/Vortex/releases/tag/v1.9.7
-[1.9.6]: https://github.com/Nexus-Mods/Vortex/releases/tag/v1.9.6
-[1.9.5]: https://github.com/Nexus-Mods/Vortex/releases/tag/v1.9.5
-[1.9.4]: https://github.com/Nexus-Mods/Vortex/releases/tag/v1.9.4
-[1.9.3]: https://github.com/Nexus-Mods/Vortex/releases/tag/v1.9.3
-[1.9.2]: https://github.com/Nexus-Mods/Vortex/releases/tag/v1.9.2
-[1.9.1]: https://github.com/Nexus-Mods/Vortex/releases/tag/v1.9.1
-[1.9.0]: https://github.com/Nexus-Mods/Vortex/releases/tag/v1.9.0
-[1.8.5]: https://github.com/Nexus-Mods/Vortex/releases/tag/v1.8.5
+# Changelog
+
+All notable changes to this project will be documented in this file.
+
+The format is based on [Common Changelog](https://common-changelog.org/) and this project adheres to [Semantic Versioning](https://semver.org/spec/v2.0.0.html).
+
+## [1.12.1] - 2024-08-12
+
+- Fixed extension installation not executing from downloads page. ([#16197](https://github.com/Nexus-Mods/Vortex/issues/16197))
+- Fixed inability to download from mega.nz as part of collection. ([#16176](https://github.com/Nexus-Mods/Vortex/issues/16176))
+- **plugin-management**: Improved error handling for lootAsync api calls. ([#16181](https://github.com/Nexus-Mods/Vortex/issues/16181))
+- **plugin-management**: Fixed inability to filter loot messages by "relevant messages"
+- **mod-dependency-manager**: Swapped default dependency icon drag actions to "after" to aid UX
+
+## [1.12.0] - 2024-08-06
+
+_Stable release based on [1.12.0-beta.5]_
+
+- Set Inter as new default font to align with site design system
+- Added Mods of the Month to Dashboard. ([#15930](https://github.com/Nexus-Mods/Vortex/issues/15930))
+- Fixed build issues with node 18.20 and above. ([#15950](https://github.com/Nexus-Mods/Vortex/issues/15950))
+- Fixed inability to download files from Google Drive. ([#15893](https://github.com/Nexus-Mods/Vortex/issues/15893))
+- Fixed redundant mod metadata lookup. ([#15934](https://github.com/Nexus-Mods/Vortex/issues/15934))
+- Fixed error when attempting to untrack mods. ([#15935](https://github.com/Nexus-Mods/Vortex/issues/15935))
+- Fixed symlink elevation scripts for Node.
+- Fixed overrides ignored when deploying single mods. ([#15917](https://github.com/Nexus-Mods/Vortex/issues/15917))
+- Fixed deployment flag not set when purging/deploying. ([#15925](https://github.com/Nexus-Mods/Vortex/issues/15925))
+- Added extension version to the global error context. ([#15833](https://github.com/Nexus-Mods/Vortex/issues/15833))
+- Added ability to select game store when manually choosing game folder. ([#15371](https://github.com/Nexus-Mods/Vortex/issues/15371))
+- Fixes broken Xbox launcher for Pillars of Eternity 2. ([#15409](https://github.com/Nexus-Mods/Vortex/issues/15409))
+- Adding support for EnderalSE on GOG. ([#15369](https://github.com/Nexus-Mods/Vortex/issues/15369))
+- Added status pill to collection overview.
+- Fixes warning when potentially downgrading.
+- Changed how community game extensions are highlighted.
+- Fixes potential crash when queryPath functor returns function. ([#15648](https://github.com/Nexus-Mods/Vortex/issues/15648)) 
+- Added stricter diff check on skippable properties. ([#15721](https://github.com/Nexus-Mods/Vortex/issues/15721))
+- Fixes crash when attempting to untrack (untracked) mods. ([#15801](https://github.com/Nexus-Mods/Vortex/issues/15801))
+- Fixes error being missing if dotnet check fails
+- libxmljs is being deprecated in 1.13
+- Fixes excessive logging when testing mod references. ([#15884](https://github.com/Nexus-Mods/Vortex/issues/15884))
+- Fixed deploy event on batch install/re-install. ([#16109](https://github.com/Nexus-Mods/Vortex/issues/16109))
+- **api**: IRemoveModOptions is now being exported as part of the API
+- **collections**: Added stricter collection checks before refreshing. ([#15414](https://github.com/Nexus-Mods/Vortex/issues/15414))
+- **collections**: Fixed crash if mods/downloads become unavailable. ([#15979](https://github.com/Nexus-Mods/Vortex/issues/15979))
+- **gamebryo**: Updates to better support Starfield. ([#15918](https://github.com/Nexus-Mods/Vortex/issues/15918))
+- **plugin-management**: Improve UI\UX for LOOT-enabled games. ([#15929 ](https://github.com/Nexus-Mods/Vortex/issues/15929))
+- **plugin-management:** Fixed inability to sort through FBLO for Starfield
+- **plugin-management:** Fixed plugin list not being updated on startup
+- **plugin-management:** Fixed incorrect missing masters notification when using fblo
+- **plugin-management**: Fixed parsing of light plugins for non-Starfield gamebryo games
+- **baldursgate3**: Fixed LSLib not executing with whitespace in path. ([#15679](https://github.com/Nexus-Mods/Vortex/issues/15679))
+- **baldursgate3:** Fixed inability to deserialize manually added mod entries. ([#16106](https://github.com/Nexus-Mods/Vortex/issues/16106))
+- **bannerlord**: Game support has been moved to a new [community extension](https://www.nexusmods.com/site/mods/875) by [Aragas](https://github.com/Aragas) and the [BUTR team](https://github.com/BUTR). ([#15436](https://github.com/Nexus-Mods/Vortex/issues/15436))
+- **bladeandsorcery**: Removed legacy mod support. ([#16000](https://github.com/Nexus-Mods/Vortex/issues/16000))
+- **fallout4:** Adding Fallout: London game domain support
+- **witcher3**: Fixed crash if user has insufficient permissions. ([#15793](https://github.com/Nexus-Mods/Vortex/issues/15793))
+- **witcher3:** Fixed DLC entries displayed on Load Order page 
+
+## [1.12.0-beta.5] - 2024-07-29
+
+- Fixed deploy event on batch install/re-install. ([#16109](https://github.com/Nexus-Mods/Vortex/issues/16109))
+- **plugin-management:** Fixed inability to sort through FBLO for Starfield
+- **baldursgate3:** Fixed inability to deserialize manually added mod entries. ([#16106](https://github.com/Nexus-Mods/Vortex/issues/16106))
+- **fallout4:** Adding Fallout: London game domain support
+
+## [1.12.0-beta.4] - 2024-07-24
+
+- **plugin-management:** Fixed plugin list not being updated on startup
+
+## [1.12.0-beta.3] - 2024-07-22
+
+- **plugin-management:** Fixed incorrect missing masters notification when using fblo
+
+## [1.12.0-beta.2] - 2024-07-17
+
+- Removed old hardcoded font names
+- **plugin-management**: Fixed parsing of light plugins for non-Starfield gamebryo games
+
+## [1.12.0-beta.1] - 2024-07-16
+
+- Set Inter as new default font to align with site design system
+- Added Mods of the Month to Dashboard. ([#15930](https://github.com/Nexus-Mods/Vortex/issues/15930))
+- Fixed build issues with node 18.20 and above. ([#15950](https://github.com/Nexus-Mods/Vortex/issues/15950))
+- Fixed inability to download files from Google Drive. ([#15893](https://github.com/Nexus-Mods/Vortex/issues/15893))
+- Fixed redundant mod metadata lookup. ([#15934](https://github.com/Nexus-Mods/Vortex/issues/15934))
+- Fixed error when attempting to untrack mods. ([#15935](https://github.com/Nexus-Mods/Vortex/issues/15935))
+- Fixed symlink elevation scripts for Node.
+- Fixed overrides ignored when deploying single mods. ([#15917](https://github.com/Nexus-Mods/Vortex/issues/15917))
+- Fixed deployment flag not set when purging/deploying. ([#15925](https://github.com/Nexus-Mods/Vortex/issues/15925))
+- Added extension version to the global error context. ([#15833](https://github.com/Nexus-Mods/Vortex/issues/15833))
+- Added ability to select game store when manually choosing game folder. ([#15371](https://github.com/Nexus-Mods/Vortex/issues/15371))
+- Fixes broken Xbox launcher for Pillars of Eternity 2. ([#15409](https://github.com/Nexus-Mods/Vortex/issues/15409))
+- Adding support for EnderalSE on GOG. ([#15369](https://github.com/Nexus-Mods/Vortex/issues/15369))
+- Added status pill to collection overview.
+- Fixes warning when potentially downgrading.
+- Changed how community game extensions are highlighted.
+- Fixes potential crash when queryPath functor returns function. ([#15648](https://github.com/Nexus-Mods/Vortex/issues/15648)) 
+- Added stricter diff check on skippable properties. ([#15721](https://github.com/Nexus-Mods/Vortex/issues/15721))
+- Fixes crash when attempting to untrack (untracked) mods. ([#15801](https://github.com/Nexus-Mods/Vortex/issues/15801))
+- Fixes error being missing if dotnet check fails
+- libxmljs is being deprecated in 1.13
+- Fixes excessive logging when testing mod references. ([#15884](https://github.com/Nexus-Mods/Vortex/issues/15884))
+- **gamebryo**: Updates to better support Starfield. ([#15918](https://github.com/Nexus-Mods/Vortex/issues/15918))
+- **api**: IRemoveModOptions is now being exported as part of the API
+- **baldursgate3**: Fixed LSLib not executing with whitespace in path. ([#15679](https://github.com/Nexus-Mods/Vortex/issues/15679))
+- **bannerlord**: Game support has been moved to a new [community extension](https://www.nexusmods.com/site/mods/875) by [Aragas](https://github.com/Aragas) and the [BUTR team](https://github.com/BUTR). ([#15436](https://github.com/Nexus-Mods/Vortex/issues/15436))
+- **bladeandsorcery**: Removed legacy mod support. ([#16000](https://github.com/Nexus-Mods/Vortex/issues/16000))
+- **witcher3**: Fixed crash if user has insufficient permissions. ([#15793](https://github.com/Nexus-Mods/Vortex/issues/15793))
+- **collections**: Added stricter collection checks before refreshing. ([#15414](https://github.com/Nexus-Mods/Vortex/issues/15414))
+- **collections**: Fixed crash if mods/downloads become unavailable. ([#15979](https://github.com/Nexus-Mods/Vortex/issues/15979))
+- **plugin-management**: Improve UI\UX for LOOT-enabled games. ([#15929 ](https://github.com/Nexus-Mods/Vortex/issues/15929))
+
+## [1.11.7] - 2024-06-11 
+ 
+- Fixed excessive logging when downloading collections. ([#15883](https://github.com/Nexus-Mods/Vortex/issues/15883))  
+- **modtype-bepinex**: Fixed installation error for BepInEX 5.4.23 or higher. ([#15670](https://github.com/Nexus-Mods/Vortex/issues/15670))  
+- **mod-dependencies**: Added workaround setting for disabling modtype conflicts. 
+- **witcher3**: Fixed installer for mixed mods (both dlc and regular). 
+
+## [1.11.6] - 2024-05-22
+
+- **collections**: Fixed dependency installation errors if no extra metadata available. ([#15746](https://github.com/Nexus-Mods/Vortex/issues/15746))
+- **witcher3**: fixed error when raising script merger notification. ([#15743](https://github.com/Nexus-Mods/Vortex/issues/15743))
+
+## [1.11.5] - 2024-05-21
+
+- **collections**: Fixed installer options of mods with changed FOMOD structures not publishing correctly. ([#15679](https://github.com/Nexus-Mods/Vortex/issues/15679))
+- **collections**: Added status pill to collection overview
+- **witcher3**: Added Epic Game Store discovery. ([#15362](https://github.com/Nexus-Mods/Vortex/issues/15362))
+- **witcher3**: Version information now displaying correctly
+- **witcher3**: Migrated load ordering system to use new FBLO API. ([#15362](https://github.com/Nexus-Mods/Vortex/issues/15362))
+- **witcher3**: Bug fixes and code cleanup
+
+## [1.11.4] - 2024-05-14
+
+- **collections**: Fixed re-install dialog showing when installing in unattended mode.
+- **baldursgate3**: Fixed LSLib not executing with whitespace in path. ([#15679](https://github.com/Nexus-Mods/Vortex/issues/15679)) 
+
+## [1.11.3] - 2024-05-13
+
+_Stable release based on [1.11.2-beta]._
+
+- Fixed re-render issue when enabling/disabling mod entries in the file-based load order
+- libloot updated to 0.22.4
+- Add support for Fallout 4 on Epic ([#15580](https://github.com/Nexus-Mods/Vortex/issues/15580))
+- Add support for new BA2 archive headers in Gamebryo games 
+- New update workflow to better communicate What's New, minimize auto downloading (unless critical hotfixes) and more information when swapping update channels. ([#15363](https://github.com/Nexus-Mods/Vortex/issues/15363))
+- **vortex-api**: Fixed performance degradation when downloading collections for games that use the file based load order system. ([#15395](https://github.com/Nexus-Mods/Vortex/issues/15395))
+- **stardewvalley**: Fixed SMAPI update notification appearing while managing other games
+- **collections**: Added comparison of patches, installer choices, hashes when installing. ([#15396](https://github.com/Nexus-Mods/Vortex/issues/15396))
+- **collections**: Updated styles to fix update changelog bounds
+- **collections**: Better logging when profile switching
+- **collections**: Fixed rare crash where game version was being compared 
+- **collections**: Improved error handling when displaying instructions. ([#14570](https://github.com/Nexus-Mods/Vortex/issues/14570))
+- **collections**: Instructions textarea now fills available space. ([#15394](https://github.com/Nexus-Mods/Vortex/issues/15394))
+- **collections**: Override overflow now scrolls vertically.
+- **modtype-bepinex**: Fixed download issues caused by package resolution applying the new archive format to 5.x.x versions of BepInEx
+- **mod-dependencies**: Suppress error report when user cancels purge
+- **mod-dependencies**: Fixed file overrides being cleared when switching to an empty profile 
+- **mod-dependencies**: Fixed rare issue where it was possible for mods to fail deploying certain types 
+- **plugin-management**: Fixed long delays when ascertaining if a plugin is marked light
+- **baldursgate3**: Performance improvements when installing collections and using LSLib
+- **baldursgate3**: Added caching to PAK reading
+- **baldursgate3**: Added a better .NET error catch and shows a fix dialog. ([#15391](https://github.com/Nexus-Mods/Vortex/issues/15391))
+- Restyled announcement dashlet
+- Underscores in archive names no longer cause installation issues. ([#15334](https://github.com/Nexus-Mods/Vortex/issues/15334))
+- Fixed layout issues with Contrast and Compact theme
+- Added a Classic theme that uses the old colors
+- Updated Logging format
+- Updated dev bootstrap script
+- Bump Electron from 25.8.4 to 28.2.0
+- Bump Node from 18.15.0 to 18.18.2
+
+## [1.11.2-beta] - 2024-05-07
+
+- Hotfix for BA2 archive check
+- Loot updated to 0.22.4
+
+## [1.11.1-beta] - 2024-04-17
+
+- (FBLO) Fixed re-render issue when enabling/disabling mod entries
+- Loot updated to 0.22.3-14
+- Fallout 4 now supported on Epic ([#15580](https://github.com/Nexus-Mods/Vortex/issues/15580))
+
+## [1.11.0-beta] - 2024-04-02
+
+- New update workflow to better communicate What's New, minimize auto downloading (unless critical hotfixes) and more information when swapping update channels. ([#15363](https://github.com/Nexus-Mods/Vortex/issues/15363))
+- (API) Fixed performance degradation when downloading collections for games that use the file based load order system. ([#15395](https://github.com/Nexus-Mods/Vortex/issues/15395))
+- (Stardew) Fixed SMAPI update notification appearing while managing other games
+- (Collections) Added comparison of patches, installer choices, hashes when installing. ([#15396](https://github.com/Nexus-Mods/Vortex/issues/15396))
+- (Collections) Updated styles to fix update changelog bounds
+- (Collections) Better logging when profile switching
+- (Collections) Fixed rare crash where game version was being compared 
+- (Collections) Improved error handling when displaying instructions. ([#14570](https://github.com/Nexus-Mods/Vortex/issues/14570))
+- (Collections) Instructions textarea now fills available space. ([#15394](https://github.com/Nexus-Mods/Vortex/issues/15394))
+- (Collections) Override overflow now scrolls vertically.
+- (BepInEx) Fixed download issues caused by package resolution applying the new archive format to 5.x.x versions of BepInEx
+- (Dependency Management) Suppress error report when user cancels purge
+- (Dependency Management) Fixed file overrides being cleared when switching to an empty profile 
+- (Dependency Management) Fixed rare issue where it was possible for mods to fail deploying certain types 
+- (Plugin Management) Fixed long delays when ascertaining if a plugin is marked light
+- (Baldur's Gate 3) Performance improvements when installing collections and using LSLib
+- (Baldur's Gate 3) Added caching to PAK reading
+- (Baldur's Gate 3) Added a better .NET error catch and shows a fix dialog. ([#15391](https://github.com/Nexus-Mods/Vortex/issues/15391))
+- (Announcements) Restyled announcement dashlet
+- (Mod Management) Underscores in archive names no longer cause installation issues. ([#15334](https://github.com/Nexus-Mods/Vortex/issues/15334))
+- (Theme) Fixed layout issues with Contrast and Compact theme
+- (Theme) Added a Classic theme that uses the old colors
+- Updated Log format
+- Updated dev bootstrap script
+- Updated Electron and Node
+
+## [1.10.8] - 2024-03-13
+
+- Fixed error when accessing conflicts before conflict calculation completed
+- Fixed another instance where redundant file overrides were *not* being removed
+- Fixed preview not working in override editor
+
+## [1.10.7] - 2024-03-12
+
+- Fixed redundant mods notification raised incorrectly
+- Fixed redundant file override test removing entries incorrectly (or not removing them at all)
+- Fixed manually created file overrides not saved upon restart
+- Fixed purge event executed needlessly when no mod type conflicts are detected
+
+## [1.10.6] - 2024-02-28
+
+- Fixed inability to determine conflicts on startup (race condition)
+
+## [1.10.5] - 2024-02-27
+
+- Fixed erroneously attempting to add fileOverrides to a disabled mod
+- Fixed attempts to iterate through invalid fileOverrides (causing the .includes error)
+
+## [1.10.4] - 2024-02-26
+
+- Fixed crash if fileOverrides are undefined for a mod instance
+
+## 1.10.3 - 2024-02-21
+
+_Yanked due to critical issue found with file overrides_
+
+- Sorting algorithm is now memoized
+- Fixed file overrides not applied/removed from all affected mods
+- Fixed overrides being applied to all mods regardless of modType conflict
+- Fixed overrides not being removed when mod is disabled
+- Protection against writing non-strings to file override state
+- Beta and version information now shown on toolbar
+
+## [1.10.2] - 2024-02-19
+
+- Fixed conflict editor rendering when game not discovered
+
+
+## [1.10.1] - 2024-01-25
+
+- Fixed styles throughout
+- Fixed hanging renderer thread when executing inter-thread actions (#15185)
+- (BG3) Fixed info.json conflicts
+
+## [1.10.0] - 2024-01-24
+
+- (Collections) Improved styles for button states
+- (Collections) Improved version mismatch dialog
+- (Collections) Improved collection health downvote dialog
+- (Collections) Allow curator to recommend using new profile on collection install
+- (Collections) 12-hour delay from installing to voting is now based on install being finished
+- (Collections) Game Version displayed in health rating
+- (Dependency Manager) Fixed file conflicts not being detected across modtypes
+- Fixed styles on table multi row select
+- Fixed sorting on Add Mods to Collection dialog
+- Updated styles for modals
+- (SkyVR) Fixed error when attempting to find EslEnabler
+- (Xbox) Fixed crash when attempting to detect xbox manifests during game installation and/or when xbox game store did not clear the game folders correctly.
+- .NET check fail has updated text to match Microsoft's naming scheme as well as more accurately reflect what is needed and why
+- (Script Extender) Fixed premium download journey
+- (Palworld) Game stub added
+- (Gamebryo) Zlib updated to 1.3.1
+
+## [1.9.13] - 2024-01-08
+
+- (API) Enhanced FBLO extension to maintain load order on purge 
+- (Baldur's Gate 3) Fix for modfixer notification not able to be supressed  
+- Updated remote URLs for announcements, extensions and changelog 
+- Updated layout for dashlets
+- Updated default theme colors
+- Updated notification colors to increase text legibility 
+- Updated uninstall feedback URL  
+
+## [1.9.12] - 2023-12-14
+
+- (BepInEx) Fixed unsafe attempt to query the existence of the BepInEx package
+- (Plugin Management) Modified ESL support detection to support game extension defined predicates
+- (X4) fixed installation error if mod info is missing
+- (Skyrim VR) Adding ESL support using [SKSEVR plugin](https://www.nexusmods.com/skyrimspecialedition/mods/106712)
+
+## [1.9.11] - 2023-12-07
+
+### Added
+
+- (API) Added Save File dialog
+
+### Changed
+
+- (Baldur's Gate 3) Load Order Export to File now uses System Save Dialog
+- (BepInEx) Improved API support
+- Updated libxmljs dependency
+
+### Fixed
+
+- (Xbox Gamestore) Fixed file system error dialog being raised for encrypted drives
+- Drag handles correctly show on all draggable entries on the Load Order page 
+
+## [1.9.10] - 2023-11-22
+
+### Added
+
+- Support for future code signing certificate
+
+### Changed
+
+- Updated design and styles for load order pages.
+- More detailed log data when updating
+
+## [1.9.9] - 2023-11-20
+
+### Added
+
+- Added deep merge to Vortex API 
+
+### Fixed
+
+- Fixed crash when managing Game Pass games
+
+## [1.9.8] - 2023-11-13
+
+### Added
+
+- (Cyberpunk 2077) Added as a game stub
+
+### Changed
+
+- Improved analytics (for those that have opted in)
+
+### Fixed
+
+- Fixed game discovery for XBox Game Pass games
+- (Starfield) Fixed crash when attempting to create directory junction 
+
+## [1.9.7] - 2023-10-26
+
+### Added
+
+- (Starfield) Added as a game stub
+
+### Changed
+
+- Bump babel/traverse to 7.23.2
+- (Baldur's Gate 3) Bumped to 1.3.7
+
+### Fixed
+
+- Fix for CLI args crashing Vortex on startup
+
+## [1.9.6] - 2023-10-12
+
+### Changed
+
+- Bump electron to 25.8.4
+- Bump postcss to 8.4.31
+- Update 7zip to 23.01
+- Updated masterlist revision for LOOT to 0.22.1
+
+## [1.9.5] - 2023-09-25
+
+### Changed
+
+- Bump Electron from 25.3.1 to 25.8.1
+
+### Fixed
+
+- More consistent refreshing of OAuth tokens
+
+## [1.9.4] - 2023-08-30
+
+### Added
+
+- (Fallout 4) Support for GOTY edition on GOG
+- (7 Days to Die) Support for Version 2 of ModInfo.xml
+
+### Changed
+
+- (Stardew Valley) Removal of recommendations 
+- Clearer error messages for startup problems and crashes
+- Game thumbnails scale better on Games page
+
+### Fixed
+
+- OAuth token refreshing causing 401 errors
+- (Baldur's Gate 3) Support for full release
+
+## [1.9.3] - 2023-07-31
+
+### Added
+
+- Packaged builds now created on CI
+
+### Changed
+
+- Updated Electron to 25.3.0
+
+### Fixed
+
+- Tweaks to reduce OAuth errors
+
+## [1.9.2] - 2023-07-20
+
+### Fixed
+
+- User info endpoint checks
+
+## [1.9.1] - 2023-07-13
+
+### Changed
+
+- More information when handling 401/403 errors
+
+## [1.9.0] - 2023-07-12
+
+### Added
+
+- New splash image to match branding
+- Pill to show membership status next to name
+- Changed default games order to 'Most Popular'
+
+### Changed
+
+- Replaced some older spinner icons
+- Rewording of Edit Collections help text
+- Reworded some error messages when installing dependencies and collections
+
+### Fixed
+
+- Some game extensions had incorrectly scaled background images
+- About page changelog was showing raw markdown
+- Incorrect revision number shown on collection thumbnail when updating
+- OAuth scopes updated
+
+## [1.8.5] - 2023-06-05
+
+### Added
+
+- Branded installer (custom installer only)
+- Font rendering improved and all font weights are now supported
+
+### Changed
+
+- More robust check if VC++ Runtime is installed
+- Updated site links for new campaign tracking
+- Performance optimisations
+
+### Fixed
+
+- (Witcher 3) don't report user cancellation as error
+- (Blade & Sorcery) fixed 0.2.12 migration
+- When providing feedback, users are treated as logged out if using OAuth
+- Changelog dashlet was incorrectly displaying markdown
+
+[1.12.1]: https://github.com/Nexus-Mods/Vortex/releases/tag/v1.12.1
+[1.12.0]: https://github.com/Nexus-Mods/Vortex/releases/tag/v1.12.0
+[1.12.0-beta.5]: https://github.com/Nexus-Mods/Vortex/releases/tag/v1.12.0-beta.5
+[1.12.0-beta.4]: https://github.com/Nexus-Mods/Vortex/releases/tag/v1.12.0-beta.4
+[1.12.0-beta.3]: https://github.com/Nexus-Mods/Vortex/releases/tag/v1.12.0-beta.3
+[1.12.0-beta.2]: https://github.com/Nexus-Mods/Vortex/releases/tag/v1.12.0-beta.2
+[1.12.0-beta.1]: https://github.com/Nexus-Mods/Vortex/releases/tag/v1.12.0-beta.1
+[1.11.7]: https://github.com/Nexus-Mods/Vortex/releases/tag/v1.11.7
+[1.11.6]: https://github.com/Nexus-Mods/Vortex/releases/tag/v1.11.6
+[1.11.5]: https://github.com/Nexus-Mods/Vortex/releases/tag/v1.11.5
+[1.11.4]: https://github.com/Nexus-Mods/Vortex/releases/tag/v1.11.4
+[1.11.3]: https://github.com/Nexus-Mods/Vortex/releases/tag/v1.11.3
+[1.11.2-beta]: https://github.com/Nexus-Mods/Vortex/releases/tag/v1.11.2-beta
+[1.11.1-beta]: https://github.com/Nexus-Mods/Vortex/releases/tag/v1.11.1-beta
+[1.11.0-beta]: https://github.com/Nexus-Mods/Vortex/releases/tag/v1.11.0-beta
+[1.10.8]: https://github.com/Nexus-Mods/Vortex/releases/tag/v1.10.8
+[1.10.7]: https://github.com/Nexus-Mods/Vortex/releases/tag/v1.10.7
+[1.10.6]: https://github.com/Nexus-Mods/Vortex/releases/tag/v1.10.6
+[1.10.5]: https://github.com/Nexus-Mods/Vortex/releases/tag/v1.10.5
+[1.10.4]: https://github.com/Nexus-Mods/Vortex/releases/tag/v1.10.4
+[1.10.2]: https://github.com/Nexus-Mods/Vortex/releases/tag/v1.10.2
+[1.10.1]: https://github.com/Nexus-Mods/Vortex/releases/tag/v1.10.1
+[1.10.0]: https://github.com/Nexus-Mods/Vortex/releases/tag/v1.10.2
+[1.9.13]: https://github.com/Nexus-Mods/Vortex/releases/tag/v1.9.13
+[1.9.12]: https://github.com/Nexus-Mods/Vortex/releases/tag/v1.9.12
+[1.9.11]: https://github.com/Nexus-Mods/Vortex/releases/tag/v1.9.11
+[1.9.10]: https://github.com/Nexus-Mods/Vortex/releases/tag/v1.9.10
+[1.9.9]: https://github.com/Nexus-Mods/Vortex/releases/tag/v1.9.9
+[1.9.8]: https://github.com/Nexus-Mods/Vortex/releases/tag/v1.9.8
+[1.9.7]: https://github.com/Nexus-Mods/Vortex/releases/tag/v1.9.7
+[1.9.6]: https://github.com/Nexus-Mods/Vortex/releases/tag/v1.9.6
+[1.9.5]: https://github.com/Nexus-Mods/Vortex/releases/tag/v1.9.5
+[1.9.4]: https://github.com/Nexus-Mods/Vortex/releases/tag/v1.9.4
+[1.9.3]: https://github.com/Nexus-Mods/Vortex/releases/tag/v1.9.3
+[1.9.2]: https://github.com/Nexus-Mods/Vortex/releases/tag/v1.9.2
+[1.9.1]: https://github.com/Nexus-Mods/Vortex/releases/tag/v1.9.1
+[1.9.0]: https://github.com/Nexus-Mods/Vortex/releases/tag/v1.9.0
+[1.8.5]: https://github.com/Nexus-Mods/Vortex/releases/tag/v1.8.5